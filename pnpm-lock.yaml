lockfileVersion: '9.0'

settings:
  autoInstallPeers: true
  excludeLinksFromLockfile: false

importers:

  .: {}

  desktop:
    dependencies:
      '@electron-toolkit/preload':
        specifier: ^3.0.1
        version: 3.0.2(electron@35.4.0)
      '@radix-ui/react-slot':
        specifier: ^1.2.0
        version: 1.2.2(@types/react@19.1.4)(react@18.3.1)
      class-variance-authority:
        specifier: ^0.7.1
        version: 0.7.1
      clsx:
        specifier: ^2.1.1
        version: 2.1.1
      electron-updater:
        specifier: ^6.6.2
        version: 6.6.2
      lucide-react:
        specifier: ^0.510.0
        version: 0.510.0(react@18.3.1)
      shared:
        specifier: workspace:*
        version: link:../shared
      tailwind-merge:
        specifier: ^3.2.0
        version: 3.3.0
    devDependencies:
      '@playwright/test':
        specifier: ^1.51.1
        version: 1.52.0
      '@tailwindcss/postcss':
        specifier: ^4
        version: 4.1.6
      '@types/react':
        specifier: ^19.1.2
        version: 19.1.4
      '@types/react-dom':
        specifier: ^19.1.2
        version: 19.1.5(@types/react@19.1.4)
      '@vitejs/plugin-react':
        specifier: ^4.4.0
        version: 4.4.1(vite@6.3.5(@types/node@22.15.18)(jiti@2.4.2)(lightningcss@1.29.2)(yaml@2.7.1))
      autoprefixer:
        specifier: ^10.4.21
        version: 10.4.21(postcss@8.5.3)
      electron:
        specifier: ^35.1.5
        version: 35.4.0
      electron-builder:
        specifier: ^26.0.12
        version: 26.0.12(electron-builder-squirrel-windows@26.0.12)
      playwright:
        specifier: ^1.51.1
        version: 1.52.0
      postcss:
        specifier: ^8.5.3
        version: 8.5.3
      postcss-import:
        specifier: ^16.1.0
        version: 16.1.0(postcss@8.5.3)
      react:
        specifier: ^18.3.1
        version: 18.3.1
      react-dom:
        specifier: ^18.3.1
        version: 18.3.1(react@18.3.1)
      tailwindcss:
        specifier: ^3.4.15
        version: 3.4.17(ts-node@10.9.2(@types/node@22.15.18)(typescript@5.8.3))
      typescript:
        specifier: ^5.8.3
        version: 5.8.3
      vite:
        specifier: ^6.3.1
        version: 6.3.5(@types/node@22.15.18)(jiti@2.4.2)(lightningcss@1.29.2)(yaml@2.7.1)
      vite-plugin-electron:
        specifier: ^0.29.0
        version: 0.29.0(vite-plugin-electron-renderer@0.14.6)
      vite-plugin-electron-renderer:
        specifier: ^0.14.6
        version: 0.14.6
      vitest:
        specifier: ^3.1.1
        version: 3.1.3(@types/debug@4.1.12)(@types/node@22.15.18)(jiti@2.4.2)(jsdom@26.1.0)(lightningcss@1.29.2)(yaml@2.7.1)

  landing:
    dependencies:
      '@hookform/resolvers':
        specifier: ^5.0.1
        version: 5.0.1(react-hook-form@7.56.3(react@19.1.0))
      '@radix-ui/react-accordion':
        specifier: ^1.2.4
        version: 1.2.10(@types/react-dom@19.1.5(@types/react@19.1.4))(@types/react@19.1.4)(react-dom@19.1.0(react@19.1.0))(react@19.1.0)
      '@radix-ui/react-checkbox':
        specifier: ^1.3.2
        version: 1.3.2(@types/react-dom@19.1.5(@types/react@19.1.4))(@types/react@19.1.4)(react-dom@19.1.0(react@19.1.0))(react@19.1.0)
      '@radix-ui/react-dialog':
        specifier: ^1.1.7
        version: 1.1.13(@types/react-dom@19.1.5(@types/react@19.1.4))(@types/react@19.1.4)(react-dom@19.1.0(react@19.1.0))(react@19.1.0)
      '@radix-ui/react-icons':
        specifier: ^1.3.2
        version: 1.3.2(react@19.1.0)
      '@radix-ui/react-label':
        specifier: ^2.1.3
        version: 2.1.6(@types/react-dom@19.1.5(@types/react@19.1.4))(@types/react@19.1.4)(react-dom@19.1.0(react@19.1.0))(react@19.1.0)
      '@radix-ui/react-progress':
        specifier: ^1.1.4
        version: 1.1.6(@types/react-dom@19.1.5(@types/react@19.1.4))(@types/react@19.1.4)(react-dom@19.1.0(react@19.1.0))(react@19.1.0)
      '@radix-ui/react-radio-group':
        specifier: ^1.2.4
        version: 1.3.6(@types/react-dom@19.1.5(@types/react@19.1.4))(@types/react@19.1.4)(react-dom@19.1.0(react@19.1.0))(react@19.1.0)
      '@radix-ui/react-select':
        specifier: ^2.1.7
        version: 2.2.4(@types/react-dom@19.1.5(@types/react@19.1.4))(@types/react@19.1.4)(react-dom@19.1.0(react@19.1.0))(react@19.1.0)
      '@radix-ui/react-slider':
        specifier: ^1.3.2
        version: 1.3.4(@types/react-dom@19.1.5(@types/react@19.1.4))(@types/react@19.1.4)(react-dom@19.1.0(react@19.1.0))(react@19.1.0)
      '@radix-ui/react-slot':
        specifier: ^1.2.0
        version: 1.2.2(@types/react@19.1.4)(react@19.1.0)
      '@radix-ui/react-switch':
        specifier: ^1.1.4
        version: 1.2.4(@types/react-dom@19.1.5(@types/react@19.1.4))(@types/react@19.1.4)(react-dom@19.1.0(react@19.1.0))(react@19.1.0)
      '@radix-ui/react-tabs':
        specifier: ^1.1.4
        version: 1.1.11(@types/react-dom@19.1.5(@types/react@19.1.4))(@types/react@19.1.4)(react-dom@19.1.0(react@19.1.0))(react@19.1.0)
      '@vercel/analytics':
        specifier: ^1.5.0
        version: 1.5.0(next@15.3.0(@playwright/test@1.52.0)(react-dom@19.1.0(react@19.1.0))(react@19.1.0))(react@19.1.0)
      class-variance-authority:
        specifier: ^0.7.1
        version: 0.7.1
      clsx:
        specifier: ^2.1.1
        version: 2.1.1
      lucide-react:
        specifier: ^0.510.0
        version: 0.510.0(react@19.1.0)
      next:
        specifier: 15.3.0
        version: 15.3.0(@playwright/test@1.52.0)(react-dom@19.1.0(react@19.1.0))(react@19.1.0)
      react:
        specifier: ^19.1.0
        version: 19.1.0
      react-dom:
        specifier: ^19.1.0
        version: 19.1.0(react@19.1.0)
      react-hook-form:
        specifier: ^7.55.0
        version: 7.56.3(react@19.1.0)
      react-icons:
        specifier: ^5.5.0
        version: 5.5.0(react@19.1.0)
      shared:
        specifier: workspace:*
        version: link:../shared
      tailwind-merge:
        specifier: ^3.2.0
        version: 3.3.0
      tw-animate-css:
        specifier: ^1.2.5
        version: 1.2.9
      zod:
        specifier: ^3.24.2
        version: 3.24.4
    devDependencies:
      '@eslint/eslintrc':
        specifier: ^3
        version: 3.3.1
      '@tailwindcss/postcss':
        specifier: ^4
        version: 4.1.6
      '@types/node':
        specifier: ^20
        version: 20.17.47
      '@types/react':
        specifier: ^19
        version: 19.1.4
      '@types/react-dom':
        specifier: ^19
        version: 19.1.5(@types/react@19.1.4)
      eslint:
        specifier: ^9
        version: 9.26.0(jiti@2.4.2)
      eslint-config-next:
        specifier: 15.3.0
        version: 15.3.0(eslint@9.26.0(jiti@2.4.2))(typescript@5.8.3)
      prettier:
        specifier: ^3.5.3
        version: 3.5.3
      tailwindcss:
        specifier: ^4
        version: 4.1.6
      typescript:
        specifier: ^5
        version: 5.8.3

  shared:
    dependencies:
      '@faker-js/faker':
        specifier: ^9.8.0
        version: 9.8.0
      html-to-text:
        specifier: ^9.0.5
        version: 9.0.5
      js-md5:
        specifier: ^0.8.3
        version: 0.8.3
      js-sha1:
        specifier: ^0.7.0
        version: 0.7.0
      js-sha256:
        specifier: ^0.11.0
        version: 0.11.0
      js-sha3:
        specifier: ^0.9.3
        version: 0.9.3
      js-yaml:
        specifier: ^4.1.0
        version: 4.1.0
      jsqr:
        specifier: ^1.4.0
        version: 1.4.0
      qrcode:
        specifier: ^1.5.4
        version: 1.5.4
      uuid:
        specifier: ^11.1.0
        version: 11.1.0
    devDependencies:
      '@types/html-to-text':
        specifier: ^9.0.4
        version: 9.0.4
      '@types/jest':
        specifier: ^29.5.12
        version: 29.5.14
      '@types/js-yaml':
        specifier: ^4.0.9
        version: 4.0.9
      '@types/node':
        specifier: ^20
        version: 20.17.47
      '@types/qrcode':
        specifier: ^1.5.5
        version: 1.5.5
      '@types/uuid':
        specifier: ^10.0.0
        version: 10.0.0
      '@typescript-eslint/eslint-plugin':
        specifier: ^8.30.1
        version: 8.32.1(@typescript-eslint/parser@8.32.1(eslint@9.26.0(jiti@2.4.2))(typescript@5.8.3))(eslint@9.26.0(jiti@2.4.2))(typescript@5.8.3)
      '@typescript-eslint/parser':
        specifier: ^8.30.1
        version: 8.32.1(eslint@9.26.0(jiti@2.4.2))(typescript@5.8.3)
      eslint:
        specifier: ^9
        version: 9.26.0(jiti@2.4.2)
      jest:
        specifier: ^29.7.0
        version: 29.7.0(@types/node@20.17.47)(ts-node@10.9.2(@types/node@20.17.47)(typescript@5.8.3))
      ts-jest:
        specifier: ^29.1.2
        version: 29.3.3(@babel/core@7.26.10)(@jest/transform@29.7.0)(@jest/types@29.6.3)(babel-jest@29.7.0(@babel/core@7.26.10))(jest@29.7.0(@types/node@20.17.47)(ts-node@10.9.2(@types/node@20.17.47)(typescript@5.8.3)))(typescript@5.8.3)
      ts-node:
        specifier: ^10.9.2
        version: 10.9.2(@types/node@20.17.47)(typescript@5.8.3)
      typescript:
        specifier: ^5
        version: 5.8.3

packages:

  7zip-bin@5.2.0:
    resolution: {integrity: sha512-ukTPVhqG4jNzMro2qA9HSCSSVJN3aN7tlb+hfqYCt3ER0yWroeA2VR38MNrOHLQ/cVj+DaIMad0kFCtWWowh/A==}

  '@alloc/quick-lru@5.2.0':
    resolution: {integrity: sha512-UrcABB+4bUrFABwbluTIBErXwvbsU/V7TZWfmbgJfbkwiBuziS9gxdODUyuiecfdGQ85jglMW6juS3+z5TsKLw==}
    engines: {node: '>=10'}

  '@ampproject/remapping@2.3.0':
    resolution: {integrity: sha512-30iZtAPgz+LTIYoeivqYo853f02jBYSd5uGnGpkFV0M3xOt9aN73erkgYAmZU43x4VfqcnLxW9Kpg3R5LC4YYw==}
    engines: {node: '>=6.0.0'}

  '@asamuzakjp/css-color@3.2.0':
    resolution: {integrity: sha512-K1A6z8tS3XsmCMM86xoWdn7Fkdn9m6RSVtocUrJYIwZnFVkng/PvkEoWtOWmP+Scc6saYWHWZYbndEEXxl24jw==}

  '@babel/code-frame@7.26.2':
    resolution: {integrity: sha512-RJlIHRueQgwWitWgF8OdFYGZX328Ax5BCemNGlqHfplnRT9ESi8JkFlvaVYbS+UubVY6dpv87Fs2u5M29iNFVQ==}
    engines: {node: '>=6.9.0'}

  '@babel/compat-data@7.26.8':
    resolution: {integrity: sha512-oH5UPLMWR3L2wEFLnFJ1TZXqHufiTKAiLfqw5zkhS4dKXLJ10yVztfil/twG8EDTA4F/tvVNw9nOl4ZMslB8rQ==}
    engines: {node: '>=6.9.0'}

  '@babel/core@7.26.10':
    resolution: {integrity: sha512-vMqyb7XCDMPvJFFOaT9kxtiRh42GwlZEg1/uIgtZshS5a/8OaduUfCi7kynKgc3Tw/6Uo2D+db9qBttghhmxwQ==}
    engines: {node: '>=6.9.0'}

  '@babel/generator@7.27.0':
    resolution: {integrity: sha512-VybsKvpiN1gU1sdMZIp7FcqphVVKEwcuj02x73uvcHE0PTihx1nlBcowYWhDwjpoAXRv43+gDzyggGnn1XZhVw==}
    engines: {node: '>=6.9.0'}

  '@babel/helper-compilation-targets@7.27.0':
    resolution: {integrity: sha512-LVk7fbXml0H2xH34dFzKQ7TDZ2G4/rVTOrq9V+icbbadjbVxxeFeDsNHv2SrZeWoA+6ZiTyWYWtScEIW07EAcA==}
    engines: {node: '>=6.9.0'}

  '@babel/helper-module-imports@7.25.9':
    resolution: {integrity: sha512-tnUA4RsrmflIM6W6RFTLFSXITtl0wKjgpnLgXyowocVPrbYrLUXSBXDgTs8BlbmIzIdlBySRQjINYs2BAkiLtw==}
    engines: {node: '>=6.9.0'}

  '@babel/helper-module-transforms@7.26.0':
    resolution: {integrity: sha512-xO+xu6B5K2czEnQye6BHA7DolFFmS3LB7stHZFaOLb1pAwO1HWLS8fXA+eh0A2yIvltPVmx3eNNDBJA2SLHXFw==}
    engines: {node: '>=6.9.0'}
    peerDependencies:
      '@babel/core': ^7.0.0

  '@babel/helper-plugin-utils@7.26.5':
    resolution: {integrity: sha512-RS+jZcRdZdRFzMyr+wcsaqOmld1/EqTghfaBGQQd/WnRdzdlvSZ//kF7U8VQTxf1ynZ4cjUcYgjVGx13ewNPMg==}
    engines: {node: '>=6.9.0'}

  '@babel/helper-string-parser@7.25.9':
    resolution: {integrity: sha512-4A/SCr/2KLd5jrtOMFzaKjVtAei3+2r/NChoBNoZ3EyP/+GlhoaEGoWOZUmFmoITP7zOJyHIMm+DYRd8o3PvHA==}
    engines: {node: '>=6.9.0'}

  '@babel/helper-validator-identifier@7.25.9':
    resolution: {integrity: sha512-Ed61U6XJc3CVRfkERJWDz4dJwKe7iLmmJsbOGu9wSloNSFttHV0I8g6UAgb7qnK5ly5bGLPd4oXZlxCdANBOWQ==}
    engines: {node: '>=6.9.0'}

  '@babel/helper-validator-option@7.25.9':
    resolution: {integrity: sha512-e/zv1co8pp55dNdEcCynfj9X7nyUKUXoUEwfXqaZt0omVOmDe9oOTdKStH4GmAw6zxMFs50ZayuMfHDKlO7Tfw==}
    engines: {node: '>=6.9.0'}

  '@babel/helpers@7.27.0':
    resolution: {integrity: sha512-U5eyP/CTFPuNE3qk+WZMxFkp/4zUzdceQlfzf7DdGdhp+Fezd7HD+i8Y24ZuTMKX3wQBld449jijbGq6OdGNQg==}
    engines: {node: '>=6.9.0'}

  '@babel/parser@7.27.0':
    resolution: {integrity: sha512-iaepho73/2Pz7w2eMS0Q5f83+0RKI7i4xmiYeBmDzfRVbQtTOG7Ts0S4HzJVsTMGI9keU8rNfuZr8DKfSt7Yyg==}
    engines: {node: '>=6.0.0'}
    hasBin: true

  '@babel/plugin-syntax-async-generators@7.8.4':
    resolution: {integrity: sha512-tycmZxkGfZaxhMRbXlPXuVFpdWlXpir2W4AMhSJgRKzk/eDlIXOhb2LHWoLpDF7TEHylV5zNhykX6KAgHJmTNw==}
    peerDependencies:
      '@babel/core': ^7.0.0-0

  '@babel/plugin-syntax-bigint@7.8.3':
    resolution: {integrity: sha512-wnTnFlG+YxQm3vDxpGE57Pj0srRU4sHE/mDkt1qv2YJJSeUAec2ma4WLUnUPeKjyrfntVwe/N6dCXpU+zL3Npg==}
    peerDependencies:
      '@babel/core': ^7.0.0-0

  '@babel/plugin-syntax-class-properties@7.12.13':
    resolution: {integrity: sha512-fm4idjKla0YahUNgFNLCB0qySdsoPiZP3iQE3rky0mBUtMZ23yDJ9SJdg6dXTSDnulOVqiF3Hgr9nbXvXTQZYA==}
    peerDependencies:
      '@babel/core': ^7.0.0-0

  '@babel/plugin-syntax-class-static-block@7.14.5':
    resolution: {integrity: sha512-b+YyPmr6ldyNnM6sqYeMWE+bgJcJpO6yS4QD7ymxgH34GBPNDM/THBh8iunyvKIZztiwLH4CJZ0RxTk9emgpjw==}
    engines: {node: '>=6.9.0'}
    peerDependencies:
      '@babel/core': ^7.0.0-0

  '@babel/plugin-syntax-import-attributes@7.26.0':
    resolution: {integrity: sha512-e2dttdsJ1ZTpi3B9UYGLw41hifAubg19AtCu/2I/F1QNVclOBr1dYpTdmdyZ84Xiz43BS/tCUkMAZNLv12Pi+A==}
    engines: {node: '>=6.9.0'}
    peerDependencies:
      '@babel/core': ^7.0.0-0

  '@babel/plugin-syntax-import-meta@7.10.4':
    resolution: {integrity: sha512-Yqfm+XDx0+Prh3VSeEQCPU81yC+JWZ2pDPFSS4ZdpfZhp4MkFMaDC1UqseovEKwSUpnIL7+vK+Clp7bfh0iD7g==}
    peerDependencies:
      '@babel/core': ^7.0.0-0

  '@babel/plugin-syntax-json-strings@7.8.3':
    resolution: {integrity: sha512-lY6kdGpWHvjoe2vk4WrAapEuBR69EMxZl+RoGRhrFGNYVK8mOPAW8VfbT/ZgrFbXlDNiiaxQnAtgVCZ6jv30EA==}
    peerDependencies:
      '@babel/core': ^7.0.0-0

  '@babel/plugin-syntax-jsx@7.25.9':
    resolution: {integrity: sha512-ld6oezHQMZsZfp6pWtbjaNDF2tiiCYYDqQszHt5VV437lewP9aSi2Of99CK0D0XB21k7FLgnLcmQKyKzynfeAA==}
    engines: {node: '>=6.9.0'}
    peerDependencies:
      '@babel/core': ^7.0.0-0

  '@babel/plugin-syntax-logical-assignment-operators@7.10.4':
    resolution: {integrity: sha512-d8waShlpFDinQ5MtvGU9xDAOzKH47+FFoney2baFIoMr952hKOLp1HR7VszoZvOsV/4+RRszNY7D17ba0te0ig==}
    peerDependencies:
      '@babel/core': ^7.0.0-0

  '@babel/plugin-syntax-nullish-coalescing-operator@7.8.3':
    resolution: {integrity: sha512-aSff4zPII1u2QD7y+F8oDsz19ew4IGEJg9SVW+bqwpwtfFleiQDMdzA/R+UlWDzfnHFCxxleFT0PMIrR36XLNQ==}
    peerDependencies:
      '@babel/core': ^7.0.0-0

  '@babel/plugin-syntax-numeric-separator@7.10.4':
    resolution: {integrity: sha512-9H6YdfkcK/uOnY/K7/aA2xpzaAgkQn37yzWUMRK7OaPOqOpGS1+n0H5hxT9AUw9EsSjPW8SVyMJwYRtWs3X3ug==}
    peerDependencies:
      '@babel/core': ^7.0.0-0

  '@babel/plugin-syntax-object-rest-spread@7.8.3':
    resolution: {integrity: sha512-XoqMijGZb9y3y2XskN+P1wUGiVwWZ5JmoDRwx5+3GmEplNyVM2s2Dg8ILFQm8rWM48orGy5YpI5Bl8U1y7ydlA==}
    peerDependencies:
      '@babel/core': ^7.0.0-0

  '@babel/plugin-syntax-optional-catch-binding@7.8.3':
    resolution: {integrity: sha512-6VPD0Pc1lpTqw0aKoeRTMiB+kWhAoT24PA+ksWSBrFtl5SIRVpZlwN3NNPQjehA2E/91FV3RjLWoVTglWcSV3Q==}
    peerDependencies:
      '@babel/core': ^7.0.0-0

  '@babel/plugin-syntax-optional-chaining@7.8.3':
    resolution: {integrity: sha512-KoK9ErH1MBlCPxV0VANkXW2/dw4vlbGDrFgz8bmUsBGYkFRcbRwMh6cIJubdPrkxRwuGdtCk0v/wPTKbQgBjkg==}
    peerDependencies:
      '@babel/core': ^7.0.0-0

  '@babel/plugin-syntax-private-property-in-object@7.14.5':
    resolution: {integrity: sha512-0wVnp9dxJ72ZUJDV27ZfbSj6iHLoytYZmh3rFcxNnvsJF3ktkzLDZPy/mA17HGsaQT3/DQsWYX1f1QGWkCoVUg==}
    engines: {node: '>=6.9.0'}
    peerDependencies:
      '@babel/core': ^7.0.0-0

  '@babel/plugin-syntax-top-level-await@7.14.5':
    resolution: {integrity: sha512-hx++upLv5U1rgYfwe1xBQUhRmU41NEvpUvrp8jkrSCdvGSnM5/qdRMtylJ6PG5OFkBaHkbTAKTnd3/YyESRHFw==}
    engines: {node: '>=6.9.0'}
    peerDependencies:
      '@babel/core': ^7.0.0-0

  '@babel/plugin-syntax-typescript@7.25.9':
    resolution: {integrity: sha512-hjMgRy5hb8uJJjUcdWunWVcoi9bGpJp8p5Ol1229PoN6aytsLwNMgmdftO23wnCLMfVmTwZDWMPNq/D1SY60JQ==}
    engines: {node: '>=6.9.0'}
    peerDependencies:
      '@babel/core': ^7.0.0-0

  '@babel/plugin-transform-react-jsx-self@7.25.9':
    resolution: {integrity: sha512-y8quW6p0WHkEhmErnfe58r7x0A70uKphQm8Sp8cV7tjNQwK56sNVK0M73LK3WuYmsuyrftut4xAkjjgU0twaMg==}
    engines: {node: '>=6.9.0'}
    peerDependencies:
      '@babel/core': ^7.0.0-0

  '@babel/plugin-transform-react-jsx-source@7.25.9':
    resolution: {integrity: sha512-+iqjT8xmXhhYv4/uiYd8FNQsraMFZIfxVSqxxVSZP0WbbSAWvBXAul0m/zu+7Vv4O/3WtApy9pmaTMiumEZgfg==}
    engines: {node: '>=6.9.0'}
    peerDependencies:
      '@babel/core': ^7.0.0-0

  '@babel/template@7.27.0':
    resolution: {integrity: sha512-2ncevenBqXI6qRMukPlXwHKHchC7RyMuu4xv5JBXRfOGVcTy1mXCD12qrp7Jsoxll1EV3+9sE4GugBVRjT2jFA==}
    engines: {node: '>=6.9.0'}

  '@babel/traverse@7.27.0':
    resolution: {integrity: sha512-19lYZFzYVQkkHkl4Cy4WrAVcqBkgvV2YM2TU3xG6DIwO7O3ecbDPfW3yM3bjAGcqcQHi+CCtjMR3dIEHxsd6bA==}
    engines: {node: '>=6.9.0'}

  '@babel/types@7.27.0':
    resolution: {integrity: sha512-H45s8fVLYjbhFH62dIJ3WtmJ6RSPt/3DRO0ZcT2SUiYiQyz3BLVb9ADEnLl91m74aQPS3AzzeajZHYOalWe3bg==}
    engines: {node: '>=6.9.0'}

  '@bcoe/v8-coverage@0.2.3':
    resolution: {integrity: sha512-0hYQ8SB4Db5zvZB4axdMHGwEaQjkZzFjQiN9LVYvIFB2nSUHW9tYpxWriPrWDASIxiaXax83REcLxuSdnGPZtw==}

  '@cspotcode/source-map-support@0.8.1':
    resolution: {integrity: sha512-IchNf6dN4tHoMFIn/7OE8LWZ19Y6q/67Bmf6vnGREv8RSbBVb9LPJxEcnwrcwX6ixSvaiGoomAUvu4YSxXrVgw==}
    engines: {node: '>=12'}

  '@csstools/color-helpers@5.0.2':
    resolution: {integrity: sha512-JqWH1vsgdGcw2RR6VliXXdA0/59LttzlU8UlRT/iUUsEeWfYq8I+K0yhihEUTTHLRm1EXvpsCx3083EU15ecsA==}
    engines: {node: '>=18'}

  '@csstools/css-calc@2.1.4':
    resolution: {integrity: sha512-3N8oaj+0juUw/1H3YwmDDJXCgTB1gKU6Hc/bB502u9zR0q2vd786XJH9QfrKIEgFlZmhZiq6epXl4rHqhzsIgQ==}
    engines: {node: '>=18'}
    peerDependencies:
      '@csstools/css-parser-algorithms': ^3.0.5
      '@csstools/css-tokenizer': ^3.0.4

  '@csstools/css-color-parser@3.0.10':
    resolution: {integrity: sha512-TiJ5Ajr6WRd1r8HSiwJvZBiJOqtH86aHpUjq5aEKWHiII2Qfjqd/HCWKPOW8EP4vcspXbHnXrwIDlu5savQipg==}
    engines: {node: '>=18'}
    peerDependencies:
      '@csstools/css-parser-algorithms': ^3.0.5
      '@csstools/css-tokenizer': ^3.0.4

  '@csstools/css-parser-algorithms@3.0.5':
    resolution: {integrity: sha512-DaDeUkXZKjdGhgYaHNJTV9pV7Y9B3b644jCLs9Upc3VeNGg6LWARAT6O+Q+/COo+2gg/bM5rhpMAtf70WqfBdQ==}
    engines: {node: '>=18'}
    peerDependencies:
      '@csstools/css-tokenizer': ^3.0.4

  '@csstools/css-tokenizer@3.0.4':
    resolution: {integrity: sha512-Vd/9EVDiu6PPJt9yAh6roZP6El1xHrdvIVGjyBsHR0RYwNHgL7FJPyIIW4fANJNG6FtyZfvlRPpFI4ZM/lubvw==}
    engines: {node: '>=18'}

  '@develar/schema-utils@2.6.5':
    resolution: {integrity: sha512-0cp4PsWQ/9avqTVMCtZ+GirikIA36ikvjtHweU4/j8yLtgObI0+JUPhYFScgwlteveGB1rt3Cm8UhN04XayDig==}
    engines: {node: '>= 8.9.0'}

  '@electron-toolkit/preload@3.0.2':
    resolution: {integrity: sha512-TWWPToXd8qPRfSXwzf5KVhpXMfONaUuRAZJHsKthKgZR/+LqX1dZVSSClQ8OTAEduvLGdecljCsoT2jSshfoUg==}
    peerDependencies:
      electron: '>=13.0.0'

  '@electron/asar@3.2.18':
    resolution: {integrity: sha512-2XyvMe3N3Nrs8cV39IKELRHTYUWFKrmqqSY1U+GMlc0jvqjIVnoxhNd2H4JolWQncbJi1DCvb5TNxZuI2fEjWg==}
    engines: {node: '>=10.12.0'}
    hasBin: true

  '@electron/asar@3.4.1':
    resolution: {integrity: sha512-i4/rNPRS84t0vSRa2HorerGRXWyF4vThfHesw0dmcWHp+cspK743UanA0suA5Q5y8kzY2y6YKrvbIUn69BCAiA==}
    engines: {node: '>=10.12.0'}
    hasBin: true

  '@electron/fuses@1.8.0':
    resolution: {integrity: sha512-zx0EIq78WlY/lBb1uXlziZmDZI4ubcCXIMJ4uGjXzZW0nS19TjSPeXPAjzzTmKQlJUZm0SbmZhPKP7tuQ1SsEw==}
    hasBin: true

  '@electron/get@2.0.3':
    resolution: {integrity: sha512-Qkzpg2s9GnVV2I2BjRksUi43U5e6+zaQMcjoJy0C+C5oxaKl+fmckGDQFtRpZpZV0NQekuZZ+tGz7EA9TVnQtQ==}
    engines: {node: '>=12'}

  '@electron/node-gyp@https://codeload.github.com/electron/node-gyp/tar.gz/06b29aafb7708acef8b3669835c8a7857ebc92d2':
    resolution: {tarball: https://codeload.github.com/electron/node-gyp/tar.gz/06b29aafb7708acef8b3669835c8a7857ebc92d2}
    version: 10.2.0-electron.1
    engines: {node: '>=12.13.0'}
    hasBin: true

  '@electron/notarize@2.5.0':
    resolution: {integrity: sha512-jNT8nwH1f9X5GEITXaQ8IF/KdskvIkOFfB2CvwumsveVidzpSc+mvhhTMdAGSYF3O+Nq49lJ7y+ssODRXu06+A==}
    engines: {node: '>= 10.0.0'}

  '@electron/osx-sign@1.3.1':
    resolution: {integrity: sha512-BAfviURMHpmb1Yb50YbCxnOY0wfwaLXH5KJ4+80zS0gUkzDX3ec23naTlEqKsN+PwYn+a1cCzM7BJ4Wcd3sGzw==}
    engines: {node: '>=12.0.0'}
    hasBin: true

  '@electron/rebuild@3.7.0':
    resolution: {integrity: sha512-VW++CNSlZwMYP7MyXEbrKjpzEwhB5kDNbzGtiPEjwYysqyTCF+YbNJ210Dj3AjWsGSV4iEEwNkmJN9yGZmVvmw==}
    engines: {node: '>=12.13.0'}
    hasBin: true

  '@electron/universal@2.0.1':
    resolution: {integrity: sha512-fKpv9kg4SPmt+hY7SVBnIYULE9QJl8L3sCfcBsnqbJwwBwAeTLokJ9TRt9y7bK0JAzIW2y78TVVjvnQEms/yyA==}
    engines: {node: '>=16.4'}

  '@electron/windows-sign@1.2.2':
    resolution: {integrity: sha512-dfZeox66AvdPtb2lD8OsIIQh12Tp0GNCRUDfBHIKGpbmopZto2/A8nSpYYLoedPIHpqkeblZ/k8OV0Gy7PYuyQ==}
    engines: {node: '>=14.14'}
    hasBin: true

  '@emnapi/core@1.4.3':
    resolution: {integrity: sha512-4m62DuCE07lw01soJwPiBGC0nAww0Q+RY70VZ+n49yDIO13yyinhbWCeNnaob0lakDtWQzSdtNWzJeOJt2ma+g==}

  '@emnapi/runtime@1.4.3':
    resolution: {integrity: sha512-pBPWdu6MLKROBX05wSNKcNb++m5Er+KQ9QkB+WVM+pW2Kx9hoSrVTnu3BdkI5eBLZoKu/J6mW/B6i6bJB2ytXQ==}

  '@emnapi/wasi-threads@1.0.2':
    resolution: {integrity: sha512-5n3nTJblwRi8LlXkJ9eBzu+kZR8Yxcc7ubakyQTFzPMtIhFpUBRbsnc2Dv88IZDIbCDlBiWrknhB4Lsz7mg6BA==}

  '@esbuild/aix-ppc64@0.25.2':
    resolution: {integrity: sha512-wCIboOL2yXZym2cgm6mlA742s9QeJ8DjGVaL39dLN4rRwrOgOyYSnOaFPhKZGLb2ngj4EyfAFjsNJwPXZvseag==}
    engines: {node: '>=18'}
    cpu: [ppc64]
    os: [aix]

  '@esbuild/android-arm64@0.25.2':
    resolution: {integrity: sha512-5ZAX5xOmTligeBaeNEPnPaeEuah53Id2tX4c2CVP3JaROTH+j4fnfHCkr1PjXMd78hMst+TlkfKcW/DlTq0i4w==}
    engines: {node: '>=18'}
    cpu: [arm64]
    os: [android]

  '@esbuild/android-arm@0.25.2':
    resolution: {integrity: sha512-NQhH7jFstVY5x8CKbcfa166GoV0EFkaPkCKBQkdPJFvo5u+nGXLEH/ooniLb3QI8Fk58YAx7nsPLozUWfCBOJA==}
    engines: {node: '>=18'}
    cpu: [arm]
    os: [android]

  '@esbuild/android-x64@0.25.2':
    resolution: {integrity: sha512-Ffcx+nnma8Sge4jzddPHCZVRvIfQ0kMsUsCMcJRHkGJ1cDmhe4SsrYIjLUKn1xpHZybmOqCWwB0zQvsjdEHtkg==}
    engines: {node: '>=18'}
    cpu: [x64]
    os: [android]

  '@esbuild/darwin-arm64@0.25.2':
    resolution: {integrity: sha512-MpM6LUVTXAzOvN4KbjzU/q5smzryuoNjlriAIx+06RpecwCkL9JpenNzpKd2YMzLJFOdPqBpuub6eVRP5IgiSA==}
    engines: {node: '>=18'}
    cpu: [arm64]
    os: [darwin]

  '@esbuild/darwin-x64@0.25.2':
    resolution: {integrity: sha512-5eRPrTX7wFyuWe8FqEFPG2cU0+butQQVNcT4sVipqjLYQjjh8a8+vUTfgBKM88ObB85ahsnTwF7PSIt6PG+QkA==}
    engines: {node: '>=18'}
    cpu: [x64]
    os: [darwin]

  '@esbuild/freebsd-arm64@0.25.2':
    resolution: {integrity: sha512-mLwm4vXKiQ2UTSX4+ImyiPdiHjiZhIaE9QvC7sw0tZ6HoNMjYAqQpGyui5VRIi5sGd+uWq940gdCbY3VLvsO1w==}
    engines: {node: '>=18'}
    cpu: [arm64]
    os: [freebsd]

  '@esbuild/freebsd-x64@0.25.2':
    resolution: {integrity: sha512-6qyyn6TjayJSwGpm8J9QYYGQcRgc90nmfdUb0O7pp1s4lTY+9D0H9O02v5JqGApUyiHOtkz6+1hZNvNtEhbwRQ==}
    engines: {node: '>=18'}
    cpu: [x64]
    os: [freebsd]

  '@esbuild/linux-arm64@0.25.2':
    resolution: {integrity: sha512-gq/sjLsOyMT19I8obBISvhoYiZIAaGF8JpeXu1u8yPv8BE5HlWYobmlsfijFIZ9hIVGYkbdFhEqC0NvM4kNO0g==}
    engines: {node: '>=18'}
    cpu: [arm64]
    os: [linux]

  '@esbuild/linux-arm@0.25.2':
    resolution: {integrity: sha512-UHBRgJcmjJv5oeQF8EpTRZs/1knq6loLxTsjc3nxO9eXAPDLcWW55flrMVc97qFPbmZP31ta1AZVUKQzKTzb0g==}
    engines: {node: '>=18'}
    cpu: [arm]
    os: [linux]

  '@esbuild/linux-ia32@0.25.2':
    resolution: {integrity: sha512-bBYCv9obgW2cBP+2ZWfjYTU+f5cxRoGGQ5SeDbYdFCAZpYWrfjjfYwvUpP8MlKbP0nwZ5gyOU/0aUzZ5HWPuvQ==}
    engines: {node: '>=18'}
    cpu: [ia32]
    os: [linux]

  '@esbuild/linux-loong64@0.25.2':
    resolution: {integrity: sha512-SHNGiKtvnU2dBlM5D8CXRFdd+6etgZ9dXfaPCeJtz+37PIUlixvlIhI23L5khKXs3DIzAn9V8v+qb1TRKrgT5w==}
    engines: {node: '>=18'}
    cpu: [loong64]
    os: [linux]

  '@esbuild/linux-mips64el@0.25.2':
    resolution: {integrity: sha512-hDDRlzE6rPeoj+5fsADqdUZl1OzqDYow4TB4Y/3PlKBD0ph1e6uPHzIQcv2Z65u2K0kpeByIyAjCmjn1hJgG0Q==}
    engines: {node: '>=18'}
    cpu: [mips64el]
    os: [linux]

  '@esbuild/linux-ppc64@0.25.2':
    resolution: {integrity: sha512-tsHu2RRSWzipmUi9UBDEzc0nLc4HtpZEI5Ba+Omms5456x5WaNuiG3u7xh5AO6sipnJ9r4cRWQB2tUjPyIkc6g==}
    engines: {node: '>=18'}
    cpu: [ppc64]
    os: [linux]

  '@esbuild/linux-riscv64@0.25.2':
    resolution: {integrity: sha512-k4LtpgV7NJQOml/10uPU0s4SAXGnowi5qBSjaLWMojNCUICNu7TshqHLAEbkBdAszL5TabfvQ48kK84hyFzjnw==}
    engines: {node: '>=18'}
    cpu: [riscv64]
    os: [linux]

  '@esbuild/linux-s390x@0.25.2':
    resolution: {integrity: sha512-GRa4IshOdvKY7M/rDpRR3gkiTNp34M0eLTaC1a08gNrh4u488aPhuZOCpkF6+2wl3zAN7L7XIpOFBhnaE3/Q8Q==}
    engines: {node: '>=18'}
    cpu: [s390x]
    os: [linux]

  '@esbuild/linux-x64@0.25.2':
    resolution: {integrity: sha512-QInHERlqpTTZ4FRB0fROQWXcYRD64lAoiegezDunLpalZMjcUcld3YzZmVJ2H/Cp0wJRZ8Xtjtj0cEHhYc/uUg==}
    engines: {node: '>=18'}
    cpu: [x64]
    os: [linux]

  '@esbuild/netbsd-arm64@0.25.2':
    resolution: {integrity: sha512-talAIBoY5M8vHc6EeI2WW9d/CkiO9MQJ0IOWX8hrLhxGbro/vBXJvaQXefW2cP0z0nQVTdQ/eNyGFV1GSKrxfw==}
    engines: {node: '>=18'}
    cpu: [arm64]
    os: [netbsd]

  '@esbuild/netbsd-x64@0.25.2':
    resolution: {integrity: sha512-voZT9Z+tpOxrvfKFyfDYPc4DO4rk06qamv1a/fkuzHpiVBMOhpjK+vBmWM8J1eiB3OLSMFYNaOaBNLXGChf5tg==}
    engines: {node: '>=18'}
    cpu: [x64]
    os: [netbsd]

  '@esbuild/openbsd-arm64@0.25.2':
    resolution: {integrity: sha512-dcXYOC6NXOqcykeDlwId9kB6OkPUxOEqU+rkrYVqJbK2hagWOMrsTGsMr8+rW02M+d5Op5NNlgMmjzecaRf7Tg==}
    engines: {node: '>=18'}
    cpu: [arm64]
    os: [openbsd]

  '@esbuild/openbsd-x64@0.25.2':
    resolution: {integrity: sha512-t/TkWwahkH0Tsgoq1Ju7QfgGhArkGLkF1uYz8nQS/PPFlXbP5YgRpqQR3ARRiC2iXoLTWFxc6DJMSK10dVXluw==}
    engines: {node: '>=18'}
    cpu: [x64]
    os: [openbsd]

  '@esbuild/sunos-x64@0.25.2':
    resolution: {integrity: sha512-cfZH1co2+imVdWCjd+D1gf9NjkchVhhdpgb1q5y6Hcv9TP6Zi9ZG/beI3ig8TvwT9lH9dlxLq5MQBBgwuj4xvA==}
    engines: {node: '>=18'}
    cpu: [x64]
    os: [sunos]

  '@esbuild/win32-arm64@0.25.2':
    resolution: {integrity: sha512-7Loyjh+D/Nx/sOTzV8vfbB3GJuHdOQyrOryFdZvPHLf42Tk9ivBU5Aedi7iyX+x6rbn2Mh68T4qq1SDqJBQO5Q==}
    engines: {node: '>=18'}
    cpu: [arm64]
    os: [win32]

  '@esbuild/win32-ia32@0.25.2':
    resolution: {integrity: sha512-WRJgsz9un0nqZJ4MfhabxaD9Ft8KioqU3JMinOTvobbX6MOSUigSBlogP8QB3uxpJDsFS6yN+3FDBdqE5lg9kg==}
    engines: {node: '>=18'}
    cpu: [ia32]
    os: [win32]

  '@esbuild/win32-x64@0.25.2':
    resolution: {integrity: sha512-kM3HKb16VIXZyIeVrM1ygYmZBKybX8N4p754bw390wGO3Tf2j4L2/WYL+4suWujpgf6GBYs3jv7TyUivdd05JA==}
    engines: {node: '>=18'}
    cpu: [x64]
    os: [win32]

  '@eslint-community/eslint-utils@4.6.0':
    resolution: {integrity: sha512-WhCn7Z7TauhBtmzhvKpoQs0Wwb/kBcy4CwpuI0/eEIr2Lx2auxmulAzLr91wVZJaz47iUZdkXOK7WlAfxGKCnA==}
    engines: {node: ^12.22.0 || ^14.17.0 || >=16.0.0}
    peerDependencies:
      eslint: ^6.0.0 || ^7.0.0 || >=8.0.0

  '@eslint-community/eslint-utils@4.7.0':
    resolution: {integrity: sha512-dyybb3AcajC7uha6CvhdVRJqaKyn7w2YKqKyAN37NKYgZT36w+iRb0Dymmc5qEJ549c/S31cMMSFd75bteCpCw==}
    engines: {node: ^12.22.0 || ^14.17.0 || >=16.0.0}
    peerDependencies:
      eslint: ^6.0.0 || ^7.0.0 || >=8.0.0

  '@eslint-community/regexpp@4.12.1':
    resolution: {integrity: sha512-CCZCDJuduB9OUkFkY2IgppNZMi2lBQgD2qzwXkEia16cge2pijY/aXi96CJMquDMn3nJdlPV1A5KrJEXwfLNzQ==}
    engines: {node: ^12.0.0 || ^14.0.0 || >=16.0.0}

  '@eslint/config-array@0.20.0':
    resolution: {integrity: sha512-fxlS1kkIjx8+vy2SjuCB94q3htSNrufYTXubwiBFeaQHbH6Ipi43gFJq2zCMt6PHhImH3Xmr0NksKDvchWlpQQ==}
    engines: {node: ^18.18.0 || ^20.9.0 || >=21.1.0}

  '@eslint/config-helpers@0.2.1':
    resolution: {integrity: sha512-RI17tsD2frtDu/3dmI7QRrD4bedNKPM08ziRYaC5AhkGrzIAJelm9kJU1TznK+apx6V+cqRz8tfpEeG3oIyjxw==}
    engines: {node: ^18.18.0 || ^20.9.0 || >=21.1.0}

  '@eslint/core@0.13.0':
    resolution: {integrity: sha512-yfkgDw1KR66rkT5A8ci4irzDysN7FRpq3ttJolR88OqQikAWqwA8j5VZyas+vjyBNFIJ7MfybJ9plMILI2UrCw==}
    engines: {node: ^18.18.0 || ^20.9.0 || >=21.1.0}

  '@eslint/eslintrc@3.3.1':
    resolution: {integrity: sha512-gtF186CXhIl1p4pJNGZw8Yc6RlshoePRvE0X91oPGb3vZ8pM3qOS9W9NGPat9LziaBV7XrJWGylNQXkGcnM3IQ==}
    engines: {node: ^18.18.0 || ^20.9.0 || >=21.1.0}

  '@eslint/js@9.26.0':
    resolution: {integrity: sha512-I9XlJawFdSMvWjDt6wksMCrgns5ggLNfFwFvnShsleWruvXM514Qxk8V246efTw+eo9JABvVz+u3q2RiAowKxQ==}
    engines: {node: ^18.18.0 || ^20.9.0 || >=21.1.0}

  '@eslint/object-schema@2.1.6':
    resolution: {integrity: sha512-RBMg5FRL0I0gs51M/guSAj5/e14VQ4tpZnQNWwuDT66P14I43ItmPfIZRhO9fUVIPOAQXU47atlywZ/czoqFPA==}
    engines: {node: ^18.18.0 || ^20.9.0 || >=21.1.0}

  '@eslint/plugin-kit@0.2.8':
    resolution: {integrity: sha512-ZAoA40rNMPwSm+AeHpCq8STiNAwzWLJuP8Xv4CHIc9wv/PSuExjMrmjfYNj682vW0OOiZ1HKxzvjQr9XZIisQA==}
    engines: {node: ^18.18.0 || ^20.9.0 || >=21.1.0}

  '@faker-js/faker@9.8.0':
    resolution: {integrity: sha512-U9wpuSrJC93jZBxx/Qq2wPjCuYISBueyVUGK7qqdmj7r/nxaxwW8AQDCLeRO7wZnjj94sh3p246cAYjUKuqgfg==}
    engines: {node: '>=18.0.0', npm: '>=9.0.0'}

  '@floating-ui/core@1.7.0':
    resolution: {integrity: sha512-FRdBLykrPPA6P76GGGqlex/e7fbe0F1ykgxHYNXQsH/iTEtjMj/f9bpY5oQqbjt5VgZvgz/uKXbGuROijh3VLA==}

  '@floating-ui/dom@1.7.0':
    resolution: {integrity: sha512-lGTor4VlXcesUMh1cupTUTDoCxMb0V6bm3CnxHzQcw8Eaf1jQbgQX4i02fYgT0vJ82tb5MZ4CZk1LRGkktJCzg==}

  '@floating-ui/react-dom@2.1.2':
    resolution: {integrity: sha512-06okr5cgPzMNBy+Ycse2A6udMi4bqwW/zgBF/rwjcNqWkyr82Mcg8b0vjX8OJpZFy/FKjJmw6wV7t44kK6kW7A==}
    peerDependencies:
      react: '>=16.8.0'
      react-dom: '>=16.8.0'

  '@floating-ui/utils@0.2.9':
    resolution: {integrity: sha512-MDWhGtE+eHw5JW7lq4qhc5yRLS11ERl1c7Z6Xd0a58DozHES6EnNNwUWbMiG4J9Cgj053Bhk8zvlhFYKVhULwg==}

  '@gar/promisify@1.1.3':
    resolution: {integrity: sha512-k2Ty1JcVojjJFwrg/ThKi2ujJ7XNLYaFGNB/bWT9wGR+oSMJHMa5w+CUq6p/pVrKeNNgA7pCqEcjSnHVoqJQFw==}

  '@hookform/resolvers@5.0.1':
    resolution: {integrity: sha512-u/+Jp83luQNx9AdyW2fIPGY6Y7NG68eN2ZW8FOJYL+M0i4s49+refdJdOp/A9n9HFQtQs3HIDHQvX3ZET2o7YA==}
    peerDependencies:
      react-hook-form: ^7.55.0

  '@humanfs/core@0.19.1':
    resolution: {integrity: sha512-5DyQ4+1JEUzejeK1JGICcideyfUbGixgS9jNgex5nqkW+cY7WZhxBigmieN5Qnw9ZosSNVC9KQKyb+GUaGyKUA==}
    engines: {node: '>=18.18.0'}

  '@humanfs/node@0.16.6':
    resolution: {integrity: sha512-YuI2ZHQL78Q5HbhDiBA1X4LmYdXCKCMQIfw0pw7piHJwyREFebJUvrQN4cMssyES6x+vfUbx1CIpaQUKYdQZOw==}
    engines: {node: '>=18.18.0'}

  '@humanwhocodes/module-importer@1.0.1':
    resolution: {integrity: sha512-bxveV4V8v5Yb4ncFTT3rPSgZBOpCkjfK0y4oVVVJwIuDVBRMDXrPyXRL988i5ap9m9bnyEEjWfm5WkBmtffLfA==}
    engines: {node: '>=12.22'}

  '@humanwhocodes/retry@0.3.1':
    resolution: {integrity: sha512-JBxkERygn7Bv/GbN5Rv8Ul6LVknS+5Bp6RgDC/O8gEBU/yeH5Ui5C/OlWrTb6qct7LjjfT6Re2NxB0ln0yYybA==}
    engines: {node: '>=18.18'}

  '@humanwhocodes/retry@0.4.2':
    resolution: {integrity: sha512-xeO57FpIu4p1Ri3Jq/EXq4ClRm86dVF2z/+kvFnyqVYRavTZmaFaUBbWCOuuTh0o/g7DSsk6kc2vrS4Vl5oPOQ==}
    engines: {node: '>=18.18'}

  '@img/sharp-darwin-arm64@0.34.1':
    resolution: {integrity: sha512-pn44xgBtgpEbZsu+lWf2KNb6OAf70X68k+yk69Ic2Xz11zHR/w24/U49XT7AeRwJ0Px+mhALhU5LPci1Aymk7A==}
    engines: {node: ^18.17.0 || ^20.3.0 || >=21.0.0}
    cpu: [arm64]
    os: [darwin]

  '@img/sharp-darwin-x64@0.34.1':
    resolution: {integrity: sha512-VfuYgG2r8BpYiOUN+BfYeFo69nP/MIwAtSJ7/Zpxc5QF3KS22z8Pvg3FkrSFJBPNQ7mmcUcYQFBmEQp7eu1F8Q==}
    engines: {node: ^18.17.0 || ^20.3.0 || >=21.0.0}
    cpu: [x64]
    os: [darwin]

  '@img/sharp-libvips-darwin-arm64@1.1.0':
    resolution: {integrity: sha512-HZ/JUmPwrJSoM4DIQPv/BfNh9yrOA8tlBbqbLz4JZ5uew2+o22Ik+tHQJcih7QJuSa0zo5coHTfD5J8inqj9DA==}
    cpu: [arm64]
    os: [darwin]

  '@img/sharp-libvips-darwin-x64@1.1.0':
    resolution: {integrity: sha512-Xzc2ToEmHN+hfvsl9wja0RlnXEgpKNmftriQp6XzY/RaSfwD9th+MSh0WQKzUreLKKINb3afirxW7A0fz2YWuQ==}
    cpu: [x64]
    os: [darwin]

  '@img/sharp-libvips-linux-arm64@1.1.0':
    resolution: {integrity: sha512-IVfGJa7gjChDET1dK9SekxFFdflarnUB8PwW8aGwEoF3oAsSDuNUTYS+SKDOyOJxQyDC1aPFMuRYLoDInyV9Ew==}
    cpu: [arm64]
    os: [linux]

  '@img/sharp-libvips-linux-arm@1.1.0':
    resolution: {integrity: sha512-s8BAd0lwUIvYCJyRdFqvsj+BJIpDBSxs6ivrOPm/R7piTs5UIwY5OjXrP2bqXC9/moGsyRa37eYWYCOGVXxVrA==}
    cpu: [arm]
    os: [linux]

  '@img/sharp-libvips-linux-ppc64@1.1.0':
    resolution: {integrity: sha512-tiXxFZFbhnkWE2LA8oQj7KYR+bWBkiV2nilRldT7bqoEZ4HiDOcePr9wVDAZPi/Id5fT1oY9iGnDq20cwUz8lQ==}
    cpu: [ppc64]
    os: [linux]

  '@img/sharp-libvips-linux-s390x@1.1.0':
    resolution: {integrity: sha512-xukSwvhguw7COyzvmjydRb3x/09+21HykyapcZchiCUkTThEQEOMtBj9UhkaBRLuBrgLFzQ2wbxdeCCJW/jgJA==}
    cpu: [s390x]
    os: [linux]

  '@img/sharp-libvips-linux-x64@1.1.0':
    resolution: {integrity: sha512-yRj2+reB8iMg9W5sULM3S74jVS7zqSzHG3Ol/twnAAkAhnGQnpjj6e4ayUz7V+FpKypwgs82xbRdYtchTTUB+Q==}
    cpu: [x64]
    os: [linux]

  '@img/sharp-libvips-linuxmusl-arm64@1.1.0':
    resolution: {integrity: sha512-jYZdG+whg0MDK+q2COKbYidaqW/WTz0cc1E+tMAusiDygrM4ypmSCjOJPmFTvHHJ8j/6cAGyeDWZOsK06tP33w==}
    cpu: [arm64]
    os: [linux]

  '@img/sharp-libvips-linuxmusl-x64@1.1.0':
    resolution: {integrity: sha512-wK7SBdwrAiycjXdkPnGCPLjYb9lD4l6Ze2gSdAGVZrEL05AOUJESWU2lhlC+Ffn5/G+VKuSm6zzbQSzFX/P65A==}
    cpu: [x64]
    os: [linux]

  '@img/sharp-linux-arm64@0.34.1':
    resolution: {integrity: sha512-kX2c+vbvaXC6vly1RDf/IWNXxrlxLNpBVWkdpRq5Ka7OOKj6nr66etKy2IENf6FtOgklkg9ZdGpEu9kwdlcwOQ==}
    engines: {node: ^18.17.0 || ^20.3.0 || >=21.0.0}
    cpu: [arm64]
    os: [linux]

  '@img/sharp-linux-arm@0.34.1':
    resolution: {integrity: sha512-anKiszvACti2sGy9CirTlNyk7BjjZPiML1jt2ZkTdcvpLU1YH6CXwRAZCA2UmRXnhiIftXQ7+Oh62Ji25W72jA==}
    engines: {node: ^18.17.0 || ^20.3.0 || >=21.0.0}
    cpu: [arm]
    os: [linux]

  '@img/sharp-linux-s390x@0.34.1':
    resolution: {integrity: sha512-7s0KX2tI9mZI2buRipKIw2X1ufdTeaRgwmRabt5bi9chYfhur+/C1OXg3TKg/eag1W+6CCWLVmSauV1owmRPxA==}
    engines: {node: ^18.17.0 || ^20.3.0 || >=21.0.0}
    cpu: [s390x]
    os: [linux]

  '@img/sharp-linux-x64@0.34.1':
    resolution: {integrity: sha512-wExv7SH9nmoBW3Wr2gvQopX1k8q2g5V5Iag8Zk6AVENsjwd+3adjwxtp3Dcu2QhOXr8W9NusBU6XcQUohBZ5MA==}
    engines: {node: ^18.17.0 || ^20.3.0 || >=21.0.0}
    cpu: [x64]
    os: [linux]

  '@img/sharp-linuxmusl-arm64@0.34.1':
    resolution: {integrity: sha512-DfvyxzHxw4WGdPiTF0SOHnm11Xv4aQexvqhRDAoD00MzHekAj9a/jADXeXYCDFH/DzYruwHbXU7uz+H+nWmSOQ==}
    engines: {node: ^18.17.0 || ^20.3.0 || >=21.0.0}
    cpu: [arm64]
    os: [linux]

  '@img/sharp-linuxmusl-x64@0.34.1':
    resolution: {integrity: sha512-pax/kTR407vNb9qaSIiWVnQplPcGU8LRIJpDT5o8PdAx5aAA7AS3X9PS8Isw1/WfqgQorPotjrZL3Pqh6C5EBg==}
    engines: {node: ^18.17.0 || ^20.3.0 || >=21.0.0}
    cpu: [x64]
    os: [linux]

  '@img/sharp-wasm32@0.34.1':
    resolution: {integrity: sha512-YDybQnYrLQfEpzGOQe7OKcyLUCML4YOXl428gOOzBgN6Gw0rv8dpsJ7PqTHxBnXnwXr8S1mYFSLSa727tpz0xg==}
    engines: {node: ^18.17.0 || ^20.3.0 || >=21.0.0}
    cpu: [wasm32]

  '@img/sharp-win32-ia32@0.34.1':
    resolution: {integrity: sha512-WKf/NAZITnonBf3U1LfdjoMgNO5JYRSlhovhRhMxXVdvWYveM4kM3L8m35onYIdh75cOMCo1BexgVQcCDzyoWw==}
    engines: {node: ^18.17.0 || ^20.3.0 || >=21.0.0}
    cpu: [ia32]
    os: [win32]

  '@img/sharp-win32-x64@0.34.1':
    resolution: {integrity: sha512-hw1iIAHpNE8q3uMIRCgGOeDoz9KtFNarFLQclLxr/LK1VBkj8nby18RjFvr6aP7USRYAjTZW6yisnBWMX571Tw==}
    engines: {node: ^18.17.0 || ^20.3.0 || >=21.0.0}
    cpu: [x64]
    os: [win32]

  '@isaacs/cliui@8.0.2':
    resolution: {integrity: sha512-O8jcjabXaleOG9DQ0+ARXWZBTfnP4WNAqzuiJK7ll44AmxGKv/J2M4TPjxjY3znBCfvBXFzucm1twdyFybFqEA==}
    engines: {node: '>=12'}

  '@isaacs/fs-minipass@4.0.1':
    resolution: {integrity: sha512-wgm9Ehl2jpeqP3zw/7mo3kRHFp5MEDhqAdwy1fTGkHAwnkGOVsgpvQhL8B5n1qlb01jV3n/bI0ZfZp5lWA1k4w==}
    engines: {node: '>=18.0.0'}

  '@istanbuljs/load-nyc-config@1.1.0':
    resolution: {integrity: sha512-VjeHSlIzpv/NyD3N0YuHfXOPDIixcA1q2ZV98wsMqcYlPmv2n3Yb2lYP9XMElnaFVXg5A7YLTeLu6V84uQDjmQ==}
    engines: {node: '>=8'}

  '@istanbuljs/schema@0.1.3':
    resolution: {integrity: sha512-ZXRY4jNvVgSVQ8DL3LTcakaAtXwTVUxE81hslsyD2AtoXW/wVob10HkOJ1X/pAlcI7D+2YoZKg5do8G/w6RYgA==}
    engines: {node: '>=8'}

  '@jest/console@29.7.0':
    resolution: {integrity: sha512-5Ni4CU7XHQi32IJ398EEP4RrB8eV09sXP2ROqD4bksHrnTree52PsxvX8tpL8LvTZ3pFzXyPbNQReSN41CAhOg==}
    engines: {node: ^14.15.0 || ^16.10.0 || >=18.0.0}

  '@jest/core@29.7.0':
    resolution: {integrity: sha512-n7aeXWKMnGtDA48y8TLWJPJmLmmZ642Ceo78cYWEpiD7FzDgmNDV/GCVRorPABdXLJZ/9wzzgZAlHjXjxDHGsg==}
    engines: {node: ^14.15.0 || ^16.10.0 || >=18.0.0}
    peerDependencies:
      node-notifier: ^8.0.1 || ^9.0.0 || ^10.0.0
    peerDependenciesMeta:
      node-notifier:
        optional: true

  '@jest/environment@29.7.0':
    resolution: {integrity: sha512-aQIfHDq33ExsN4jP1NWGXhxgQ/wixs60gDiKO+XVMd8Mn0NWPWgc34ZQDTb2jKaUWQ7MuwoitXAsN2XVXNMpAw==}
    engines: {node: ^14.15.0 || ^16.10.0 || >=18.0.0}

  '@jest/expect-utils@29.7.0':
    resolution: {integrity: sha512-GlsNBWiFQFCVi9QVSx7f5AgMeLxe9YCCs5PuP2O2LdjDAA8Jh9eX7lA1Jq/xdXw3Wb3hyvlFNfZIfcRetSzYcA==}
    engines: {node: ^14.15.0 || ^16.10.0 || >=18.0.0}

  '@jest/expect@29.7.0':
    resolution: {integrity: sha512-8uMeAMycttpva3P1lBHB8VciS9V0XAr3GymPpipdyQXbBcuhkLQOSe8E/p92RyAdToS6ZD1tFkX+CkhoECE0dQ==}
    engines: {node: ^14.15.0 || ^16.10.0 || >=18.0.0}

  '@jest/fake-timers@29.7.0':
    resolution: {integrity: sha512-q4DH1Ha4TTFPdxLsqDXK1d3+ioSL7yL5oCMJZgDYm6i+6CygW5E5xVr/D1HdsGxjt1ZWSfUAs9OxSB/BNelWrQ==}
    engines: {node: ^14.15.0 || ^16.10.0 || >=18.0.0}

  '@jest/globals@29.7.0':
    resolution: {integrity: sha512-mpiz3dutLbkW2MNFubUGUEVLkTGiqW6yLVTA+JbP6fI6J5iL9Y0Nlg8k95pcF8ctKwCS7WVxteBs29hhfAotzQ==}
    engines: {node: ^14.15.0 || ^16.10.0 || >=18.0.0}

  '@jest/reporters@29.7.0':
    resolution: {integrity: sha512-DApq0KJbJOEzAFYjHADNNxAE3KbhxQB1y5Kplb5Waqw6zVbuWatSnMjE5gs8FUgEPmNsnZA3NCWl9NG0ia04Pg==}
    engines: {node: ^14.15.0 || ^16.10.0 || >=18.0.0}
    peerDependencies:
      node-notifier: ^8.0.1 || ^9.0.0 || ^10.0.0
    peerDependenciesMeta:
      node-notifier:
        optional: true

  '@jest/schemas@29.6.3':
    resolution: {integrity: sha512-mo5j5X+jIZmJQveBKeS/clAueipV7KgiX1vMgCxam1RNYiqE1w62n0/tJJnHtjW8ZHcQco5gY85jA3mi0L+nSA==}
    engines: {node: ^14.15.0 || ^16.10.0 || >=18.0.0}

  '@jest/source-map@29.6.3':
    resolution: {integrity: sha512-MHjT95QuipcPrpLM+8JMSzFx6eHp5Bm+4XeFDJlwsvVBjmKNiIAvasGK2fxz2WbGRlnvqehFbh07MMa7n3YJnw==}
    engines: {node: ^14.15.0 || ^16.10.0 || >=18.0.0}

  '@jest/test-result@29.7.0':
    resolution: {integrity: sha512-Fdx+tv6x1zlkJPcWXmMDAG2HBnaR9XPSd5aDWQVsfrZmLVT3lU1cwyxLgRmXR9yrq4NBoEm9BMsfgFzTQAbJYA==}
    engines: {node: ^14.15.0 || ^16.10.0 || >=18.0.0}

  '@jest/test-sequencer@29.7.0':
    resolution: {integrity: sha512-GQwJ5WZVrKnOJuiYiAF52UNUJXgTZx1NHjFSEB0qEMmSZKAkdMoIzw/Cj6x6NF4AvV23AUqDpFzQkN/eYCYTxw==}
    engines: {node: ^14.15.0 || ^16.10.0 || >=18.0.0}

  '@jest/transform@29.7.0':
    resolution: {integrity: sha512-ok/BTPFzFKVMwO5eOHRrvnBVHdRy9IrsrW1GpMaQ9MCnilNLXQKmAX8s1YXDFaai9xJpac2ySzV0YeRRECr2Vw==}
    engines: {node: ^14.15.0 || ^16.10.0 || >=18.0.0}

  '@jest/types@29.6.3':
    resolution: {integrity: sha512-u3UPsIilWKOM3F9CXtrG8LEJmNxwoCQC/XVj4IKYXvvpx7QIi/Kg1LI5uDmDpKlac62NUtX7eLjRh+jVZcLOzw==}
    engines: {node: ^14.15.0 || ^16.10.0 || >=18.0.0}

  '@jridgewell/gen-mapping@0.3.8':
    resolution: {integrity: sha512-imAbBGkb+ebQyxKgzv5Hu2nmROxoDOXHh80evxdoXNOrvAnVx7zimzc1Oo5h9RlfV4vPXaE2iM5pOFbvOCClWA==}
    engines: {node: '>=6.0.0'}

  '@jridgewell/resolve-uri@3.1.2':
    resolution: {integrity: sha512-bRISgCIjP20/tbWSPWMEi54QVPRZExkuD9lJL+UIxUKtwVJA8wW1Trb1jMs1RFXo1CBTNZ/5hpC9QvmKWdopKw==}
    engines: {node: '>=6.0.0'}

  '@jridgewell/set-array@1.2.1':
    resolution: {integrity: sha512-R8gLRTZeyp03ymzP/6Lil/28tGeGEzhx1q2k703KGWRAI1VdvPIXdG70VJc2pAMw3NA6JKL5hhFu1sJX0Mnn/A==}
    engines: {node: '>=6.0.0'}

  '@jridgewell/sourcemap-codec@1.5.0':
    resolution: {integrity: sha512-gv3ZRaISU3fjPAgNsriBRqGWQL6quFx04YMPW/zD8XMLsU32mhCCbfbO6KZFLjvYpCZ8zyDEgqsgf+PwPaM7GQ==}

  '@jridgewell/trace-mapping@0.3.25':
    resolution: {integrity: sha512-vNk6aEwybGtawWmy/PzwnGDOjCkLWSD2wqvjGGAgOAwCGWySYXfYoxt00IJkTF+8Lb57DwOb3Aa0o9CApepiYQ==}

  '@jridgewell/trace-mapping@0.3.9':
    resolution: {integrity: sha512-3Belt6tdc8bPgAtbcmdtNJlirVoTmEb5e2gC94PnkwEW9jI6CAHUeoG85tjWP5WquqfavoMtMwiG4P926ZKKuQ==}

  '@malept/cross-spawn-promise@2.0.0':
    resolution: {integrity: sha512-1DpKU0Z5ThltBwjNySMC14g0CkbyhCaz9FkhxqNsZI6uAPJXFS8cMXlBKo26FJ8ZuW6S9GCMcR9IO5k2X5/9Fg==}
    engines: {node: '>= 12.13.0'}

  '@malept/flatpak-bundler@0.4.0':
    resolution: {integrity: sha512-9QOtNffcOF/c1seMCDnjckb3R9WHcG34tky+FHpNKKCW0wc/scYLwMtO+ptyGUfMW0/b/n4qRiALlaFHc9Oj7Q==}
    engines: {node: '>= 10.0.0'}

  '@modelcontextprotocol/sdk@1.11.2':
    resolution: {integrity: sha512-H9vwztj5OAqHg9GockCQC06k1natgcxWQSRpQcPJf6i5+MWBzfKkRtxGbjQf0X2ihii0ffLZCRGbYV2f2bjNCQ==}
    engines: {node: '>=18'}

  '@napi-rs/wasm-runtime@0.2.9':
    resolution: {integrity: sha512-OKRBiajrrxB9ATokgEQoG87Z25c67pCpYcCwmXYX8PBftC9pBfN18gnm/fh1wurSLEKIAt+QRFLFCQISrb66Jg==}

  '@next/env@15.3.0':
    resolution: {integrity: sha512-6mDmHX24nWlHOlbwUiAOmMyY7KELimmi+ed8qWcJYjqXeC+G6JzPZ3QosOAfjNwgMIzwhXBiRiCgdh8axTTdTA==}

  '@next/eslint-plugin-next@15.3.0':
    resolution: {integrity: sha512-511UUcpWw5GWTyKfzW58U2F/bYJyjLE9e3SlnGK/zSXq7RqLlqFO8B9bitJjumLpj317fycC96KZ2RZsjGNfBw==}

  '@next/swc-darwin-arm64@15.3.0':
    resolution: {integrity: sha512-PDQcByT0ZfF2q7QR9d+PNj3wlNN4K6Q8JoHMwFyk252gWo4gKt7BF8Y2+KBgDjTFBETXZ/TkBEUY7NIIY7A/Kw==}
    engines: {node: '>= 10'}
    cpu: [arm64]
    os: [darwin]

  '@next/swc-darwin-x64@15.3.0':
    resolution: {integrity: sha512-m+eO21yg80En8HJ5c49AOQpFDq+nP51nu88ZOMCorvw3g//8g1JSUsEiPSiFpJo1KCTQ+jm9H0hwXK49H/RmXg==}
    engines: {node: '>= 10'}
    cpu: [x64]
    os: [darwin]

  '@next/swc-linux-arm64-gnu@15.3.0':
    resolution: {integrity: sha512-H0Kk04ZNzb6Aq/G6e0un4B3HekPnyy6D+eUBYPJv9Abx8KDYgNMWzKt4Qhj57HXV3sTTjsfc1Trc1SxuhQB+Tg==}
    engines: {node: '>= 10'}
    cpu: [arm64]
    os: [linux]

  '@next/swc-linux-arm64-musl@15.3.0':
    resolution: {integrity: sha512-k8GVkdMrh/+J9uIv/GpnHakzgDQhrprJ/FbGQvwWmstaeFG06nnAoZCJV+wO/bb603iKV1BXt4gHG+s2buJqZA==}
    engines: {node: '>= 10'}
    cpu: [arm64]
    os: [linux]

  '@next/swc-linux-x64-gnu@15.3.0':
    resolution: {integrity: sha512-ZMQ9yzDEts/vkpFLRAqfYO1wSpIJGlQNK9gZ09PgyjBJUmg8F/bb8fw2EXKgEaHbCc4gmqMpDfh+T07qUphp9A==}
    engines: {node: '>= 10'}
    cpu: [x64]
    os: [linux]

  '@next/swc-linux-x64-musl@15.3.0':
    resolution: {integrity: sha512-RFwq5VKYTw9TMr4T3e5HRP6T4RiAzfDJ6XsxH8j/ZeYq2aLsBqCkFzwMI0FmnSsLaUbOb46Uov0VvN3UciHX5A==}
    engines: {node: '>= 10'}
    cpu: [x64]
    os: [linux]

  '@next/swc-win32-arm64-msvc@15.3.0':
    resolution: {integrity: sha512-a7kUbqa/k09xPjfCl0RSVAvEjAkYBYxUzSVAzk2ptXiNEL+4bDBo9wNC43G/osLA/EOGzG4CuNRFnQyIHfkRgQ==}
    engines: {node: '>= 10'}
    cpu: [arm64]
    os: [win32]

  '@next/swc-win32-x64-msvc@15.3.0':
    resolution: {integrity: sha512-vHUQS4YVGJPmpjn7r5lEZuMhK5UQBNBRSB+iGDvJjaNk649pTIcRluDWNb9siunyLLiu/LDPHfvxBtNamyuLTw==}
    engines: {node: '>= 10'}
    cpu: [x64]
    os: [win32]

  '@nodelib/fs.scandir@2.1.5':
    resolution: {integrity: sha512-vq24Bq3ym5HEQm2NKCr3yXDwjc7vTsEThRDnkp2DK9p1uqLR+DHurm/NOTo0KG7HYHU7eppKZj3MyqYuMBf62g==}
    engines: {node: '>= 8'}

  '@nodelib/fs.stat@2.0.5':
    resolution: {integrity: sha512-RkhPPp2zrqDAQA/2jNhnztcPAlv64XdhIp7a7454A5ovI7Bukxgt7MX7udwAu3zg1DcpPU0rz3VV1SeaqvY4+A==}
    engines: {node: '>= 8'}

  '@nodelib/fs.walk@1.2.8':
    resolution: {integrity: sha512-oGB+UxlgWcgQkgwo8GcEGwemoTFt3FIO9ababBmaGwXIoBKZ+GTy0pP185beGg7Llih/NSHSV2XAs1lnznocSg==}
    engines: {node: '>= 8'}

  '@nolyfill/is-core-module@1.0.39':
    resolution: {integrity: sha512-nn5ozdjYQpUCZlWGuxcJY/KpxkWQs4DcbMCmKojjyrYDEAGy4Ce19NN4v5MduafTwJlbKc99UA8YhSVqq9yPZA==}
    engines: {node: '>=12.4.0'}

  '@npmcli/fs@2.1.2':
    resolution: {integrity: sha512-yOJKRvohFOaLqipNtwYB9WugyZKhC/DZC4VYPmpaCzDBrA8YpK3qHZ8/HGscMnE4GqbkLNuVcCnxkeQEdGt6LQ==}
    engines: {node: ^12.13.0 || ^14.15.0 || >=16.0.0}

  '@npmcli/move-file@2.0.1':
    resolution: {integrity: sha512-mJd2Z5TjYWq/ttPLLGqArdtnC74J6bOzg4rMDnN+p1xTacZ2yPRCk2y0oSWQtygLR9YVQXgOcONrwtnk3JupxQ==}
    engines: {node: ^12.13.0 || ^14.15.0 || >=16.0.0}
    deprecated: This functionality has been moved to @npmcli/fs

  '@pkgjs/parseargs@0.11.0':
    resolution: {integrity: sha512-+1VkjdD0QBLPodGrJUeqarH8VAIvQODIbwh9XpP5Syisf7YoQgsJKPNFoqqLQlu+VQ/tVSshMR6loPMn8U+dPg==}
    engines: {node: '>=14'}

  '@playwright/test@1.52.0':
    resolution: {integrity: sha512-uh6W7sb55hl7D6vsAeA+V2p5JnlAqzhqFyF0VcJkKZXkgnFcVG9PziERRHQfPLfNGx1C292a4JqbWzhR8L4R1g==}
    engines: {node: '>=18'}
    hasBin: true

  '@radix-ui/number@1.1.1':
    resolution: {integrity: sha512-MkKCwxlXTgz6CFoJx3pCwn07GKp36+aZyu/u2Ln2VrA5DcdyCZkASEDBTd8x5whTQQL5CiYf4prXKLcgQdv29g==}

  '@radix-ui/primitive@1.1.2':
    resolution: {integrity: sha512-XnbHrrprsNqZKQhStrSwgRUQzoCI1glLzdw79xiZPoofhGICeZRSQ3dIxAKH1gb3OHfNf4d6f+vAv3kil2eggA==}

  '@radix-ui/react-accordion@1.2.10':
    resolution: {integrity: sha512-x+URzV1siKmeXPSUIQ22L81qp2eOhjpy3tgteF+zOr4d1u0qJnFuyBF4MoQRhmKP6ivDxlvDAvqaF77gh7DOIw==}
    peerDependencies:
      '@types/react': '*'
      '@types/react-dom': '*'
      react: ^16.8 || ^17.0 || ^18.0 || ^19.0 || ^19.0.0-rc
      react-dom: ^16.8 || ^17.0 || ^18.0 || ^19.0 || ^19.0.0-rc
    peerDependenciesMeta:
      '@types/react':
        optional: true
      '@types/react-dom':
        optional: true

  '@radix-ui/react-arrow@1.1.6':
    resolution: {integrity: sha512-2JMfHJf/eVnwq+2dewT3C0acmCWD3XiVA1Da+jTDqo342UlU13WvXtqHhG+yJw5JeQmu4ue2eMy6gcEArLBlcw==}
    peerDependencies:
      '@types/react': '*'
      '@types/react-dom': '*'
      react: ^16.8 || ^17.0 || ^18.0 || ^19.0 || ^19.0.0-rc
      react-dom: ^16.8 || ^17.0 || ^18.0 || ^19.0 || ^19.0.0-rc
    peerDependenciesMeta:
      '@types/react':
        optional: true
      '@types/react-dom':
        optional: true

  '@radix-ui/react-checkbox@1.3.2':
    resolution: {integrity: sha512-yd+dI56KZqawxKZrJ31eENUwqc1QSqg4OZ15rybGjF2ZNwMO+wCyHzAVLRp9qoYJf7kYy0YpZ2b0JCzJ42HZpA==}
    peerDependencies:
      '@types/react': '*'
      '@types/react-dom': '*'
      react: ^16.8 || ^17.0 || ^18.0 || ^19.0 || ^19.0.0-rc
      react-dom: ^16.8 || ^17.0 || ^18.0 || ^19.0 || ^19.0.0-rc
    peerDependenciesMeta:
      '@types/react':
        optional: true
      '@types/react-dom':
        optional: true

  '@radix-ui/react-collapsible@1.1.10':
    resolution: {integrity: sha512-O2mcG3gZNkJ/Ena34HurA3llPOEA/M4dJtIRMa6y/cknRDC8XY5UZBInKTsUwW5cUue9A4k0wi1XU5fKBzKe1w==}
    peerDependencies:
      '@types/react': '*'
      '@types/react-dom': '*'
      react: ^16.8 || ^17.0 || ^18.0 || ^19.0 || ^19.0.0-rc
      react-dom: ^16.8 || ^17.0 || ^18.0 || ^19.0 || ^19.0.0-rc
    peerDependenciesMeta:
      '@types/react':
        optional: true
      '@types/react-dom':
        optional: true

  '@radix-ui/react-collection@1.1.6':
    resolution: {integrity: sha512-PbhRFK4lIEw9ADonj48tiYWzkllz81TM7KVYyyMMw2cwHO7D5h4XKEblL8NlaRisTK3QTe6tBEhDccFUryxHBQ==}
    peerDependencies:
      '@types/react': '*'
      '@types/react-dom': '*'
      react: ^16.8 || ^17.0 || ^18.0 || ^19.0 || ^19.0.0-rc
      react-dom: ^16.8 || ^17.0 || ^18.0 || ^19.0 || ^19.0.0-rc
    peerDependenciesMeta:
      '@types/react':
        optional: true
      '@types/react-dom':
        optional: true

  '@radix-ui/react-compose-refs@1.1.2':
    resolution: {integrity: sha512-z4eqJvfiNnFMHIIvXP3CY57y2WJs5g2v3X0zm9mEJkrkNv4rDxu+sg9Jh8EkXyeqBkB7SOcboo9dMVqhyrACIg==}
    peerDependencies:
      '@types/react': '*'
      react: ^16.8 || ^17.0 || ^18.0 || ^19.0 || ^19.0.0-rc
    peerDependenciesMeta:
      '@types/react':
        optional: true

  '@radix-ui/react-context@1.1.2':
    resolution: {integrity: sha512-jCi/QKUM2r1Ju5a3J64TH2A5SpKAgh0LpknyqdQ4m6DCV0xJ2HG1xARRwNGPQfi1SLdLWZ1OJz6F4OMBBNiGJA==}
    peerDependencies:
      '@types/react': '*'
      react: ^16.8 || ^17.0 || ^18.0 || ^19.0 || ^19.0.0-rc
    peerDependenciesMeta:
      '@types/react':
        optional: true

  '@radix-ui/react-dialog@1.1.13':
    resolution: {integrity: sha512-ARFmqUyhIVS3+riWzwGTe7JLjqwqgnODBUZdqpWar/z1WFs9z76fuOs/2BOWCR+YboRn4/WN9aoaGVwqNRr8VA==}
    peerDependencies:
      '@types/react': '*'
      '@types/react-dom': '*'
      react: ^16.8 || ^17.0 || ^18.0 || ^19.0 || ^19.0.0-rc
      react-dom: ^16.8 || ^17.0 || ^18.0 || ^19.0 || ^19.0.0-rc
    peerDependenciesMeta:
      '@types/react':
        optional: true
      '@types/react-dom':
        optional: true

  '@radix-ui/react-direction@1.1.1':
    resolution: {integrity: sha512-1UEWRX6jnOA2y4H5WczZ44gOOjTEmlqv1uNW4GAJEO5+bauCBhv8snY65Iw5/VOS/ghKN9gr2KjnLKxrsvoMVw==}
    peerDependencies:
      '@types/react': '*'
      react: ^16.8 || ^17.0 || ^18.0 || ^19.0 || ^19.0.0-rc
    peerDependenciesMeta:
      '@types/react':
        optional: true

  '@radix-ui/react-dismissable-layer@1.1.9':
    resolution: {integrity: sha512-way197PiTvNp+WBP7svMJasHl+vibhWGQDb6Mgf5mhEWJkgb85z7Lfl9TUdkqpWsf8GRNmoopx9ZxCyDzmgRMQ==}
    peerDependencies:
      '@types/react': '*'
      '@types/react-dom': '*'
      react: ^16.8 || ^17.0 || ^18.0 || ^19.0 || ^19.0.0-rc
      react-dom: ^16.8 || ^17.0 || ^18.0 || ^19.0 || ^19.0.0-rc
    peerDependenciesMeta:
      '@types/react':
        optional: true
      '@types/react-dom':
        optional: true

  '@radix-ui/react-focus-guards@1.1.2':
    resolution: {integrity: sha512-fyjAACV62oPV925xFCrH8DR5xWhg9KYtJT4s3u54jxp+L/hbpTY2kIeEFFbFe+a/HCE94zGQMZLIpVTPVZDhaA==}
    peerDependencies:
      '@types/react': '*'
      react: ^16.8 || ^17.0 || ^18.0 || ^19.0 || ^19.0.0-rc
    peerDependenciesMeta:
      '@types/react':
        optional: true

  '@radix-ui/react-focus-scope@1.1.6':
    resolution: {integrity: sha512-r9zpYNUQY+2jWHWZGyddQLL9YHkM/XvSFHVcWs7bdVuxMAnCwTAuy6Pf47Z4nw7dYcUou1vg/VgjjrrH03VeBw==}
    peerDependencies:
      '@types/react': '*'
      '@types/react-dom': '*'
      react: ^16.8 || ^17.0 || ^18.0 || ^19.0 || ^19.0.0-rc
      react-dom: ^16.8 || ^17.0 || ^18.0 || ^19.0 || ^19.0.0-rc
    peerDependenciesMeta:
      '@types/react':
        optional: true
      '@types/react-dom':
        optional: true

  '@radix-ui/react-icons@1.3.2':
    resolution: {integrity: sha512-fyQIhGDhzfc9pK2kH6Pl9c4BDJGfMkPqkyIgYDthyNYoNg3wVhoJMMh19WS4Up/1KMPFVpNsT2q3WmXn2N1m6g==}
    peerDependencies:
      react: ^16.x || ^17.x || ^18.x || ^19.0.0 || ^19.0.0-rc

  '@radix-ui/react-id@1.1.1':
    resolution: {integrity: sha512-kGkGegYIdQsOb4XjsfM97rXsiHaBwco+hFI66oO4s9LU+PLAC5oJ7khdOVFxkhsmlbpUqDAvXw11CluXP+jkHg==}
    peerDependencies:
      '@types/react': '*'
      react: ^16.8 || ^17.0 || ^18.0 || ^19.0 || ^19.0.0-rc
    peerDependenciesMeta:
      '@types/react':
        optional: true

  '@radix-ui/react-label@2.1.6':
    resolution: {integrity: sha512-S/hv1mTlgcPX2gCTJrWuTjSXf7ER3Zf7zWGtOprxhIIY93Qin3n5VgNA0Ez9AgrK/lEtlYgzLd4f5x6AVar4Yw==}
    peerDependencies:
      '@types/react': '*'
      '@types/react-dom': '*'
      react: ^16.8 || ^17.0 || ^18.0 || ^19.0 || ^19.0.0-rc
      react-dom: ^16.8 || ^17.0 || ^18.0 || ^19.0 || ^19.0.0-rc
    peerDependenciesMeta:
      '@types/react':
        optional: true
      '@types/react-dom':
        optional: true

  '@radix-ui/react-popper@1.2.6':
    resolution: {integrity: sha512-7iqXaOWIjDBfIG7aq8CUEeCSsQMLFdn7VEE8TaFz704DtEzpPHR7w/uuzRflvKgltqSAImgcmxQ7fFX3X7wasg==}
    peerDependencies:
      '@types/react': '*'
      '@types/react-dom': '*'
      react: ^16.8 || ^17.0 || ^18.0 || ^19.0 || ^19.0.0-rc
      react-dom: ^16.8 || ^17.0 || ^18.0 || ^19.0 || ^19.0.0-rc
    peerDependenciesMeta:
      '@types/react':
        optional: true
      '@types/react-dom':
        optional: true

  '@radix-ui/react-portal@1.1.8':
    resolution: {integrity: sha512-hQsTUIn7p7fxCPvao/q6wpbxmCwgLrlz+nOrJgC+RwfZqWY/WN+UMqkXzrtKbPrF82P43eCTl3ekeKuyAQbFeg==}
    peerDependencies:
      '@types/react': '*'
      '@types/react-dom': '*'
      react: ^16.8 || ^17.0 || ^18.0 || ^19.0 || ^19.0.0-rc
      react-dom: ^16.8 || ^17.0 || ^18.0 || ^19.0 || ^19.0.0-rc
    peerDependenciesMeta:
      '@types/react':
        optional: true
      '@types/react-dom':
        optional: true

  '@radix-ui/react-presence@1.1.4':
    resolution: {integrity: sha512-ueDqRbdc4/bkaQT3GIpLQssRlFgWaL/U2z/S31qRwwLWoxHLgry3SIfCwhxeQNbirEUXFa+lq3RL3oBYXtcmIA==}
    peerDependencies:
      '@types/react': '*'
      '@types/react-dom': '*'
      react: ^16.8 || ^17.0 || ^18.0 || ^19.0 || ^19.0.0-rc
      react-dom: ^16.8 || ^17.0 || ^18.0 || ^19.0 || ^19.0.0-rc
    peerDependenciesMeta:
      '@types/react':
        optional: true
      '@types/react-dom':
        optional: true

  '@radix-ui/react-primitive@2.1.2':
    resolution: {integrity: sha512-uHa+l/lKfxuDD2zjN/0peM/RhhSmRjr5YWdk/37EnSv1nJ88uvG85DPexSm8HdFQROd2VdERJ6ynXbkCFi+APw==}
    peerDependencies:
      '@types/react': '*'
      '@types/react-dom': '*'
      react: ^16.8 || ^17.0 || ^18.0 || ^19.0 || ^19.0.0-rc
      react-dom: ^16.8 || ^17.0 || ^18.0 || ^19.0 || ^19.0.0-rc
    peerDependenciesMeta:
      '@types/react':
        optional: true
      '@types/react-dom':
        optional: true

  '@radix-ui/react-primitive@2.1.3':
    resolution: {integrity: sha512-m9gTwRkhy2lvCPe6QJp4d3G1TYEUHn/FzJUtq9MjH46an1wJU+GdoGC5VLof8RX8Ft/DlpshApkhswDLZzHIcQ==}
    peerDependencies:
      '@types/react': '*'
      '@types/react-dom': '*'
      react: ^16.8 || ^17.0 || ^18.0 || ^19.0 || ^19.0.0-rc
      react-dom: ^16.8 || ^17.0 || ^18.0 || ^19.0 || ^19.0.0-rc
    peerDependenciesMeta:
      '@types/react':
        optional: true
      '@types/react-dom':
        optional: true

  '@radix-ui/react-progress@1.1.6':
    resolution: {integrity: sha512-QzN9a36nKk2eZKMf9EBCia35x3TT+SOgZuzQBVIHyRrmYYi73VYBRK3zKwdJ6az/F5IZ6QlacGJBg7zfB85liA==}
    peerDependencies:
      '@types/react': '*'
      '@types/react-dom': '*'
      react: ^16.8 || ^17.0 || ^18.0 || ^19.0 || ^19.0.0-rc
      react-dom: ^16.8 || ^17.0 || ^18.0 || ^19.0 || ^19.0.0-rc
    peerDependenciesMeta:
      '@types/react':
        optional: true
      '@types/react-dom':
        optional: true

  '@radix-ui/react-radio-group@1.3.6':
    resolution: {integrity: sha512-1tfTAqnYZNVwSpFhCT273nzK8qGBReeYnNTPspCggqk1fvIrfVxJekIuBFidNivzpdiMqDwVGnQvHqXrRPM4Og==}
    peerDependencies:
      '@types/react': '*'
      '@types/react-dom': '*'
      react: ^16.8 || ^17.0 || ^18.0 || ^19.0 || ^19.0.0-rc
      react-dom: ^16.8 || ^17.0 || ^18.0 || ^19.0 || ^19.0.0-rc
    peerDependenciesMeta:
      '@types/react':
        optional: true
      '@types/react-dom':
        optional: true

  '@radix-ui/react-roving-focus@1.1.9':
    resolution: {integrity: sha512-ZzrIFnMYHHCNqSNCsuN6l7wlewBEq0O0BCSBkabJMFXVO51LRUTq71gLP1UxFvmrXElqmPjA5VX7IqC9VpazAQ==}
    peerDependencies:
      '@types/react': '*'
      '@types/react-dom': '*'
      react: ^16.8 || ^17.0 || ^18.0 || ^19.0 || ^19.0.0-rc
      react-dom: ^16.8 || ^17.0 || ^18.0 || ^19.0 || ^19.0.0-rc
    peerDependenciesMeta:
      '@types/react':
        optional: true
      '@types/react-dom':
        optional: true

  '@radix-ui/react-select@2.2.4':
    resolution: {integrity: sha512-/OOm58Gil4Ev5zT8LyVzqfBcij4dTHYdeyuF5lMHZ2bIp0Lk9oETocYiJ5QC0dHekEQnK6L/FNJCceeb4AkZ6Q==}
    peerDependencies:
      '@types/react': '*'
      '@types/react-dom': '*'
      react: ^16.8 || ^17.0 || ^18.0 || ^19.0 || ^19.0.0-rc
      react-dom: ^16.8 || ^17.0 || ^18.0 || ^19.0 || ^19.0.0-rc
    peerDependenciesMeta:
      '@types/react':
        optional: true
      '@types/react-dom':
        optional: true

  '@radix-ui/react-slider@1.3.4':
    resolution: {integrity: sha512-Cp6hEmQtRJFci285vkdIJ+HCDLTRDk+25VhFwa1fcubywjMUE3PynBgtN5RLudOgSCYMlT4jizCXdmV+8J7Y2w==}
    peerDependencies:
      '@types/react': '*'
      '@types/react-dom': '*'
      react: ^16.8 || ^17.0 || ^18.0 || ^19.0 || ^19.0.0-rc
      react-dom: ^16.8 || ^17.0 || ^18.0 || ^19.0 || ^19.0.0-rc
    peerDependenciesMeta:
      '@types/react':
        optional: true
      '@types/react-dom':
        optional: true

  '@radix-ui/react-slot@1.2.2':
    resolution: {integrity: sha512-y7TBO4xN4Y94FvcWIOIh18fM4R1A8S4q1jhoz4PNzOoHsFcN8pogcFmZrTYAm4F9VRUrWP/Mw7xSKybIeRI+CQ==}
    peerDependencies:
      '@types/react': '*'
      react: ^16.8 || ^17.0 || ^18.0 || ^19.0 || ^19.0.0-rc
    peerDependenciesMeta:
      '@types/react':
        optional: true

  '@radix-ui/react-slot@1.2.3':
    resolution: {integrity: sha512-aeNmHnBxbi2St0au6VBVC7JXFlhLlOnvIIlePNniyUNAClzmtAUEY8/pBiK3iHjufOlwA+c20/8jngo7xcrg8A==}
    peerDependencies:
      '@types/react': '*'
      react: ^16.8 || ^17.0 || ^18.0 || ^19.0 || ^19.0.0-rc
    peerDependenciesMeta:
      '@types/react':
        optional: true

  '@radix-ui/react-switch@1.2.4':
    resolution: {integrity: sha512-yZCky6XZFnR7pcGonJkr9VyNRu46KcYAbyg1v/gVVCZUr8UJ4x+RpncC27hHtiZ15jC+3WS8Yg/JSgyIHnYYsQ==}
    peerDependencies:
      '@types/react': '*'
      '@types/react-dom': '*'
      react: ^16.8 || ^17.0 || ^18.0 || ^19.0 || ^19.0.0-rc
      react-dom: ^16.8 || ^17.0 || ^18.0 || ^19.0 || ^19.0.0-rc
    peerDependenciesMeta:
      '@types/react':
        optional: true
      '@types/react-dom':
        optional: true

  '@radix-ui/react-tabs@1.1.11':
    resolution: {integrity: sha512-4FiKSVoXqPP/KfzlB7lwwqoFV6EPwkrrqGp9cUYXjwDYHhvpnqq79P+EPHKcdoTE7Rl8w/+6s9rTlsfXHES9GA==}
    peerDependencies:
      '@types/react': '*'
      '@types/react-dom': '*'
      react: ^16.8 || ^17.0 || ^18.0 || ^19.0 || ^19.0.0-rc
      react-dom: ^16.8 || ^17.0 || ^18.0 || ^19.0 || ^19.0.0-rc
    peerDependenciesMeta:
      '@types/react':
        optional: true
      '@types/react-dom':
        optional: true

  '@radix-ui/react-use-callback-ref@1.1.1':
    resolution: {integrity: sha512-FkBMwD+qbGQeMu1cOHnuGB6x4yzPjho8ap5WtbEJ26umhgqVXbhekKUQO+hZEL1vU92a3wHwdp0HAcqAUF5iDg==}
    peerDependencies:
      '@types/react': '*'
      react: ^16.8 || ^17.0 || ^18.0 || ^19.0 || ^19.0.0-rc
    peerDependenciesMeta:
      '@types/react':
        optional: true

  '@radix-ui/react-use-controllable-state@1.2.2':
    resolution: {integrity: sha512-BjasUjixPFdS+NKkypcyyN5Pmg83Olst0+c6vGov0diwTEo6mgdqVR6hxcEgFuh4QrAs7Rc+9KuGJ9TVCj0Zzg==}
    peerDependencies:
      '@types/react': '*'
      react: ^16.8 || ^17.0 || ^18.0 || ^19.0 || ^19.0.0-rc
    peerDependenciesMeta:
      '@types/react':
        optional: true

  '@radix-ui/react-use-effect-event@0.0.2':
    resolution: {integrity: sha512-Qp8WbZOBe+blgpuUT+lw2xheLP8q0oatc9UpmiemEICxGvFLYmHm9QowVZGHtJlGbS6A6yJ3iViad/2cVjnOiA==}
    peerDependencies:
      '@types/react': '*'
      react: ^16.8 || ^17.0 || ^18.0 || ^19.0 || ^19.0.0-rc
    peerDependenciesMeta:
      '@types/react':
        optional: true

  '@radix-ui/react-use-escape-keydown@1.1.1':
    resolution: {integrity: sha512-Il0+boE7w/XebUHyBjroE+DbByORGR9KKmITzbR7MyQ4akpORYP/ZmbhAr0DG7RmmBqoOnZdy2QlvajJ2QA59g==}
    peerDependencies:
      '@types/react': '*'
      react: ^16.8 || ^17.0 || ^18.0 || ^19.0 || ^19.0.0-rc
    peerDependenciesMeta:
      '@types/react':
        optional: true

  '@radix-ui/react-use-layout-effect@1.1.1':
    resolution: {integrity: sha512-RbJRS4UWQFkzHTTwVymMTUv8EqYhOp8dOOviLj2ugtTiXRaRQS7GLGxZTLL1jWhMeoSCf5zmcZkqTl9IiYfXcQ==}
    peerDependencies:
      '@types/react': '*'
      react: ^16.8 || ^17.0 || ^18.0 || ^19.0 || ^19.0.0-rc
    peerDependenciesMeta:
      '@types/react':
        optional: true

  '@radix-ui/react-use-previous@1.1.1':
    resolution: {integrity: sha512-2dHfToCj/pzca2Ck724OZ5L0EVrr3eHRNsG/b3xQJLA2hZpVCS99bLAX+hm1IHXDEnzU6by5z/5MIY794/a8NQ==}
    peerDependencies:
      '@types/react': '*'
      react: ^16.8 || ^17.0 || ^18.0 || ^19.0 || ^19.0.0-rc
    peerDependenciesMeta:
      '@types/react':
        optional: true

  '@radix-ui/react-use-rect@1.1.1':
    resolution: {integrity: sha512-QTYuDesS0VtuHNNvMh+CjlKJ4LJickCMUAqjlE3+j8w+RlRpwyX3apEQKGFzbZGdo7XNG1tXa+bQqIE7HIXT2w==}
    peerDependencies:
      '@types/react': '*'
      react: ^16.8 || ^17.0 || ^18.0 || ^19.0 || ^19.0.0-rc
    peerDependenciesMeta:
      '@types/react':
        optional: true

  '@radix-ui/react-use-size@1.1.1':
    resolution: {integrity: sha512-ewrXRDTAqAXlkl6t/fkXWNAhFX9I+CkKlw6zjEwk86RSPKwZr3xpBRso655aqYafwtnbpHLj6toFzmd6xdVptQ==}
    peerDependencies:
      '@types/react': '*'
      react: ^16.8 || ^17.0 || ^18.0 || ^19.0 || ^19.0.0-rc
    peerDependenciesMeta:
      '@types/react':
        optional: true

  '@radix-ui/react-visually-hidden@1.2.2':
    resolution: {integrity: sha512-ORCmRUbNiZIv6uV5mhFrhsIKw4UX/N3syZtyqvry61tbGm4JlgQuSn0hk5TwCARsCjkcnuRkSdCE3xfb+ADHew==}
    peerDependencies:
      '@types/react': '*'
      '@types/react-dom': '*'
      react: ^16.8 || ^17.0 || ^18.0 || ^19.0 || ^19.0.0-rc
      react-dom: ^16.8 || ^17.0 || ^18.0 || ^19.0 || ^19.0.0-rc
    peerDependenciesMeta:
      '@types/react':
        optional: true
      '@types/react-dom':
        optional: true

  '@radix-ui/rect@1.1.1':
    resolution: {integrity: sha512-HPwpGIzkl28mWyZqG52jiqDJ12waP11Pa1lGoiyUkIEuMLBP0oeK/C89esbXrxsky5we7dfd8U58nm0SgAWpVw==}

  '@rollup/rollup-android-arm-eabi@4.40.0':
    resolution: {integrity: sha512-+Fbls/diZ0RDerhE8kyC6hjADCXA1K4yVNlH0EYfd2XjyH0UGgzaQ8MlT0pCXAThfxv3QUAczHaL+qSv1E4/Cg==}
    cpu: [arm]
    os: [android]

  '@rollup/rollup-android-arm64@4.40.0':
    resolution: {integrity: sha512-PPA6aEEsTPRz+/4xxAmaoWDqh67N7wFbgFUJGMnanCFs0TV99M0M8QhhaSCks+n6EbQoFvLQgYOGXxlMGQe/6w==}
    cpu: [arm64]
    os: [android]

  '@rollup/rollup-darwin-arm64@4.40.0':
    resolution: {integrity: sha512-GwYOcOakYHdfnjjKwqpTGgn5a6cUX7+Ra2HeNj/GdXvO2VJOOXCiYYlRFU4CubFM67EhbmzLOmACKEfvp3J1kQ==}
    cpu: [arm64]
    os: [darwin]

  '@rollup/rollup-darwin-x64@4.40.0':
    resolution: {integrity: sha512-CoLEGJ+2eheqD9KBSxmma6ld01czS52Iw0e2qMZNpPDlf7Z9mj8xmMemxEucinev4LgHalDPczMyxzbq+Q+EtA==}
    cpu: [x64]
    os: [darwin]

  '@rollup/rollup-freebsd-arm64@4.40.0':
    resolution: {integrity: sha512-r7yGiS4HN/kibvESzmrOB/PxKMhPTlz+FcGvoUIKYoTyGd5toHp48g1uZy1o1xQvybwwpqpe010JrcGG2s5nkg==}
    cpu: [arm64]
    os: [freebsd]

  '@rollup/rollup-freebsd-x64@4.40.0':
    resolution: {integrity: sha512-mVDxzlf0oLzV3oZOr0SMJ0lSDd3xC4CmnWJ8Val8isp9jRGl5Dq//LLDSPFrasS7pSm6m5xAcKaw3sHXhBjoRw==}
    cpu: [x64]
    os: [freebsd]

  '@rollup/rollup-linux-arm-gnueabihf@4.40.0':
    resolution: {integrity: sha512-y/qUMOpJxBMy8xCXD++jeu8t7kzjlOCkoxxajL58G62PJGBZVl/Gwpm7JK9+YvlB701rcQTzjUZ1JgUoPTnoQA==}
    cpu: [arm]
    os: [linux]

  '@rollup/rollup-linux-arm-musleabihf@4.40.0':
    resolution: {integrity: sha512-GoCsPibtVdJFPv/BOIvBKO/XmwZLwaNWdyD8TKlXuqp0veo2sHE+A/vpMQ5iSArRUz/uaoj4h5S6Pn0+PdhRjg==}
    cpu: [arm]
    os: [linux]

  '@rollup/rollup-linux-arm64-gnu@4.40.0':
    resolution: {integrity: sha512-L5ZLphTjjAD9leJzSLI7rr8fNqJMlGDKlazW2tX4IUF9P7R5TMQPElpH82Q7eNIDQnQlAyiNVfRPfP2vM5Avvg==}
    cpu: [arm64]
    os: [linux]

  '@rollup/rollup-linux-arm64-musl@4.40.0':
    resolution: {integrity: sha512-ATZvCRGCDtv1Y4gpDIXsS+wfFeFuLwVxyUBSLawjgXK2tRE6fnsQEkE4csQQYWlBlsFztRzCnBvWVfcae/1qxQ==}
    cpu: [arm64]
    os: [linux]

  '@rollup/rollup-linux-loongarch64-gnu@4.40.0':
    resolution: {integrity: sha512-wG9e2XtIhd++QugU5MD9i7OnpaVb08ji3P1y/hNbxrQ3sYEelKJOq1UJ5dXczeo6Hj2rfDEL5GdtkMSVLa/AOg==}
    cpu: [loong64]
    os: [linux]

  '@rollup/rollup-linux-powerpc64le-gnu@4.40.0':
    resolution: {integrity: sha512-vgXfWmj0f3jAUvC7TZSU/m/cOE558ILWDzS7jBhiCAFpY2WEBn5jqgbqvmzlMjtp8KlLcBlXVD2mkTSEQE6Ixw==}
    cpu: [ppc64]
    os: [linux]

  '@rollup/rollup-linux-riscv64-gnu@4.40.0':
    resolution: {integrity: sha512-uJkYTugqtPZBS3Z136arevt/FsKTF/J9dEMTX/cwR7lsAW4bShzI2R0pJVw+hcBTWF4dxVckYh72Hk3/hWNKvA==}
    cpu: [riscv64]
    os: [linux]

  '@rollup/rollup-linux-riscv64-musl@4.40.0':
    resolution: {integrity: sha512-rKmSj6EXQRnhSkE22+WvrqOqRtk733x3p5sWpZilhmjnkHkpeCgWsFFo0dGnUGeA+OZjRl3+VYq+HyCOEuwcxQ==}
    cpu: [riscv64]
    os: [linux]

  '@rollup/rollup-linux-s390x-gnu@4.40.0':
    resolution: {integrity: sha512-SpnYlAfKPOoVsQqmTFJ0usx0z84bzGOS9anAC0AZ3rdSo3snecihbhFTlJZ8XMwzqAcodjFU4+/SM311dqE5Sw==}
    cpu: [s390x]
    os: [linux]

  '@rollup/rollup-linux-x64-gnu@4.40.0':
    resolution: {integrity: sha512-RcDGMtqF9EFN8i2RYN2W+64CdHruJ5rPqrlYw+cgM3uOVPSsnAQps7cpjXe9be/yDp8UC7VLoCoKC8J3Kn2FkQ==}
    cpu: [x64]
    os: [linux]

  '@rollup/rollup-linux-x64-musl@4.40.0':
    resolution: {integrity: sha512-HZvjpiUmSNx5zFgwtQAV1GaGazT2RWvqeDi0hV+AtC8unqqDSsaFjPxfsO6qPtKRRg25SisACWnJ37Yio8ttaw==}
    cpu: [x64]
    os: [linux]

  '@rollup/rollup-win32-arm64-msvc@4.40.0':
    resolution: {integrity: sha512-UtZQQI5k/b8d7d3i9AZmA/t+Q4tk3hOC0tMOMSq2GlMYOfxbesxG4mJSeDp0EHs30N9bsfwUvs3zF4v/RzOeTQ==}
    cpu: [arm64]
    os: [win32]

  '@rollup/rollup-win32-ia32-msvc@4.40.0':
    resolution: {integrity: sha512-+m03kvI2f5syIqHXCZLPVYplP8pQch9JHyXKZ3AGMKlg8dCyr2PKHjwRLiW53LTrN/Nc3EqHOKxUxzoSPdKddA==}
    cpu: [ia32]
    os: [win32]

  '@rollup/rollup-win32-x64-msvc@4.40.0':
    resolution: {integrity: sha512-lpPE1cLfP5oPzVjKMx10pgBmKELQnFJXHgvtHCtuJWOv8MxqdEIMNtgHgBFf7Ea2/7EuVwa9fodWUfXAlXZLZQ==}
    cpu: [x64]
    os: [win32]

  '@rtsao/scc@1.1.0':
    resolution: {integrity: sha512-zt6OdqaDoOnJ1ZYsCYGt9YmWzDXl4vQdKTyJev62gFhRGKdx7mcT54V9KIjg+d2wi9EXsPvAPKe7i7WjfVWB8g==}

  '@rushstack/eslint-patch@1.11.0':
    resolution: {integrity: sha512-zxnHvoMQVqewTJr/W4pKjF0bMGiKJv1WX7bSrkl46Hg0QjESbzBROWK0Wg4RphzSOS5Jiy7eFimmM3UgMrMZbQ==}

  '@selderee/plugin-htmlparser2@0.11.0':
    resolution: {integrity: sha512-P33hHGdldxGabLFjPPpaTxVolMrzrcegejx+0GxjrIb9Zv48D8yAIA/QTDR2dFl7Uz7urX8aX6+5bCZslr+gWQ==}

  '@sinclair/typebox@0.27.8':
    resolution: {integrity: sha512-+Fj43pSMwJs4KRrH/938Uf+uAELIgVBmQzg/q1YG10djyfA3TnrU8N8XzqCh/okZdszqBQTZf96idMfE5lnwTA==}

  '@sindresorhus/is@4.6.0':
    resolution: {integrity: sha512-t09vSN3MdfsyCHoFcTRCH/iUtG7OJ0CsjzB8cjAmKc/va/kIgeDI/TxsigdncE/4be734m0cvIYwNaV4i2XqAw==}
    engines: {node: '>=10'}

  '@sinonjs/commons@3.0.1':
    resolution: {integrity: sha512-K3mCHKQ9sVh8o1C9cxkwxaOmXoAMlDxC1mYyHrjqOWEcBjYr76t96zL2zlj5dUGZ3HSw240X1qgH3Mjf1yJWpQ==}

  '@sinonjs/fake-timers@10.3.0':
    resolution: {integrity: sha512-V4BG07kuYSUkTCSBHG8G8TNhM+F19jXFWnQtzj+we8DrkpSBCee9Z3Ms8yiGer/dlmhe35/Xdgyo3/0rQKg7YA==}

  '@standard-schema/utils@0.3.0':
    resolution: {integrity: sha512-e7Mew686owMaPJVNNLs55PUvgz371nKgwsc4vxE49zsODpJEnxgxRo2y/OKrqueavXgZNMDVj3DdHFlaSAeU8g==}

  '@swc/counter@0.1.3':
    resolution: {integrity: sha512-e2BR4lsJkkRlKZ/qCHPw9ZaSxc0MVUd7gtbtaB7aMvHeJVYe8sOB8DBZkP2DtISHGSku9sCK6T6cnY0CtXrOCQ==}

  '@swc/helpers@0.5.15':
    resolution: {integrity: sha512-JQ5TuMi45Owi4/BIMAJBoSQoOJu12oOk/gADqlcUL9JEdHB8vyjUSsxqeNXnmXHjYKMi2WcYtezGEEhqUI/E2g==}

  '@szmarczak/http-timer@4.0.6':
    resolution: {integrity: sha512-4BAffykYOgO+5nzBWYwE3W90sBgLJoUPRWWcL8wlyiM8IB8ipJz3UMJ9KXQd1RKQXpKp8Tutn80HZtWsu2u76w==}
    engines: {node: '>=10'}

  '@tailwindcss/node@4.1.6':
    resolution: {integrity: sha512-ed6zQbgmKsjsVvodAS1q1Ld2BolEuxJOSyyNc+vhkjdmfNUDCmQnlXBfQkHrlzNmslxHsQU/bFmzcEbv4xXsLg==}

  '@tailwindcss/oxide-android-arm64@4.1.6':
    resolution: {integrity: sha512-VHwwPiwXtdIvOvqT/0/FLH/pizTVu78FOnI9jQo64kSAikFSZT7K4pjyzoDpSMaveJTGyAKvDjuhxJxKfmvjiQ==}
    engines: {node: '>= 10'}
    cpu: [arm64]
    os: [android]

  '@tailwindcss/oxide-darwin-arm64@4.1.6':
    resolution: {integrity: sha512-weINOCcqv1HVBIGptNrk7c6lWgSFFiQMcCpKM4tnVi5x8OY2v1FrV76jwLukfT6pL1hyajc06tyVmZFYXoxvhQ==}
    engines: {node: '>= 10'}
    cpu: [arm64]
    os: [darwin]

  '@tailwindcss/oxide-darwin-x64@4.1.6':
    resolution: {integrity: sha512-3FzekhHG0ww1zQjQ1lPoq0wPrAIVXAbUkWdWM8u5BnYFZgb9ja5ejBqyTgjpo5mfy0hFOoMnMuVDI+7CXhXZaQ==}
    engines: {node: '>= 10'}
    cpu: [x64]
    os: [darwin]

  '@tailwindcss/oxide-freebsd-x64@4.1.6':
    resolution: {integrity: sha512-4m5F5lpkBZhVQJq53oe5XgJ+aFYWdrgkMwViHjRsES3KEu2m1udR21B1I77RUqie0ZYNscFzY1v9aDssMBZ/1w==}
    engines: {node: '>= 10'}
    cpu: [x64]
    os: [freebsd]

  '@tailwindcss/oxide-linux-arm-gnueabihf@4.1.6':
    resolution: {integrity: sha512-qU0rHnA9P/ZoaDKouU1oGPxPWzDKtIfX7eOGi5jOWJKdxieUJdVV+CxWZOpDWlYTd4N3sFQvcnVLJWJ1cLP5TA==}
    engines: {node: '>= 10'}
    cpu: [arm]
    os: [linux]

  '@tailwindcss/oxide-linux-arm64-gnu@4.1.6':
    resolution: {integrity: sha512-jXy3TSTrbfgyd3UxPQeXC3wm8DAgmigzar99Km9Sf6L2OFfn/k+u3VqmpgHQw5QNfCpPe43em6Q7V76Wx7ogIQ==}
    engines: {node: '>= 10'}
    cpu: [arm64]
    os: [linux]

  '@tailwindcss/oxide-linux-arm64-musl@4.1.6':
    resolution: {integrity: sha512-8kjivE5xW0qAQ9HX9reVFmZj3t+VmljDLVRJpVBEoTR+3bKMnvC7iLcoSGNIUJGOZy1mLVq7x/gerVg0T+IsYw==}
    engines: {node: '>= 10'}
    cpu: [arm64]
    os: [linux]

  '@tailwindcss/oxide-linux-x64-gnu@4.1.6':
    resolution: {integrity: sha512-A4spQhwnWVpjWDLXnOW9PSinO2PTKJQNRmL/aIl2U/O+RARls8doDfs6R41+DAXK0ccacvRyDpR46aVQJJCoCg==}
    engines: {node: '>= 10'}
    cpu: [x64]
    os: [linux]

  '@tailwindcss/oxide-linux-x64-musl@4.1.6':
    resolution: {integrity: sha512-YRee+6ZqdzgiQAHVSLfl3RYmqeeaWVCk796MhXhLQu2kJu2COHBkqlqsqKYx3p8Hmk5pGCQd2jTAoMWWFeyG2A==}
    engines: {node: '>= 10'}
    cpu: [x64]
    os: [linux]

  '@tailwindcss/oxide-wasm32-wasi@4.1.6':
    resolution: {integrity: sha512-qAp4ooTYrBQ5pk5jgg54/U1rCJ/9FLYOkkQ/nTE+bVMseMfB6O7J8zb19YTpWuu4UdfRf5zzOrNKfl6T64MNrQ==}
    engines: {node: '>=14.0.0'}
    cpu: [wasm32]
    bundledDependencies:
      - '@napi-rs/wasm-runtime'
      - '@emnapi/core'
      - '@emnapi/runtime'
      - '@tybys/wasm-util'
      - '@emnapi/wasi-threads'
      - tslib

  '@tailwindcss/oxide-win32-arm64-msvc@4.1.6':
    resolution: {integrity: sha512-nqpDWk0Xr8ELO/nfRUDjk1pc9wDJ3ObeDdNMHLaymc4PJBWj11gdPCWZFKSK2AVKjJQC7J2EfmSmf47GN7OuLg==}
    engines: {node: '>= 10'}
    cpu: [arm64]
    os: [win32]

  '@tailwindcss/oxide-win32-x64-msvc@4.1.6':
    resolution: {integrity: sha512-5k9xF33xkfKpo9wCvYcegQ21VwIBU1/qEbYlVukfEIyQbEA47uK8AAwS7NVjNE3vHzcmxMYwd0l6L4pPjjm1rQ==}
    engines: {node: '>= 10'}
    cpu: [x64]
    os: [win32]

  '@tailwindcss/oxide@4.1.6':
    resolution: {integrity: sha512-0bpEBQiGx+227fW4G0fLQ8vuvyy5rsB1YIYNapTq3aRsJ9taF3f5cCaovDjN5pUGKKzcpMrZst/mhNaKAPOHOA==}
    engines: {node: '>= 10'}

  '@tailwindcss/postcss@4.1.6':
    resolution: {integrity: sha512-ELq+gDMBuRXPJlpE3PEen+1MhnHAQQrh2zF0dI1NXOlEWfr2qWf2CQdr5jl9yANv8RErQaQ2l6nIFO9OSCVq/g==}

  '@tootallnate/once@2.0.0':
    resolution: {integrity: sha512-XCuKFP5PS55gnMVu3dty8KPatLqUoy/ZYzDzAGCQ8JNFCkLXzmI7vNHCR+XpbZaMWQK/vQubr7PkYq8g470J/A==}
    engines: {node: '>= 10'}

  '@tsconfig/node10@1.0.11':
    resolution: {integrity: sha512-DcRjDCujK/kCk/cUe8Xz8ZSpm8mS3mNNpta+jGCA6USEDfktlNvm1+IuZ9eTcDbNk41BHwpHHeW+N1lKCz4zOw==}

  '@tsconfig/node12@1.0.11':
    resolution: {integrity: sha512-cqefuRsh12pWyGsIoBKJA9luFu3mRxCA+ORZvA4ktLSzIuCUtWVxGIuXigEwO5/ywWFMZ2QEGKWvkZG1zDMTag==}

  '@tsconfig/node14@1.0.3':
    resolution: {integrity: sha512-ysT8mhdixWK6Hw3i1V2AeRqZ5WfXg1G43mqoYlM2nc6388Fq5jcXyr5mRsqViLx/GJYdoL0bfXD8nmF+Zn/Iow==}

  '@tsconfig/node16@1.0.4':
    resolution: {integrity: sha512-vxhUy4J8lyeyinH7Azl1pdd43GJhZH/tP2weN8TntQblOY+A0XbT8DJk1/oCPuOOyg/Ja757rG0CgHcWC8OfMA==}

  '@tybys/wasm-util@0.9.0':
    resolution: {integrity: sha512-6+7nlbMVX/PVDCwaIQ8nTOPveOcFLSt8GcXdx8hD0bt39uWxYT88uXzqTd4fTvqta7oeUJqudepapKNt2DYJFw==}

  '@types/babel__core@7.20.5':
    resolution: {integrity: sha512-qoQprZvz5wQFJwMDqeseRXWv3rqMvhgpbXFfVyWhbx9X47POIA6i/+dXefEmZKoAgOaTdaIgNSMqMIU61yRyzA==}

  '@types/babel__generator@7.27.0':
    resolution: {integrity: sha512-ufFd2Xi92OAVPYsy+P4n7/U7e68fex0+Ee8gSG9KX7eo084CWiQ4sdxktvdl0bOPupXtVJPY19zk6EwWqUQ8lg==}

  '@types/babel__template@7.4.4':
    resolution: {integrity: sha512-h/NUaSyG5EyxBIp8YRxo4RMe2/qQgvyowRwVMzhYhBCONbW8PUsg4lkFMrhgZhUe5z3L3MiLDuvyJ/CaPa2A8A==}

  '@types/babel__traverse@7.20.7':
    resolution: {integrity: sha512-dkO5fhS7+/oos4ciWxyEyjWe48zmG6wbCheo/G2ZnHx4fs3EU6YC6UM8rk56gAjNJ9P3MTH2jo5jb92/K6wbng==}

  '@types/cacheable-request@6.0.3':
    resolution: {integrity: sha512-IQ3EbTzGxIigb1I3qPZc1rWJnH0BmSKv5QYTalEwweFvyBDLSAe24zP0le/hyi7ecGfZVlIVAg4BZqb8WBwKqw==}

  '@types/debug@4.1.12':
    resolution: {integrity: sha512-vIChWdVG3LG1SMxEvI/AK+FWJthlrqlTu7fbrlywTkkaONwk/UAGaULXRlf8vkzFBLVm0zkMdCquhL5aOjhXPQ==}

  '@types/estree@1.0.7':
    resolution: {integrity: sha512-w28IoSUCJpidD/TGviZwwMJckNESJZXFu7NBZ5YJ4mEUnNraUn9Pm8HSZm/jDF1pDWYKspWE7oVphigUPRakIQ==}

  '@types/fs-extra@9.0.13':
    resolution: {integrity: sha512-nEnwB++1u5lVDM2UI4c1+5R+FYaKfaAzS4OococimjVm3nQw3TuzH5UNsocrcTBbhnerblyHj4A49qXbIiZdpA==}

  '@types/graceful-fs@4.1.9':
    resolution: {integrity: sha512-olP3sd1qOEe5dXTSaFvQG+02VdRXcdytWLAZsAq1PecU8uqQAhkrnbli7DagjtXKW/Bl7YJbUsa8MPcuc8LHEQ==}

  '@types/html-to-text@9.0.4':
    resolution: {integrity: sha512-pUY3cKH/Nm2yYrEmDlPR1mR7yszjGx4DrwPjQ702C4/D5CwHuZTgZdIdwPkRbcuhs7BAh2L5rg3CL5cbRiGTCQ==}

  '@types/http-cache-semantics@4.0.4':
    resolution: {integrity: sha512-1m0bIFVc7eJWyve9S0RnuRgcQqF/Xd5QsUZAZeQFr1Q3/p9JWoQQEqmVy+DPTNpGXwhgIetAoYF8JSc33q29QA==}

  '@types/istanbul-lib-coverage@2.0.6':
    resolution: {integrity: sha512-2QF/t/auWm0lsy8XtKVPG19v3sSOQlJe/YHZgfjb/KBBHOGSV+J2q/S671rcq9uTBrLAXmZpqJiaQbMT+zNU1w==}

  '@types/istanbul-lib-report@3.0.3':
    resolution: {integrity: sha512-NQn7AHQnk/RSLOxrBbGyJM/aVQ+pjj5HCgasFxc0K/KhoATfQ/47AyUl15I2yBUpihjmas+a+VJBOqecrFH+uA==}

  '@types/istanbul-reports@3.0.4':
    resolution: {integrity: sha512-pk2B1NWalF9toCRu6gjBzR69syFjP4Od8WRAX+0mmf9lAjCRicLOWc+ZrxZHx/0XRjotgkF9t6iaMJ+aXcOdZQ==}

  '@types/jest@29.5.14':
    resolution: {integrity: sha512-ZN+4sdnLUbo8EVvVc2ao0GFW6oVrQRPn4K2lglySj7APvSrgzxHiNNK99us4WDMi57xxA2yggblIAMNhXOotLQ==}

  '@types/js-yaml@4.0.9':
    resolution: {integrity: sha512-k4MGaQl5TGo/iipqb2UDG2UwjXziSWkh0uysQelTlJpX1qGlpUZYm8PnO4DxG1qBomtJUdYJ6qR6xdIah10JLg==}

  '@types/json-schema@7.0.15':
    resolution: {integrity: sha512-5+fP8P8MFNC+AyZCDxrB2pkZFPGzqQWUzpSeuuVLvm8VMcorNYavBqoFcxK8bQz4Qsbn4oUEEem4wDLfcysGHA==}

  '@types/json5@0.0.29':
    resolution: {integrity: sha512-dRLjCWHYg4oaA77cxO64oO+7JwCwnIzkZPdrrC71jQmQtlhM556pwKo5bUzqvZndkVbeFLIIi+9TC40JNF5hNQ==}

  '@types/keyv@3.1.4':
    resolution: {integrity: sha512-BQ5aZNSCpj7D6K2ksrRCTmKRLEpnPvWDiLPfoGyhZ++8YtiK9d/3DBKPJgry359X/P1PfruyYwvnvwFjuEiEIg==}

  '@types/ms@2.1.0':
    resolution: {integrity: sha512-GsCCIZDE/p3i96vtEqx+7dBUGXrc7zeSK3wwPHIaRThS+9OhWIXRqzs4d6k1SVU8g91DrNRWxWUGhp5KXQb2VA==}

  '@types/node@20.17.47':
    resolution: {integrity: sha512-3dLX0Upo1v7RvUimvxLeXqwrfyKxUINk0EAM83swP2mlSUcwV73sZy8XhNz8bcZ3VbsfQyC/y6jRdL5tgCNpDQ==}

  '@types/node@22.15.18':
    resolution: {integrity: sha512-v1DKRfUdyW+jJhZNEI1PYy29S2YRxMV5AOO/x/SjKmW0acCIOqmbj6Haf9eHAhsPmrhlHSxEhv/1WszcLWV4cg==}

  '@types/plist@3.0.5':
    resolution: {integrity: sha512-E6OCaRmAe4WDmWNsL/9RMqdkkzDCY1etutkflWk4c+AcjDU07Pcz1fQwTX0TQz+Pxqn9i4L1TU3UFpjnrcDgxA==}

  '@types/qrcode@1.5.5':
    resolution: {integrity: sha512-CdfBi/e3Qk+3Z/fXYShipBT13OJ2fDO2Q2w5CIP5anLTLIndQG9z6P1cnm+8zCWSpm5dnxMFd/uREtb0EXuQzg==}

  '@types/react-dom@19.1.5':
    resolution: {integrity: sha512-CMCjrWucUBZvohgZxkjd6S9h0nZxXjzus6yDfUb+xLxYM7VvjKNH1tQrE9GWLql1XoOP4/Ds3bwFqShHUYraGg==}
    peerDependencies:
      '@types/react': ^19.0.0

  '@types/react@19.1.4':
    resolution: {integrity: sha512-EB1yiiYdvySuIITtD5lhW4yPyJ31RkJkkDw794LaQYrxCSaQV/47y5o1FMC4zF9ZyjUjzJMZwbovEnT5yHTW6g==}

  '@types/responselike@1.0.3':
    resolution: {integrity: sha512-H/+L+UkTV33uf49PH5pCAUBVPNj2nDBXTN+qS1dOwyyg24l3CcicicCA7ca+HMvJBZcFgl5r8e+RR6elsb4Lyw==}

  '@types/stack-utils@2.0.3':
    resolution: {integrity: sha512-9aEbYZ3TbYMznPdcdr3SmIrLXwC/AKZXQeCf9Pgao5CKb8CyHuEX5jzWPTkvregvhRJHcpRO6BFoGW9ycaOkYw==}

  '@types/uuid@10.0.0':
    resolution: {integrity: sha512-7gqG38EyHgyP1S+7+xomFtL+ZNHcKv6DwNaCZmJmo1vgMugyF3TCnXVg4t1uk89mLNwnLtnY3TpOpCOyp1/xHQ==}

  '@types/verror@1.10.11':
    resolution: {integrity: sha512-RlDm9K7+o5stv0Co8i8ZRGxDbrTxhJtgjqjFyVh/tXQyl/rYtTKlnTvZ88oSTeYREWurwx20Js4kTuKCsFkUtg==}

  '@types/yargs-parser@21.0.3':
    resolution: {integrity: sha512-I4q9QU9MQv4oEOz4tAHJtNz1cwuLxn2F3xcc2iV5WdqLPpUnj30aUuxt1mAxYTG+oe8CZMV/+6rU4S4gRDzqtQ==}

  '@types/yargs@17.0.33':
    resolution: {integrity: sha512-WpxBCKWPLr4xSsHgz511rFJAM+wS28w2zEO1QDNY5zM/S8ok70NNfztH0xwhqKyaK0OHCbN98LDAZuy1ctxDkA==}

  '@types/yauzl@2.10.3':
    resolution: {integrity: sha512-oJoftv0LSuaDZE3Le4DbKX+KS9G36NzOeSap90UIK0yMA/NhKJhqlSGtNDORNRaIbQfzjXDrQa0ytJ6mNRGz/Q==}

  '@typescript-eslint/eslint-plugin@8.30.1':
    resolution: {integrity: sha512-v+VWphxMjn+1t48/jO4t950D6KR8JaJuNXzi33Ve6P8sEmPr5k6CEXjdGwT6+LodVnEa91EQCtwjWNUCPweo+Q==}
    engines: {node: ^18.18.0 || ^20.9.0 || >=21.1.0}
    peerDependencies:
      '@typescript-eslint/parser': ^8.0.0 || ^8.0.0-alpha.0
      eslint: ^8.57.0 || ^9.0.0
      typescript: '>=4.8.4 <5.9.0'

  '@typescript-eslint/eslint-plugin@8.32.1':
    resolution: {integrity: sha512-6u6Plg9nP/J1GRpe/vcjjabo6Uc5YQPAMxsgQyGC/I0RuukiG1wIe3+Vtg3IrSCVJDmqK3j8adrtzXSENRtFgg==}
    engines: {node: ^18.18.0 || ^20.9.0 || >=21.1.0}
    peerDependencies:
      '@typescript-eslint/parser': ^8.0.0 || ^8.0.0-alpha.0
      eslint: ^8.57.0 || ^9.0.0
      typescript: '>=4.8.4 <5.9.0'

  '@typescript-eslint/parser@8.30.1':
    resolution: {integrity: sha512-H+vqmWwT5xoNrXqWs/fesmssOW70gxFlgcMlYcBaWNPIEWDgLa4W9nkSPmhuOgLnXq9QYgkZ31fhDyLhleCsAg==}
    engines: {node: ^18.18.0 || ^20.9.0 || >=21.1.0}
    peerDependencies:
      eslint: ^8.57.0 || ^9.0.0
      typescript: '>=4.8.4 <5.9.0'

  '@typescript-eslint/parser@8.32.1':
    resolution: {integrity: sha512-LKMrmwCPoLhM45Z00O1ulb6jwyVr2kr3XJp+G+tSEZcbauNnScewcQwtJqXDhXeYPDEjZ8C1SjXm015CirEmGg==}
    engines: {node: ^18.18.0 || ^20.9.0 || >=21.1.0}
    peerDependencies:
      eslint: ^8.57.0 || ^9.0.0
      typescript: '>=4.8.4 <5.9.0'

  '@typescript-eslint/scope-manager@8.30.1':
    resolution: {integrity: sha512-+C0B6ChFXZkuaNDl73FJxRYT0G7ufVPOSQkqkpM/U198wUwUFOtgo1k/QzFh1KjpBitaK7R1tgjVz6o9HmsRPg==}
    engines: {node: ^18.18.0 || ^20.9.0 || >=21.1.0}

  '@typescript-eslint/scope-manager@8.32.1':
    resolution: {integrity: sha512-7IsIaIDeZn7kffk7qXC3o6Z4UblZJKV3UBpkvRNpr5NSyLji7tvTcvmnMNYuYLyh26mN8W723xpo3i4MlD33vA==}
    engines: {node: ^18.18.0 || ^20.9.0 || >=21.1.0}

  '@typescript-eslint/type-utils@8.30.1':
    resolution: {integrity: sha512-64uBF76bfQiJyHgZISC7vcNz3adqQKIccVoKubyQcOnNcdJBvYOILV1v22Qhsw3tw3VQu5ll8ND6hycgAR5fEA==}
    engines: {node: ^18.18.0 || ^20.9.0 || >=21.1.0}
    peerDependencies:
      eslint: ^8.57.0 || ^9.0.0
      typescript: '>=4.8.4 <5.9.0'

  '@typescript-eslint/type-utils@8.32.1':
    resolution: {integrity: sha512-mv9YpQGA8iIsl5KyUPi+FGLm7+bA4fgXaeRcFKRDRwDMu4iwrSHeDPipwueNXhdIIZltwCJv+NkxftECbIZWfA==}
    engines: {node: ^18.18.0 || ^20.9.0 || >=21.1.0}
    peerDependencies:
      eslint: ^8.57.0 || ^9.0.0
      typescript: '>=4.8.4 <5.9.0'

  '@typescript-eslint/types@8.30.1':
    resolution: {integrity: sha512-81KawPfkuulyWo5QdyG/LOKbspyyiW+p4vpn4bYO7DM/hZImlVnFwrpCTnmNMOt8CvLRr5ojI9nU1Ekpw4RcEw==}
    engines: {node: ^18.18.0 || ^20.9.0 || >=21.1.0}

  '@typescript-eslint/types@8.32.1':
    resolution: {integrity: sha512-YmybwXUJcgGqgAp6bEsgpPXEg6dcCyPyCSr0CAAueacR/CCBi25G3V8gGQ2kRzQRBNol7VQknxMs9HvVa9Rvfg==}
    engines: {node: ^18.18.0 || ^20.9.0 || >=21.1.0}

  '@typescript-eslint/typescript-estree@8.30.1':
    resolution: {integrity: sha512-kQQnxymiUy9tTb1F2uep9W6aBiYODgq5EMSk6Nxh4Z+BDUoYUSa029ISs5zTzKBFnexQEh71KqwjKnRz58lusQ==}
    engines: {node: ^18.18.0 || ^20.9.0 || >=21.1.0}
    peerDependencies:
      typescript: '>=4.8.4 <5.9.0'

  '@typescript-eslint/typescript-estree@8.32.1':
    resolution: {integrity: sha512-Y3AP9EIfYwBb4kWGb+simvPaqQoT5oJuzzj9m0i6FCY6SPvlomY2Ei4UEMm7+FXtlNJbor80ximyslzaQF6xhg==}
    engines: {node: ^18.18.0 || ^20.9.0 || >=21.1.0}
    peerDependencies:
      typescript: '>=4.8.4 <5.9.0'

  '@typescript-eslint/utils@8.30.1':
    resolution: {integrity: sha512-T/8q4R9En2tcEsWPQgB5BQ0XJVOtfARcUvOa8yJP3fh9M/mXraLxZrkCfGb6ChrO/V3W+Xbd04RacUEqk1CFEQ==}
    engines: {node: ^18.18.0 || ^20.9.0 || >=21.1.0}
    peerDependencies:
      eslint: ^8.57.0 || ^9.0.0
      typescript: '>=4.8.4 <5.9.0'

  '@typescript-eslint/utils@8.32.1':
    resolution: {integrity: sha512-DsSFNIgLSrc89gpq1LJB7Hm1YpuhK086DRDJSNrewcGvYloWW1vZLHBTIvarKZDcAORIy/uWNx8Gad+4oMpkSA==}
    engines: {node: ^18.18.0 || ^20.9.0 || >=21.1.0}
    peerDependencies:
      eslint: ^8.57.0 || ^9.0.0
      typescript: '>=4.8.4 <5.9.0'

  '@typescript-eslint/visitor-keys@8.30.1':
    resolution: {integrity: sha512-aEhgas7aJ6vZnNFC7K4/vMGDGyOiqWcYZPpIWrTKuTAlsvDNKy2GFDqh9smL+iq069ZvR0YzEeq0B8NJlLzjFA==}
    engines: {node: ^18.18.0 || ^20.9.0 || >=21.1.0}

  '@typescript-eslint/visitor-keys@8.32.1':
    resolution: {integrity: sha512-ar0tjQfObzhSaW3C3QNmTc5ofj0hDoNQ5XWrCy6zDyabdr0TWhCkClp+rywGNj/odAFBVzzJrK4tEq5M4Hmu4w==}
    engines: {node: ^18.18.0 || ^20.9.0 || >=21.1.0}

  '@unrs/resolver-binding-darwin-arm64@1.5.0':
    resolution: {integrity: sha512-YmocNlEcX/AgJv8gI41bhjMOTcKcea4D2nRIbZj+MhRtSH5+vEU8r/pFuTuoF+JjVplLsBueU+CILfBPVISyGQ==}
    cpu: [arm64]
    os: [darwin]

  '@unrs/resolver-binding-darwin-x64@1.5.0':
    resolution: {integrity: sha512-qpUrXgH4e/0xu1LOhPEdfgSY3vIXOxDQv370NEL8npN8h40HcQDA+Pl2r4HBW6tTXezWIjxUFcP7tj529RZtDw==}
    cpu: [x64]
    os: [darwin]

  '@unrs/resolver-binding-freebsd-x64@1.5.0':
    resolution: {integrity: sha512-3tX8r8vgjvZzaJZB4jvxUaaFCDCb3aWDCpZN3EjhGnnwhztslI05KSG5NY/jNjlcZ5QWZ7dEZZ/rNBFsmTaSPw==}
    cpu: [x64]
    os: [freebsd]

  '@unrs/resolver-binding-linux-arm-gnueabihf@1.5.0':
    resolution: {integrity: sha512-FH+ixzBKaUU9fWOj3TYO+Yn/eO6kYvMLV9eNJlJlkU7OgrxkCmiMS6wUbyT0KA3FOZGxnEQ2z3/BHgYm2jqeLA==}
    cpu: [arm]
    os: [linux]

  '@unrs/resolver-binding-linux-arm-musleabihf@1.5.0':
    resolution: {integrity: sha512-pxCgXMgwB/4PfqFQg73lMhmWwcC0j5L+dNXhZoz/0ek0iS/oAWl65fxZeT/OnU7fVs52MgdP2q02EipqJJXHSg==}
    cpu: [arm]
    os: [linux]

  '@unrs/resolver-binding-linux-arm64-gnu@1.5.0':
    resolution: {integrity: sha512-FX2FV7vpLE/+Z0NZX9/1pwWud5Wocm/2PgpUXbT5aSV3QEB10kBPJAzssOQylvdj8mOHoKl5pVkXpbCwww/T2g==}
    cpu: [arm64]
    os: [linux]

  '@unrs/resolver-binding-linux-arm64-musl@1.5.0':
    resolution: {integrity: sha512-+gF97xst1BZb28T3nwwzEtq2ewCoMDGKsenYsZuvpmNrW0019G1iUAunZN+FG55L21y+uP7zsGX06OXDQ/viKw==}
    cpu: [arm64]
    os: [linux]

  '@unrs/resolver-binding-linux-ppc64-gnu@1.5.0':
    resolution: {integrity: sha512-5bEmVcQw9js8JYM2LkUBw5SeELSIxX+qKf9bFrfFINKAp4noZ//hUxLpbF7u/3gTBN1GsER6xOzIZlw/VTdXtA==}
    cpu: [ppc64]
    os: [linux]

  '@unrs/resolver-binding-linux-riscv64-gnu@1.5.0':
    resolution: {integrity: sha512-GGk/8TPUsf1Q99F+lzMdjE6sGL26uJCwQ9TlvBs8zR3cLQNw/MIumPN7zrs3GFGySjnwXc8gA6J3HKbejywmqA==}
    cpu: [riscv64]
    os: [linux]

  '@unrs/resolver-binding-linux-s390x-gnu@1.5.0':
    resolution: {integrity: sha512-5uRkFYYVNAeVaA4W/CwugjFN3iDOHCPqsBLCCOoJiMfFMMz4evBRsg+498OFa9w6VcTn2bD5aI+RRayaIgk2Sw==}
    cpu: [s390x]
    os: [linux]

  '@unrs/resolver-binding-linux-x64-gnu@1.5.0':
    resolution: {integrity: sha512-j905CZH3nehYy6NimNqC2B14pxn4Ltd7guKMyPTzKehbFXTUgihQS/ZfHQTdojkMzbSwBOSgq1dOrY+IpgxDsA==}
    cpu: [x64]
    os: [linux]

  '@unrs/resolver-binding-linux-x64-musl@1.5.0':
    resolution: {integrity: sha512-dmLevQTuzQRwu5A+mvj54R5aye5I4PVKiWqGxg8tTaYP2k2oTs/3Mo8mgnhPk28VoYCi0fdFYpgzCd4AJndQvQ==}
    cpu: [x64]
    os: [linux]

  '@unrs/resolver-binding-wasm32-wasi@1.5.0':
    resolution: {integrity: sha512-LtJMhwu7avhoi+kKfAZOKN773RtzLBVVF90YJbB0wyMpUj9yQPeA+mteVUI9P70OG/opH47FeV5AWeaNWWgqJg==}
    engines: {node: '>=14.0.0'}
    cpu: [wasm32]

  '@unrs/resolver-binding-win32-arm64-msvc@1.5.0':
    resolution: {integrity: sha512-FTZBxLL4SO1mgIM86KykzJmPeTPisBDHQV6xtfDXbTMrentuZ6SdQKJUV5BWaoUK3p8kIULlrCcucqdCnk8Npg==}
    cpu: [arm64]
    os: [win32]

  '@unrs/resolver-binding-win32-ia32-msvc@1.5.0':
    resolution: {integrity: sha512-i5bB7vJ1waUsFciU/FKLd4Zw0VnAkvhiJ4//jYQXyDUuiLKodmtQZVTcOPU7pp97RrNgCFtXfC1gnvj/DHPJTw==}
    cpu: [ia32]
    os: [win32]

  '@unrs/resolver-binding-win32-x64-msvc@1.5.0':
    resolution: {integrity: sha512-wAvXp4k7jhioi4SebXW/yfzzYwsUCr9kIX4gCsUFKpCTUf8Mi7vScJXI3S+kupSUf0LbVHudR8qBbe2wFMSNUw==}
    cpu: [x64]
    os: [win32]

  '@vercel/analytics@1.5.0':
    resolution: {integrity: sha512-MYsBzfPki4gthY5HnYN7jgInhAZ7Ac1cYDoRWFomwGHWEX7odTEzbtg9kf/QSo7XEsEAqlQugA6gJ2WS2DEa3g==}
    peerDependencies:
      '@remix-run/react': ^2
      '@sveltejs/kit': ^1 || ^2
      next: '>= 13'
      react: ^18 || ^19 || ^19.0.0-rc
      svelte: '>= 4'
      vue: ^3
      vue-router: ^4
    peerDependenciesMeta:
      '@remix-run/react':
        optional: true
      '@sveltejs/kit':
        optional: true
      next:
        optional: true
      react:
        optional: true
      svelte:
        optional: true
      vue:
        optional: true
      vue-router:
        optional: true

  '@vitejs/plugin-react@4.4.1':
    resolution: {integrity: sha512-IpEm5ZmeXAP/osiBXVVP5KjFMzbWOonMs0NaQQl+xYnUAcq4oHUBsF2+p4MgKWG4YMmFYJU8A6sxRPuowllm6w==}
    engines: {node: ^14.18.0 || >=16.0.0}
    peerDependencies:
      vite: ^4.2.0 || ^5.0.0 || ^6.0.0

  '@vitest/expect@3.1.3':
    resolution: {integrity: sha512-7FTQQuuLKmN1Ig/h+h/GO+44Q1IlglPlR2es4ab7Yvfx+Uk5xsv+Ykk+MEt/M2Yn/xGmzaLKxGw2lgy2bwuYqg==}

  '@vitest/mocker@3.1.3':
    resolution: {integrity: sha512-PJbLjonJK82uCWHjzgBJZuR7zmAOrSvKk1QBxrennDIgtH4uK0TB1PvYmc0XBCigxxtiAVPfWtAdy4lpz8SQGQ==}
    peerDependencies:
      msw: ^2.4.9
      vite: ^5.0.0 || ^6.0.0
    peerDependenciesMeta:
      msw:
        optional: true
      vite:
        optional: true

  '@vitest/pretty-format@3.1.3':
    resolution: {integrity: sha512-i6FDiBeJUGLDKADw2Gb01UtUNb12yyXAqC/mmRWuYl+m/U9GS7s8us5ONmGkGpUUo7/iAYzI2ePVfOZTYvUifA==}

  '@vitest/runner@3.1.3':
    resolution: {integrity: sha512-Tae+ogtlNfFei5DggOsSUvkIaSuVywujMj6HzR97AHK6XK8i3BuVyIifWAm/sE3a15lF5RH9yQIrbXYuo0IFyA==}

  '@vitest/snapshot@3.1.3':
    resolution: {integrity: sha512-XVa5OPNTYUsyqG9skuUkFzAeFnEzDp8hQu7kZ0N25B1+6KjGm4hWLtURyBbsIAOekfWQ7Wuz/N/XXzgYO3deWQ==}

  '@vitest/spy@3.1.3':
    resolution: {integrity: sha512-x6w+ctOEmEXdWaa6TO4ilb7l9DxPR5bwEb6hILKuxfU1NqWT2mpJD9NJN7t3OTfxmVlOMrvtoFJGdgyzZ605lQ==}

  '@vitest/utils@3.1.3':
    resolution: {integrity: sha512-2Ltrpht4OmHO9+c/nmHtF09HWiyWdworqnHIwjfvDyWjuwKbdkcS9AnhsDn+8E2RM4x++foD1/tNuLPVvWG1Rg==}

  '@xmldom/xmldom@0.8.10':
    resolution: {integrity: sha512-2WALfTl4xo2SkGCYRt6rDTFfk9R1czmBvUQy12gK2KuRKIpWEhcbbzy8EZXtz/jkRqHX8bFEc6FC1HjX4TUWYw==}
    engines: {node: '>=10.0.0'}

  abbrev@1.1.1:
    resolution: {integrity: sha512-nne9/IiQ/hzIhY6pdDnbBtz7DjPTKrY00P/zvPSm5pOFkl6xuGrGnXn/VtTNNfNtAfZ9/1RtehkszU9qcTii0Q==}

  accepts@2.0.0:
    resolution: {integrity: sha512-5cvg6CtKwfgdmVqY1WIiXKc3Q1bkRqGLi+2W/6ao+6Y7gu/RCwRuAhGEzh5B4KlszSuTLgZYuqFqo5bImjNKng==}
    engines: {node: '>= 0.6'}

  acorn-jsx@5.3.2:
    resolution: {integrity: sha512-rq9s+JNhf0IChjtDXxllJ7g41oZk5SlXtp0LHwyA5cejwn7vKmKp4pPri6YEePv2PU65sAsegbXtIinmDFDXgQ==}
    peerDependencies:
      acorn: ^6.0.0 || ^7.0.0 || ^8.0.0

  acorn-walk@8.3.4:
    resolution: {integrity: sha512-ueEepnujpqee2o5aIYnvHU6C0A42MNdsIDeqy5BydrkuC5R1ZuUFnm27EeFJGoEHJQgn3uleRvmTXaJgfXbt4g==}
    engines: {node: '>=0.4.0'}

  acorn@8.14.1:
    resolution: {integrity: sha512-OvQ/2pUDKmgfCg++xsTX1wGxfTaszcHVcTctW4UJB4hibJx2HXxxO5UmVgyjMa+ZDsiaf5wWLXYpRWMmBI0QHg==}
    engines: {node: '>=0.4.0'}
    hasBin: true

  agent-base@6.0.2:
    resolution: {integrity: sha512-RZNwNclF7+MS/8bDg70amg32dyeZGZxiDuQmZxKLAlQjr3jGyLx+4Kkk58UO7D2QdgFIQCovuSuZESne6RG6XQ==}
    engines: {node: '>= 6.0.0'}

  agent-base@7.1.3:
    resolution: {integrity: sha512-jRR5wdylq8CkOe6hei19GGZnxM6rBGwFl3Bg0YItGDimvjGtAvdZk4Pu6Cl4u4Igsws4a1fd1Vq3ezrhn4KmFw==}
    engines: {node: '>= 14'}

  agentkeepalive@4.6.0:
    resolution: {integrity: sha512-kja8j7PjmncONqaTsB8fQ+wE2mSU2DJ9D4XKoJ5PFWIdRMa6SLSN1ff4mOr4jCbfRSsxR4keIiySJU0N9T5hIQ==}
    engines: {node: '>= 8.0.0'}

  aggregate-error@3.1.0:
    resolution: {integrity: sha512-4I7Td01quW/RpocfNayFdFVk1qSuoh0E7JrbRJ16nH01HhKFQ88INq9Sd+nd72zqRySlr9BmDA8xlEJ6vJMrYA==}
    engines: {node: '>=8'}

  ajv-keywords@3.5.2:
    resolution: {integrity: sha512-5p6WTN0DdTGVQk6VjcEju19IgaHudalcfabD7yhDGeA6bcQnmL+CpveLJq/3hvfwd1aof6L386Ougkx6RfyMIQ==}
    peerDependencies:
      ajv: ^6.9.1

  ajv@6.12.6:
    resolution: {integrity: sha512-j3fVLgvTo527anyYyJOGTYJbG+vnnQYvE0m5mmkc1TK+nxAppkCLMIL0aZ4dblVCNoGShhm+kzE4ZUykBoMg4g==}

  ansi-escapes@4.3.2:
    resolution: {integrity: sha512-gKXj5ALrKWQLsYG9jlTRmR/xKluxHV+Z9QEwNIgCfM1/uwPMCuzVVnh5mwTd+OuBZcwSIMbqssNWRm1lE51QaQ==}
    engines: {node: '>=8'}

  ansi-regex@5.0.1:
    resolution: {integrity: sha512-quJQXlTSUGL2LH9SUXo8VwsY4soanhgo6LNSm84E1LBcE8s3O0wpdiRzyR9z/ZZJMlMWv37qOOb9pdJlMUEKFQ==}
    engines: {node: '>=8'}

  ansi-regex@6.1.0:
    resolution: {integrity: sha512-7HSX4QQb4CspciLpVFwyRe79O3xsIZDDLER21kERQ71oaPodF8jL725AgJMFAYbooIqolJoRLuM81SpeUkpkvA==}
    engines: {node: '>=12'}

  ansi-styles@4.3.0:
    resolution: {integrity: sha512-zbB9rCJAT1rbjiVDb2hqKFHNYLxgtk8NURxZ3IZwD3F6NtxbXZQCnnSi1Lkx+IDohdPlFp222wVALIheZJQSEg==}
    engines: {node: '>=8'}

  ansi-styles@5.2.0:
    resolution: {integrity: sha512-Cxwpt2SfTzTtXcfOlzGEee8O+c+MmUgGrNiBcXnuWxuFJHe6a5Hz7qwhwe5OgaSYI0IJvkLqWX1ASG+cJOkEiA==}
    engines: {node: '>=10'}

  ansi-styles@6.2.1:
    resolution: {integrity: sha512-bN798gFfQX+viw3R7yrGWRqnrN2oRkEkUjjl4JNn4E8GxxbjtG3FbrEIIY3l8/hrwUwIeCZvi4QuOTP4MErVug==}
    engines: {node: '>=12'}

  any-promise@1.3.0:
    resolution: {integrity: sha512-7UvmKalWRt1wgjL1RrGxoSJW/0QZFIegpeGvZG9kjp8vrRu55XTHbwnqq2GpXm9uLbcuhxm3IqX9OB4MZR1b2A==}

  anymatch@3.1.3:
    resolution: {integrity: sha512-KMReFUr0B4t+D+OBkjR3KYqvocp2XaSzO55UcB6mgQMd3KbcE+mWTyvVV7D/zsdEbNnV6acZUutkiHQXvTr1Rw==}
    engines: {node: '>= 8'}

  app-builder-bin@5.0.0-alpha.12:
    resolution: {integrity: sha512-j87o0j6LqPL3QRr8yid6c+Tt5gC7xNfYo6uQIQkorAC6MpeayVMZrEDzKmJJ/Hlv7EnOQpaRm53k6ktDYZyB6w==}

  app-builder-lib@26.0.12:
    resolution: {integrity: sha512-+/CEPH1fVKf6HowBUs6LcAIoRcjeqgvAeoSE+cl7Y7LndyQ9ViGPYibNk7wmhMHzNgHIuIbw4nWADPO+4mjgWw==}
    engines: {node: '>=14.0.0'}
    peerDependencies:
      dmg-builder: 26.0.12
      electron-builder-squirrel-windows: 26.0.12

  arg@4.1.3:
    resolution: {integrity: sha512-58S9QDqG0Xx27YwPSt9fJxivjYl432YCwfDMfZ+71RAqUrZef7LrKQZ3LHLOwCS4FLNBplP533Zx895SeOCHvA==}

  arg@5.0.2:
    resolution: {integrity: sha512-PYjyFOLKQ9y57JvQ6QLo8dAgNqswh8M1RMJYdQduT6xbWSgK36P/Z/v+p888pM69jMMfS8Xd8F6I1kQ/I9HUGg==}

  argparse@1.0.10:
    resolution: {integrity: sha512-o5Roy6tNG4SL/FOkCAN6RzjiakZS25RLYFrcMttJqbdd8BWrnA+fGz57iN5Pb06pvBGvl5gQ0B48dJlslXvoTg==}

  argparse@2.0.1:
    resolution: {integrity: sha512-8+9WqebbFzpX9OR+Wa6O29asIogeRMzcGtAINdpMHHyAg10f05aSFVBbcEqGf/PXw1EjAZ+q2/bEBg3DvurK3Q==}

  aria-hidden@1.2.4:
    resolution: {integrity: sha512-y+CcFFwelSXpLZk/7fMB2mUbGtX9lKycf1MWJ7CaTIERyitVlyQx6C+sxcROU2BAJ24OiZyK+8wj2i8AlBoS3A==}
    engines: {node: '>=10'}

  aria-query@5.3.2:
    resolution: {integrity: sha512-COROpnaoap1E2F000S62r6A60uHZnmlvomhfyT2DlTcrY1OrBKn2UhH7qn5wTC9zMvD0AY7csdPSNwKP+7WiQw==}
    engines: {node: '>= 0.4'}

  array-buffer-byte-length@1.0.2:
    resolution: {integrity: sha512-LHE+8BuR7RYGDKvnrmcuSq3tDcKv9OFEXQt/HpbZhY7V6h0zlUXutnAD82GiFx9rdieCMjkvtcsPqBwgUl1Iiw==}
    engines: {node: '>= 0.4'}

  array-includes@3.1.8:
    resolution: {integrity: sha512-itaWrbYbqpGXkGhZPGUulwnhVf5Hpy1xiCFsGqyIGglbBxmG5vSjxQen3/WGOjPpNEv1RtBLKxbmVXm8HpJStQ==}
    engines: {node: '>= 0.4'}

  array.prototype.findlast@1.2.5:
    resolution: {integrity: sha512-CVvd6FHg1Z3POpBLxO6E6zr+rSKEQ9L6rZHAaY7lLfhKsWYUBBOuMs0e9o24oopj6H+geRCX0YJ+TJLBK2eHyQ==}
    engines: {node: '>= 0.4'}

  array.prototype.findlastindex@1.2.6:
    resolution: {integrity: sha512-F/TKATkzseUExPlfvmwQKGITM3DGTK+vkAsCZoDc5daVygbJBnjEUCbgkAvVFsgfXfX4YIqZ/27G3k3tdXrTxQ==}
    engines: {node: '>= 0.4'}

  array.prototype.flat@1.3.3:
    resolution: {integrity: sha512-rwG/ja1neyLqCuGZ5YYrznA62D4mZXg0i1cIskIUKSiqF3Cje9/wXAls9B9s1Wa2fomMsIv8czB8jZcPmxCXFg==}
    engines: {node: '>= 0.4'}

  array.prototype.flatmap@1.3.3:
    resolution: {integrity: sha512-Y7Wt51eKJSyi80hFrJCePGGNo5ktJCslFuboqJsbf57CCPcm5zztluPlc4/aD8sWsKvlwatezpV4U1efk8kpjg==}
    engines: {node: '>= 0.4'}

  array.prototype.tosorted@1.1.4:
    resolution: {integrity: sha512-p6Fx8B7b7ZhL/gmUsAy0D15WhvDccw3mnGNbZpi3pmeJdxtWsj2jEaI4Y6oo3XiHfzuSgPwKc04MYt6KgvC/wA==}
    engines: {node: '>= 0.4'}

  arraybuffer.prototype.slice@1.0.4:
    resolution: {integrity: sha512-BNoCY6SXXPQ7gF2opIP4GBE+Xw7U+pHMYKuzjgCN3GwiaIR09UUeKfheyIry77QtrCBlC0KK0q5/TER/tYh3PQ==}
    engines: {node: '>= 0.4'}

  assert-plus@1.0.0:
    resolution: {integrity: sha512-NfJ4UzBCcQGLDlQq7nHxH+tv3kyZ0hHQqF5BO6J7tNJeP5do1llPr8dZ8zHonfhAu0PHAdMkSo+8o0wxg9lZWw==}
    engines: {node: '>=0.8'}

  assertion-error@2.0.1:
    resolution: {integrity: sha512-Izi8RQcffqCeNVgFigKli1ssklIbpHnCYc6AknXGYoB6grJqyeby7jv12JUQgmTAnIDnbck1uxksT4dzN3PWBA==}
    engines: {node: '>=12'}

  ast-types-flow@0.0.8:
    resolution: {integrity: sha512-OH/2E5Fg20h2aPrbe+QL8JZQFko0YZaF+j4mnQ7BGhfavO7OpSLa8a0y9sBwomHdSbkhTS8TQNayBfnW5DwbvQ==}

  astral-regex@2.0.0:
    resolution: {integrity: sha512-Z7tMw1ytTXt5jqMcOP+OQteU1VuNK9Y02uuJtKQ1Sv69jXQKKg5cibLwGJow8yzZP+eAc18EmLGPal0bp36rvQ==}
    engines: {node: '>=8'}

  async-exit-hook@2.0.1:
    resolution: {integrity: sha512-NW2cX8m1Q7KPA7a5M2ULQeZ2wR5qI5PAbw5L0UOMxdioVk9PMZ0h1TmyZEkPYrCvYjDlFICusOu1dlEKAAeXBw==}
    engines: {node: '>=0.12.0'}

  async-function@1.0.0:
    resolution: {integrity: sha512-hsU18Ae8CDTR6Kgu9DYf0EbCr/a5iGL0rytQDobUcdpYOKokk8LEjVphnXkDkgpi0wYVsqrXuP0bZxJaTqdgoA==}
    engines: {node: '>= 0.4'}

  async@3.2.6:
    resolution: {integrity: sha512-htCUDlxyyCLMgaM3xXg0C0LW2xqfuQ6p05pCEIsXuyQ+a1koYKTuBMzRNwmybfLgvJDMd0r1LTn4+E0Ti6C2AA==}

  asynckit@0.4.0:
    resolution: {integrity: sha512-Oei9OH4tRh0YqU3GxhX79dM/mwVgvbZJaSNaRk+bshkj0S5cfHcgYakreBjrHwatXKbz+IoIdYLxrKim2MjW0Q==}

  at-least-node@1.0.0:
    resolution: {integrity: sha512-+q/t7Ekv1EDY2l6Gda6LLiX14rU9TV20Wa3ofeQmwPFZbOMo9DXrLbOjFaaclkXKWidIaopwAObQDqwWtGUjqg==}
    engines: {node: '>= 4.0.0'}

  autoprefixer@10.4.21:
    resolution: {integrity: sha512-O+A6LWV5LDHSJD3LjHYoNi4VLsj/Whi7k6zG12xTYaU4cQ8oxQGckXNX8cRHK5yOZ/ppVHe0ZBXGzSV9jXdVbQ==}
    engines: {node: ^10 || ^12 || >=14}
    hasBin: true
    peerDependencies:
      postcss: ^8.1.0

  available-typed-arrays@1.0.7:
    resolution: {integrity: sha512-wvUjBtSGN7+7SjNpq/9M2Tg350UZD3q62IFZLbRAR1bSMlCo1ZaeW+BJ+D090e4hIIZLBcTDWe4Mh4jvUDajzQ==}
    engines: {node: '>= 0.4'}

  axe-core@4.10.3:
    resolution: {integrity: sha512-Xm7bpRXnDSX2YE2YFfBk2FnF0ep6tmG7xPh8iHee8MIcrgq762Nkce856dYtJYLkuIoYZvGfTs/PbZhideTcEg==}
    engines: {node: '>=4'}

  axobject-query@4.1.0:
    resolution: {integrity: sha512-qIj0G9wZbMGNLjLmg1PT6v2mE9AH2zlnADJD/2tC6E00hgmhUOfEB6greHPAfLRSufHqROIUTkw6E+M3lH0PTQ==}
    engines: {node: '>= 0.4'}

  babel-jest@29.7.0:
    resolution: {integrity: sha512-BrvGY3xZSwEcCzKvKsCi2GgHqDqsYkOP4/by5xCgIwGXQxIEh+8ew3gmrE1y7XRR6LHZIj6yLYnUi/mm2KXKBg==}
    engines: {node: ^14.15.0 || ^16.10.0 || >=18.0.0}
    peerDependencies:
      '@babel/core': ^7.8.0

  babel-plugin-istanbul@6.1.1:
    resolution: {integrity: sha512-Y1IQok9821cC9onCx5otgFfRm7Lm+I+wwxOx738M/WLPZ9Q42m4IG5W0FNX8WLL2gYMZo3JkuXIH2DOpWM+qwA==}
    engines: {node: '>=8'}

  babel-plugin-jest-hoist@29.6.3:
    resolution: {integrity: sha512-ESAc/RJvGTFEzRwOTT4+lNDk/GNHMkKbNzsvT0qKRfDyyYTskxB5rnU2njIDYVxXCBHHEI1c0YwHob3WaYujOg==}
    engines: {node: ^14.15.0 || ^16.10.0 || >=18.0.0}

  babel-preset-current-node-syntax@1.1.0:
    resolution: {integrity: sha512-ldYss8SbBlWva1bs28q78Ju5Zq1F+8BrqBZZ0VFhLBvhh6lCpC2o3gDJi/5DRLs9FgYZCnmPYIVFU4lRXCkyUw==}
    peerDependencies:
      '@babel/core': ^7.0.0

  babel-preset-jest@29.6.3:
    resolution: {integrity: sha512-0B3bhxR6snWXJZtR/RliHTDPRgn1sNHOR0yVtq/IiQFyuOVjFS+wuio/R4gSNkyYmKmJB4wGZv2NZanmKmTnNA==}
    engines: {node: ^14.15.0 || ^16.10.0 || >=18.0.0}
    peerDependencies:
      '@babel/core': ^7.0.0

  balanced-match@1.0.2:
    resolution: {integrity: sha512-3oSeUO0TMV67hN1AmbXsK4yaqU7tjiHlbxRDZOpH0KW9+CeX4bRAaX0Anxt0tx2MrpRpWwQaPwIlISEJhYU5Pw==}

  base64-js@1.5.1:
    resolution: {integrity: sha512-AKpaYlHn8t4SVbOHCy+b5+KKgvR4vrsD8vbvrbiQJps7fKDTkjkDry6ji0rUJjC0kzbNePLwzxq8iypo41qeWA==}

  binary-extensions@2.3.0:
    resolution: {integrity: sha512-Ceh+7ox5qe7LJuLHoY0feh3pHuUDHAcRUeyL2VYghZwfpkNIy/+8Ocg0a3UuSoYzavmylwuLWQOf3hl0jjMMIw==}
    engines: {node: '>=8'}

  bl@4.1.0:
    resolution: {integrity: sha512-1W07cM9gS6DcLperZfFSj+bWLtaPGSOHWhPiGzXmvVJbRLdG82sH/Kn8EtW1VqWVA54AKf2h5k5BbnIbwF3h6w==}

  body-parser@2.2.0:
    resolution: {integrity: sha512-02qvAaxv8tp7fBa/mw1ga98OGm+eCbqzJOKoRt70sLmfEEi+jyBYVTDGfCL/k06/4EMk/z01gCe7HoCH/f2LTg==}
    engines: {node: '>=18'}

  boolean@3.2.0:
    resolution: {integrity: sha512-d0II/GO9uf9lfUHH2BQsjxzRJZBdsjgsBiW4BvhWk/3qoKwQFjIDVN19PfX8F2D/r9PCMTtLWjYVCFrpeYUzsw==}
    deprecated: Package no longer supported. Contact Support at https://www.npmjs.com/support for more info.

  brace-expansion@1.1.11:
    resolution: {integrity: sha512-iCuPHDFgrHX7H2vEI/5xpz07zSHB00TpugqhmYtVmMO6518mCuRMoOYFldEBl0g187ufozdaHgWKcYFb61qGiA==}

  brace-expansion@2.0.1:
    resolution: {integrity: sha512-XnAIvQ8eM+kC6aULx6wuQiwVsnzsi9d3WxzV3FpWTGA19F621kwdbsAcFKXgKUHZWsy+mY6iL1sHTxWEFCytDA==}

  braces@3.0.3:
    resolution: {integrity: sha512-yQbXgO/OSZVD2IsiLlro+7Hf6Q18EJrKSEsdoMzKePKXct3gvD8oLcOQdIzGupr5Fj+EDe8gO/lxc1BzfMpxvA==}
    engines: {node: '>=8'}

  browserslist@4.24.4:
    resolution: {integrity: sha512-KDi1Ny1gSePi1vm0q4oxSF8b4DR44GF4BbmS2YdhPLOEqd8pDviZOGH/GsmRwoWJ2+5Lr085X7naowMwKHDG1A==}
    engines: {node: ^6 || ^7 || ^8 || ^9 || ^10 || ^11 || ^12 || >=13.7}
    hasBin: true

  bs-logger@0.2.6:
    resolution: {integrity: sha512-pd8DCoxmbgc7hyPKOvxtqNcjYoOsABPQdcCUjGp3d42VR2CX1ORhk2A87oqqu5R1kk+76nsxZupkmyd+MVtCog==}
    engines: {node: '>= 6'}

  bser@2.1.1:
    resolution: {integrity: sha512-gQxTNE/GAfIIrmHLUE3oJyp5FO6HRBfhjnw4/wMmA63ZGDJnWBmgY/lyQBpnDUkGmAhbSe39tx2d/iTOAfglwQ==}

  buffer-crc32@0.2.13:
    resolution: {integrity: sha512-VO9Ht/+p3SN7SKWqcrgEzjGbRSJYTx+Q1pTQC0wrWqHx0vpJraQ6GtHx8tvcg1rlK1byhU5gccxgOgj7B0TDkQ==}

  buffer-from@1.1.2:
    resolution: {integrity: sha512-E+XQCRwSbaaiChtv6k6Dwgc+bx+Bs6vuKJHHl5kox/BaKbhiXzqQOwK4cO22yElGp2OCmjwVhT3HmxgyPGnJfQ==}

  buffer@5.7.1:
    resolution: {integrity: sha512-EHcyIPBQ4BSGlvjB16k5KgAJ27CIsHY/2JBmCRReo48y9rQ3MaUzWX3KVlBa4U7MyX02HdVj0K7C3WaB3ju7FQ==}

  builder-util-runtime@9.3.1:
    resolution: {integrity: sha512-2/egrNDDnRaxVwK3A+cJq6UOlqOdedGA7JPqCeJjN2Zjk1/QB/6QUi3b714ScIGS7HafFXTyzJEOr5b44I3kvQ==}
    engines: {node: '>=12.0.0'}

  builder-util@26.0.11:
    resolution: {integrity: sha512-xNjXfsldUEe153h1DraD0XvDOpqGR0L5eKFkdReB7eFW5HqysDZFfly4rckda6y9dF39N3pkPlOblcfHKGw+uA==}

  busboy@1.6.0:
    resolution: {integrity: sha512-8SFQbg/0hQ9xy3UNTB0YEnsNBbWfhf7RtnzpL7TkBiTBRfrQ9Fxcnz7VJsleJpyp6rVLvXiuORqjlHi5q+PYuA==}
    engines: {node: '>=10.16.0'}

  bytes@3.1.2:
    resolution: {integrity: sha512-/Nf7TyzTx6S3yRJObOAV7956r8cr2+Oj8AC5dt8wSP3BQAoeX58NoHyCU8P8zGkNXStjTSi6fzO6F0pBdcYbEg==}
    engines: {node: '>= 0.8'}

  cac@6.7.14:
    resolution: {integrity: sha512-b6Ilus+c3RrdDk+JhLKUAQfzzgLEPy6wcXqS7f/xe1EETvsDP6GORG7SFuOs6cID5YkqchW/LXZbX5bc8j7ZcQ==}
    engines: {node: '>=8'}

  cacache@16.1.3:
    resolution: {integrity: sha512-/+Emcj9DAXxX4cwlLmRI9c166RuL3w30zp4R7Joiv2cQTtTtA+jeuCAjH3ZlGnYS3tKENSrKhAzVVP9GVyzeYQ==}
    engines: {node: ^12.13.0 || ^14.15.0 || >=16.0.0}

  cacheable-lookup@5.0.4:
    resolution: {integrity: sha512-2/kNscPhpcxrOigMZzbiWF7dz8ilhb/nIHU3EyZiXWXpeq/au8qJ8VhdftMkty3n7Gj6HIGalQG8oiBNB3AJgA==}
    engines: {node: '>=10.6.0'}

  cacheable-request@7.0.4:
    resolution: {integrity: sha512-v+p6ongsrp0yTGbJXjgxPow2+DL93DASP4kXCDKb8/bwRtt9OEF3whggkkDkGNzgcWy2XaF4a8nZglC7uElscg==}
    engines: {node: '>=8'}

  call-bind-apply-helpers@1.0.2:
    resolution: {integrity: sha512-Sp1ablJ0ivDkSzjcaJdxEunN5/XvksFJ2sMBFfq6x0ryhQV/2b/KwFe21cMpmHtPOSij8K99/wSfoEuTObmuMQ==}
    engines: {node: '>= 0.4'}

  call-bind@1.0.8:
    resolution: {integrity: sha512-oKlSFMcMwpUg2ednkhQ454wfWiU/ul3CkJe/PEHcTKuiX6RpbehUiFMXu13HalGZxfUwCQzZG747YXBn1im9ww==}
    engines: {node: '>= 0.4'}

  call-bound@1.0.4:
    resolution: {integrity: sha512-+ys997U96po4Kx/ABpBCqhA9EuxJaQWDQg7295H4hBphv3IZg0boBKuwYpt4YXp6MZ5AmZQnU/tyMTlRpaSejg==}
    engines: {node: '>= 0.4'}

  callsites@3.1.0:
    resolution: {integrity: sha512-P8BjAsXvZS+VIDUI11hHCQEv74YT67YUi5JJFNWIqL235sBmjX4+qx9Muvls5ivyNENctx46xQLQ3aTuE7ssaQ==}
    engines: {node: '>=6'}

  camelcase-css@2.0.1:
    resolution: {integrity: sha512-QOSvevhslijgYwRx6Rv7zKdMF8lbRmx+uQGx2+vDc+KI/eBnsy9kit5aj23AgGu3pa4t9AgwbnXWqS+iOY+2aA==}
    engines: {node: '>= 6'}

  camelcase@5.3.1:
    resolution: {integrity: sha512-L28STB170nwWS63UjtlEOE3dldQApaJXZkOI1uMFfzf3rRuPegHaHesyee+YxQ+W6SvRDQV6UrdOdRiR153wJg==}
    engines: {node: '>=6'}

  camelcase@6.3.0:
    resolution: {integrity: sha512-Gmy6FhYlCY7uOElZUSbxo2UCDH8owEk996gkbrpsgGtrJLM3J7jGxl9Ic7Qwwj4ivOE5AWZWRMecDdF7hqGjFA==}
    engines: {node: '>=10'}

  caniuse-lite@1.0.30001714:
    resolution: {integrity: sha512-mtgapdwDLSSBnCI3JokHM7oEQBLxiJKVRtg10AxM1AyeiKcM96f0Mkbqeq+1AbiCtvMcHRulAAEMu693JrSWqg==}

  chai@5.2.0:
    resolution: {integrity: sha512-mCuXncKXk5iCLhfhwTc0izo0gtEmpz5CtG2y8GiOINBlMVS6v8TMRc5TaLWKS6692m9+dVVfzgeVxR5UxWHTYw==}
    engines: {node: '>=12'}

  chalk@4.1.2:
    resolution: {integrity: sha512-oKnbhFyRIXpUuez8iBMmyEa4nbj4IOQyuhc/wy9kY7/WVPcwIO9VA668Pu8RkO7+0G76SLROeyw9CpQ061i4mA==}
    engines: {node: '>=10'}

  char-regex@1.0.2:
    resolution: {integrity: sha512-kWWXztvZ5SBQV+eRgKFeh8q5sLuZY2+8WUIzlxWVTg+oGwY14qylx1KbKzHd8P6ZYkAg0xyIDU9JMHhyJMZ1jw==}
    engines: {node: '>=10'}

  check-error@2.1.1:
    resolution: {integrity: sha512-OAlb+T7V4Op9OwdkjmguYRqncdlx5JiofwOAUkmTF+jNdHwzTaTs4sRAGpzLF3oOz5xAyDGrPgeIDFQmDOTiJw==}
    engines: {node: '>= 16'}

  chokidar@3.6.0:
    resolution: {integrity: sha512-7VT13fmjotKpGipCW9JEQAusEPE+Ei8nl6/g4FBAmIm0GOOLMua9NDDo/DWp0ZAxCr3cPq5ZpBqmPAQgDda2Pw==}
    engines: {node: '>= 8.10.0'}

  chownr@2.0.0:
    resolution: {integrity: sha512-bIomtDF5KGpdogkLd9VspvFzk9KfpyyGlS8YFVZl7TGPBHL5snIOnxeshwVgPteQ9b4Eydl+pVbIyE1DcvCWgQ==}
    engines: {node: '>=10'}

  chownr@3.0.0:
    resolution: {integrity: sha512-+IxzY9BZOQd/XuYPRmrvEVjF/nqj5kgT4kEq7VofrDoM1MxoRjEWkrCC3EtLi59TVawxTAn+orJwFQcrqEN1+g==}
    engines: {node: '>=18'}

  chromium-pickle-js@0.2.0:
    resolution: {integrity: sha512-1R5Fho+jBq0DDydt+/vHWj5KJNJCKdARKOCwZUen84I5BreWoLqRLANH1U87eJy1tiASPtMnGqJJq0ZsLoRPOw==}

  ci-info@3.9.0:
    resolution: {integrity: sha512-NIxF55hv4nSqQswkAeiOi1r83xy8JldOFDTWiug55KBu9Jnblncd2U6ViHmYgHf01TPZS77NJBhBMKdWj9HQMQ==}
    engines: {node: '>=8'}

  cjs-module-lexer@1.4.3:
    resolution: {integrity: sha512-9z8TZaGM1pfswYeXrUpzPrkx8UnWYdhJclsiYMm6x/w5+nN+8Tf/LnAgfLGQCm59qAOxU8WwHEq2vNwF6i4j+Q==}

  class-variance-authority@0.7.1:
    resolution: {integrity: sha512-Ka+9Trutv7G8M6WT6SeiRWz792K5qEqIGEGzXKhAE6xOWAY6pPH8U+9IY3oCMv6kqTmLsv7Xh/2w2RigkePMsg==}

  clean-stack@2.2.0:
    resolution: {integrity: sha512-4diC9HaTE+KRAMWhDhrGOECgWZxoevMc5TlkObMqNSsVU62PYzXZ/SMTjzyGAFF1YusgxGcSWTEXBhp0CPwQ1A==}
    engines: {node: '>=6'}

  cli-cursor@3.1.0:
    resolution: {integrity: sha512-I/zHAwsKf9FqGoXM4WWRACob9+SNukZTd94DWF57E4toouRulbCxcUh6RKUEOQlYTHJnzkPMySvPNaaSLNfLZw==}
    engines: {node: '>=8'}

  cli-spinners@2.9.2:
    resolution: {integrity: sha512-ywqV+5MmyL4E7ybXgKys4DugZbX0FC6LnwrhjuykIjnK9k8OQacQ7axGKnjDXWNhns0xot3bZI5h55H8yo9cJg==}
    engines: {node: '>=6'}

  cli-truncate@2.1.0:
    resolution: {integrity: sha512-n8fOixwDD6b/ObinzTrp1ZKFzbgvKZvuz/TvejnLn1aQfC6r52XEx85FmuC+3HI+JM7coBRXUvNqEU2PHVrHpg==}
    engines: {node: '>=8'}

  client-only@0.0.1:
    resolution: {integrity: sha512-IV3Ou0jSMzZrd3pZ48nLkT9DA7Ag1pnPzaiQhpW7c3RbcqqzvzzVu+L8gfqMp/8IM2MQtSiqaCxrrcfu8I8rMA==}

  cliui@6.0.0:
    resolution: {integrity: sha512-t6wbgtoCXvAzst7QgXxJYqPt0usEfbgQdftEPbLL/cvv6HPE5VgvqCuAIDR0NgU52ds6rFwqrgakNLrHEjCbrQ==}

  cliui@8.0.1:
    resolution: {integrity: sha512-BSeNnyus75C4//NQ9gQt1/csTXyo/8Sb+afLAkzAptFuMsod9HFokGNudZpi/oQV73hnVK+sR+5PVRMd+Dr7YQ==}
    engines: {node: '>=12'}

  clone-response@1.0.3:
    resolution: {integrity: sha512-ROoL94jJH2dUVML2Y/5PEDNaSHgeOdSDicUyS7izcF63G6sTc/FTjLub4b8Il9S8S0beOfYt0TaA5qvFK+w0wA==}

  clone@1.0.4:
    resolution: {integrity: sha512-JQHZ2QMW6l3aH/j6xCqQThY/9OH4D/9ls34cgkUBiEeocRTU04tHfKPBsUK1PqZCUQM7GiA0IIXJSuXHI64Kbg==}
    engines: {node: '>=0.8'}

  clsx@2.1.1:
    resolution: {integrity: sha512-eYm0QWBtUrBWZWG0d386OGAw16Z995PiOVo2B7bjWSbHedGl5e0ZWaq65kOGgUSNesEIDkB9ISbTg/JK9dhCZA==}
    engines: {node: '>=6'}

  co@4.6.0:
    resolution: {integrity: sha512-QVb0dM5HvG+uaxitm8wONl7jltx8dqhfU33DcqtOZcLSVIKSDDLDi7+0LbAKiyI8hD9u42m2YxXSkMGWThaecQ==}
    engines: {iojs: '>= 1.0.0', node: '>= 0.12.0'}

  collect-v8-coverage@1.0.2:
    resolution: {integrity: sha512-lHl4d5/ONEbLlJvaJNtsF/Lz+WvB07u2ycqTYbdrq7UypDXailES4valYb2eWiJFxZlVmpGekfqoxQhzyFdT4Q==}

  color-convert@2.0.1:
    resolution: {integrity: sha512-RRECPsj7iu/xb5oKYcsFHSppFNnsj/52OVTRKb4zP5onXwVF3zVmmToNcOfGC+CRDpfK/U584fMg38ZHCaElKQ==}
    engines: {node: '>=7.0.0'}

  color-name@1.1.4:
    resolution: {integrity: sha512-dOy+3AuW3a2wNbZHIuMZpTcgjGuLU/uBL/ubcZF9OXbDo8ff4O8yVp5Bf0efS8uEoYo5q4Fx7dY9OgQGXgAsQA==}

  color-string@1.9.1:
    resolution: {integrity: sha512-shrVawQFojnZv6xM40anx4CkoDP+fZsw/ZerEMsW/pyzsRbElpsL/DBVW7q3ExxwusdNXI3lXpuhEZkzs8p5Eg==}

  color@4.2.3:
    resolution: {integrity: sha512-1rXeuUUiGGrykh+CeBdu5Ie7OJwinCgQY0bc7GCRxy5xVHy+moaqkpL/jqQq0MtQOeYcrqEz4abc5f0KtU7W4A==}
    engines: {node: '>=12.5.0'}

  combined-stream@1.0.8:
    resolution: {integrity: sha512-FQN4MRfuJeHf7cBbBMJFXhKSDq+2kAArBlmRBvcvFE5BB1HZKXtSFASDhdlz9zOYwxh8lDdnvmMOe/+5cdoEdg==}
    engines: {node: '>= 0.8'}

  commander@4.1.1:
    resolution: {integrity: sha512-NOKm8xhkzAjzFx8B2v5OAHT+u5pRQc2UCa2Vq9jYL/31o2wi9mxBA7LIFs3sV5VSC49z6pEhfbMULvShKj26WA==}
    engines: {node: '>= 6'}

  commander@5.1.0:
    resolution: {integrity: sha512-P0CysNDQ7rtVw4QIQtm+MRxV66vKFSvlsQvGYXZWR3qFU0jlMKHZZZgw8e+8DSah4UDKMqnknRDQz+xuQXQ/Zg==}
    engines: {node: '>= 6'}

  commander@9.5.0:
    resolution: {integrity: sha512-KRs7WVDKg86PWiuAqhDrAQnTXZKraVcCc6vFdL14qrZ/DcWwuRo7VoiYXalXO7S5GKpqYiVEwCbgFDfxNHKJBQ==}
    engines: {node: ^12.20.0 || >=14}

  compare-version@0.1.2:
    resolution: {integrity: sha512-pJDh5/4wrEnXX/VWRZvruAGHkzKdr46z11OlTPN+VrATlWWhSKewNCJ1futCO5C7eJB3nPMFZA1LeYtcFboZ2A==}
    engines: {node: '>=0.10.0'}

  concat-map@0.0.1:
    resolution: {integrity: sha512-/Srv4dswyQNBfohGpz9o6Yb3Gz3SrUDqBH5rTuhGR7ahtlbYKnVxw2bCFMRljaA7EXHaXZ8wsHdodFvbkhKmqg==}

  config-file-ts@0.2.8-rc1:
    resolution: {integrity: sha512-GtNECbVI82bT4RiDIzBSVuTKoSHufnU7Ce7/42bkWZJZFLjmDF2WBpVsvRkhKCfKBnTBb3qZrBwPpFBU/Myvhg==}

  content-disposition@1.0.0:
    resolution: {integrity: sha512-Au9nRL8VNUut/XSzbQA38+M78dzP4D+eqg3gfJHMIHHYa3bg067xj1KxMUWj+VULbiZMowKngFFbKczUrNJ1mg==}
    engines: {node: '>= 0.6'}

  content-type@1.0.5:
    resolution: {integrity: sha512-nTjqfcBFEipKdXCv4YDQWCfmcLZKm81ldF0pAopTvyrFGVbcR6P/VAAd5G7N+0tTr8QqiU0tFadD6FK4NtJwOA==}
    engines: {node: '>= 0.6'}

  convert-source-map@2.0.0:
    resolution: {integrity: sha512-Kvp459HrV2FEJ1CAsi1Ku+MY3kasH19TFykTz2xWmMeq6bk2NU3XXvfJ+Q61m0xktWwt+1HSYf3JZsTms3aRJg==}

  cookie-signature@1.2.2:
    resolution: {integrity: sha512-D76uU73ulSXrD1UXF4KE2TMxVVwhsnCgfAyTg9k8P6KGZjlXKrOLe4dJQKI3Bxi5wjesZoFXJWElNWBjPZMbhg==}
    engines: {node: '>=6.6.0'}

  cookie@0.7.2:
    resolution: {integrity: sha512-yki5XnKuf750l50uGTllt6kKILY4nQ1eNIQatoXEByZ5dWgnKqbnqmTrBE5B4N7lrMJKQ2ytWMiTO2o0v6Ew/w==}
    engines: {node: '>= 0.6'}

  core-util-is@1.0.2:
    resolution: {integrity: sha512-3lqz5YjWTYnW6dlDa5TLaTCcShfar1e40rmcJVwCBJC6mWlFuj0eCHIElmG1g5kyuJ/GD+8Wn4FFCcz4gJPfaQ==}

  cors@2.8.5:
    resolution: {integrity: sha512-KIHbLJqu73RGr/hnbrO9uBeixNGuvSQjul/jdFvS/KFSIH1hWVd1ng7zOHx+YrEfInLG7q4n6GHQ9cDtxv/P6g==}
    engines: {node: '>= 0.10'}

  crc@3.8.0:
    resolution: {integrity: sha512-iX3mfgcTMIq3ZKLIsVFAbv7+Mc10kxabAGQb8HvjA1o3T1PIYprbakQ65d3I+2HGHt6nSKkM9PYjgoJO2KcFBQ==}

  create-jest@29.7.0:
    resolution: {integrity: sha512-Adz2bdH0Vq3F53KEMJOoftQFutWCukm6J24wbPWRO4k1kMY7gS7ds/uoJkNuV8wDCtWWnuwGcJwpWcih+zEW1Q==}
    engines: {node: ^14.15.0 || ^16.10.0 || >=18.0.0}
    hasBin: true

  create-require@1.1.1:
    resolution: {integrity: sha512-dcKFX3jn0MpIaXjisoRvexIJVEKzaq7z2rZKxf+MSr9TkdmHmsU4m2lcLojrj/FHl8mk5VxMmYA+ftRkP/3oKQ==}

  cross-dirname@0.1.0:
    resolution: {integrity: sha512-+R08/oI0nl3vfPcqftZRpytksBXDzOUveBq/NBVx0sUp1axwzPQrKinNx5yd5sxPu8j1wIy8AfnVQ+5eFdha6Q==}

  cross-spawn@7.0.6:
    resolution: {integrity: sha512-uV2QOWP2nWzsy2aMp8aRibhi9dlzF5Hgh5SHaB9OiTGEyDTiJJyx0uy51QXdyWbtAHNua4XJzUKca3OzKUd3vA==}
    engines: {node: '>= 8'}

  cssesc@3.0.0:
    resolution: {integrity: sha512-/Tb/JcjK111nNScGob5MNtsntNM1aCNUDipB/TkwZFhyDrrE47SOx/18wF2bbjgc3ZzCSKW1T5nt5EbFoAz/Vg==}
    engines: {node: '>=4'}
    hasBin: true

  cssstyle@4.4.0:
    resolution: {integrity: sha512-W0Y2HOXlPkb2yaKrCVRjinYKciu/qSLEmK0K9mcfDei3zwlnHFEHAs/Du3cIRwPqY+J4JsiBzUjoHyc8RsJ03A==}
    engines: {node: '>=18'}

  csstype@3.1.3:
    resolution: {integrity: sha512-M1uQkMl8rQK/szD0LNhtqxIPLpimGm8sOBwU7lLnCpSbTyY3yeU1Vc7l4KT5zT4s/yOxHH5O7tIuuLOCnLADRw==}

  damerau-levenshtein@1.0.8:
    resolution: {integrity: sha512-sdQSFB7+llfUcQHUQO3+B8ERRj0Oa4w9POWMI/puGtuf7gFywGmkaLCElnudfTiKZV+NvHqL0ifzdrI8Ro7ESA==}

  data-urls@5.0.0:
    resolution: {integrity: sha512-ZYP5VBHshaDAiVZxjbRVcFJpc+4xGgT0bK3vzy1HLN8jTO975HEbuYzZJcHoQEY5K1a0z8YayJkyVETa08eNTg==}
    engines: {node: '>=18'}

  data-view-buffer@1.0.2:
    resolution: {integrity: sha512-EmKO5V3OLXh1rtK2wgXRansaK1/mtVdTUEiEI0W8RkvgT05kfxaH29PliLnpLP73yYO6142Q72QNa8Wx/A5CqQ==}
    engines: {node: '>= 0.4'}

  data-view-byte-length@1.0.2:
    resolution: {integrity: sha512-tuhGbE6CfTM9+5ANGf+oQb72Ky/0+s3xKUpHvShfiz2RxMFgFPjsXuRLBVMtvMs15awe45SRb83D6wH4ew6wlQ==}
    engines: {node: '>= 0.4'}

  data-view-byte-offset@1.0.1:
    resolution: {integrity: sha512-BS8PfmtDGnrgYdOonGZQdLZslWIeCGFP9tpan0hi1Co2Zr2NKADsvGYA8XxuG/4UWgJ6Cjtv+YJnB6MM69QGlQ==}
    engines: {node: '>= 0.4'}

  debug@3.2.7:
    resolution: {integrity: sha512-CFjzYYAi4ThfiQvizrFQevTTXHtnCqWfe7x1AhgEscTz6ZbLbfoLRLPugTQyBth6f8ZERVUSyWHFD/7Wu4t1XQ==}
    peerDependencies:
      supports-color: '*'
    peerDependenciesMeta:
      supports-color:
        optional: true

  debug@4.4.0:
    resolution: {integrity: sha512-6WTZ/IxCY/T6BALoZHaE4ctp9xm+Z5kY/pzYaCHRFeyVhojxlrm+46y68HA6hr0TcwEssoxNiDEUJQjfPZ/RYA==}
    engines: {node: '>=6.0'}
    peerDependencies:
      supports-color: '*'
    peerDependenciesMeta:
      supports-color:
        optional: true

  debug@4.4.1:
    resolution: {integrity: sha512-KcKCqiftBJcZr++7ykoDIEwSa3XWowTfNPo92BYxjXiyYEVrUQh2aLyhxBCwww+heortUFxEJYcRzosstTEBYQ==}
    engines: {node: '>=6.0'}
    peerDependencies:
      supports-color: '*'
    peerDependenciesMeta:
      supports-color:
        optional: true

<<<<<<< HEAD
  decimal.js@10.5.0:
    resolution: {integrity: sha512-8vDa8Qxvr/+d94hSh5P3IJwI5t8/c0KsMp+g8bNw9cY2icONa5aPfvKeieW1WlG0WQYwwhJ7mjui2xtiePQSXw==}
=======
  decamelize@1.2.0:
    resolution: {integrity: sha512-z2S+W9X73hAUUki+N+9Za2lBlun89zigOyGrsax+KUQ6wKW4ZoWpEYBkGhQjwAjjDCkWxhY0VKEhk8wzY7F5cA==}
    engines: {node: '>=0.10.0'}
>>>>>>> 831370df

  decompress-response@6.0.0:
    resolution: {integrity: sha512-aW35yZM6Bb/4oJlZncMH2LCoZtJXTRxES17vE3hoRiowU2kWHaJKFkSBDnDR+cm9J+9QhXmREyIfv0pji9ejCQ==}
    engines: {node: '>=10'}

  dedent@1.5.3:
    resolution: {integrity: sha512-NHQtfOOW68WD8lgypbLA5oT+Bt0xXJhiYvoR6SmmNXZfpzOGXwdKWmcwG8N7PwVVWV3eF/68nmD9BaJSsTBhyQ==}
    peerDependencies:
      babel-plugin-macros: ^3.1.0
    peerDependenciesMeta:
      babel-plugin-macros:
        optional: true

  deep-eql@5.0.2:
    resolution: {integrity: sha512-h5k/5U50IJJFpzfL6nO9jaaumfjO/f2NjK/oYB2Djzm4p9L+3T9qWpZqZ2hAbLPuuYq9wrU08WQyBTL5GbPk5Q==}
    engines: {node: '>=6'}

  deep-is@0.1.4:
    resolution: {integrity: sha512-oIPzksmTg4/MriiaYGO+okXDT7ztn/w3Eptv/+gSIdMdKsJo0u4CfYNFJPy+4SKMuCqGw2wxnA+URMg3t8a/bQ==}

  deepmerge@4.3.1:
    resolution: {integrity: sha512-3sUqbMEc77XqpdNO7FRyRog+eW3ph+GYCbj+rK+uYyRMuwsVy0rMiVtPn+QJlKFvWP/1PYpapqYn0Me2knFn+A==}
    engines: {node: '>=0.10.0'}

  defaults@1.0.4:
    resolution: {integrity: sha512-eFuaLoy/Rxalv2kr+lqMlUnrDWV+3j4pljOIJgLIhI058IQfWJ7vXhyEIHu+HtC738klGALYxOKDO0bQP3tg8A==}

  defer-to-connect@2.0.1:
    resolution: {integrity: sha512-4tvttepXG1VaYGrRibk5EwJd1t4udunSOVMdLSAL6mId1ix438oPwPZMALY41FCijukO1L0twNcGsdzS7dHgDg==}
    engines: {node: '>=10'}

  define-data-property@1.1.4:
    resolution: {integrity: sha512-rBMvIzlpA8v6E+SJZoo++HAYqsLrkg7MSfIinMPFhmkorw7X+dOXVJQs+QT69zGkzMyfDnIMN2Wid1+NbL3T+A==}
    engines: {node: '>= 0.4'}

  define-properties@1.2.1:
    resolution: {integrity: sha512-8QmQKqEASLd5nx0U1B1okLElbUuuttJ/AnYmRXbbbGDWh6uS208EjD4Xqq/I9wK7u0v6O08XhTWnt5XtEbR6Dg==}
    engines: {node: '>= 0.4'}

  delayed-stream@1.0.0:
    resolution: {integrity: sha512-ZySD7Nf91aLB0RxL4KGrKHBXl7Eds1DAmEdcoVawXnLD7SDhpNgtuII2aAkg7a7QS41jxPSZ17p4VdGnMHk3MQ==}
    engines: {node: '>=0.4.0'}

  depd@2.0.0:
    resolution: {integrity: sha512-g7nH6P6dyDioJogAAGprGpCtVImJhpPk/roCzdb3fIh61/s/nPsfR6onyMwkCAR/OlC3yBC0lESvUoQEAssIrw==}
    engines: {node: '>= 0.8'}

  detect-libc@2.0.4:
    resolution: {integrity: sha512-3UDv+G9CsCKO1WKMGw9fwq/SWJYbI0c5Y7LU1AXYoDdbhE2AHQ6N6Nb34sG8Fj7T5APy8qXDCKuuIHd1BR0tVA==}
    engines: {node: '>=8'}

  detect-newline@3.1.0:
    resolution: {integrity: sha512-TLz+x/vEXm/Y7P7wn1EJFNLxYpUD4TgMosxY6fAVJUnJMbupHBOncxyWUG9OpTaH9EBD7uFI5LfEgmMOc54DsA==}
    engines: {node: '>=8'}

  detect-node-es@1.1.0:
    resolution: {integrity: sha512-ypdmJU/TbBby2Dxibuv7ZLW3Bs1QEmM7nHjEANfohJLvE0XVujisn1qPJcZxg+qDucsr+bP6fLD1rPS3AhJ7EQ==}

  detect-node@2.1.0:
    resolution: {integrity: sha512-T0NIuQpnTvFDATNuHN5roPwSBG83rFsuO+MXXH9/3N1eFbn4wcPjttvjMLEPWJ0RGUYgQE7cGgS3tNxbqCGM7g==}

  didyoumean@1.2.2:
    resolution: {integrity: sha512-gxtyfqMg7GKyhQmb056K7M3xszy/myH8w+B4RT+QXBQsvAOdc3XymqDDPHx1BgPgsdAA5SIifona89YtRATDzw==}

  diff-sequences@29.6.3:
    resolution: {integrity: sha512-EjePK1srD3P08o2j4f0ExnylqRs5B9tJjcp9t1krH2qRi8CCdsYfwe9JgSLurFBWwq4uOlipzfk5fHNvwFKr8Q==}
    engines: {node: ^14.15.0 || ^16.10.0 || >=18.0.0}

  diff@4.0.2:
    resolution: {integrity: sha512-58lmxKSA4BNyLz+HHMUzlOEpg09FV+ev6ZMe3vJihgdxzgcwZ8VoEEPmALCZG9LmqfVoNMMKpttIYTVG6uDY7A==}
    engines: {node: '>=0.3.1'}

  dijkstrajs@1.0.3:
    resolution: {integrity: sha512-qiSlmBq9+BCdCA/L46dw8Uy93mloxsPSbwnm5yrKn2vMPiy8KyAskTF6zuV/j5BMsmOGZDPs7KjU+mjb670kfA==}

  dir-compare@4.2.0:
    resolution: {integrity: sha512-2xMCmOoMrdQIPHdsTawECdNPwlVFB9zGcz3kuhmBO6U3oU+UQjsue0i8ayLKpgBcm+hcXPMVSGUN9d+pvJ6+VQ==}

  dlv@1.1.3:
    resolution: {integrity: sha512-+HlytyjlPKnIG8XuRG8WvmBP8xs8P71y+SKKS6ZXWoEgLuePxtDoUEiH7WkdePWrQ5JBpE6aoVqfZfJUQkjXwA==}

  dmg-builder@26.0.12:
    resolution: {integrity: sha512-59CAAjAhTaIMCN8y9kD573vDkxbs1uhDcrFLHSgutYdPcGOU35Rf95725snvzEOy4BFB7+eLJ8djCNPmGwG67w==}

  dmg-license@1.0.11:
    resolution: {integrity: sha512-ZdzmqwKmECOWJpqefloC5OJy1+WZBBse5+MR88z9g9Zn4VY+WYUkAyojmhzJckH5YbbZGcYIuGAkY5/Ys5OM2Q==}
    engines: {node: '>=8'}
    os: [darwin]
    hasBin: true

  doctrine@2.1.0:
    resolution: {integrity: sha512-35mSku4ZXK0vfCuHEDAwt55dg2jNajHZ1odvF+8SSr82EsZY4QmXfuWso8oEd8zRhVObSN18aM0CjSdoBX7zIw==}
    engines: {node: '>=0.10.0'}

  dom-serializer@2.0.0:
    resolution: {integrity: sha512-wIkAryiqt/nV5EQKqQpo3SToSOV9J0DnbJqwK7Wv/Trc92zIAYZ4FlMu+JPFW1DfGFt81ZTCGgDEabffXeLyJg==}

  domelementtype@2.3.0:
    resolution: {integrity: sha512-OLETBj6w0OsagBwdXnPdN0cnMfF9opN69co+7ZrbfPGrdpPVNBUj02spi6B1N7wChLQiPn4CSH/zJvXw56gmHw==}

  domhandler@5.0.3:
    resolution: {integrity: sha512-cgwlv/1iFQiFnU96XXgROh8xTeetsnJiDsTc7TYCLFd9+/WNkIqPTxiM/8pSd8VIrhXGTf1Ny1q1hquVqDJB5w==}
    engines: {node: '>= 4'}

  domutils@3.2.2:
    resolution: {integrity: sha512-6kZKyUajlDuqlHKVX1w7gyslj9MPIXzIFiz/rGu35uC1wMi+kMhQwGhl4lt9unC9Vb9INnY9Z3/ZA3+FhASLaw==}

  dotenv-expand@11.0.7:
    resolution: {integrity: sha512-zIHwmZPRshsCdpMDyVsqGmgyP0yT8GAgXUnkdAoJisxvf33k7yO6OuoKmcTGuXPWSsm8Oh88nZicRLA9Y0rUeA==}
    engines: {node: '>=12'}

  dotenv@16.5.0:
    resolution: {integrity: sha512-m/C+AwOAr9/W1UOIZUo232ejMNnJAJtYQjUbHoNTBNTJSvqzzDh7vnrei3o3r3m9blf6ZoDkvcw0VmozNRFJxg==}
    engines: {node: '>=12'}

  dunder-proto@1.0.1:
    resolution: {integrity: sha512-KIN/nDJBQRcXw0MLVhZE9iQHmG68qAVIBg9CqmUYjmQIhgij9U5MFvrqkUL5FbtyyzZuOeOt0zdeRe4UY7ct+A==}
    engines: {node: '>= 0.4'}

  eastasianwidth@0.2.0:
    resolution: {integrity: sha512-I88TYZWc9XiYHRQ4/3c5rjjfgkjhLyW2luGIheGERbNQ6OY7yTybanSpDXZa8y7VUP9YmDcYa+eyq4ca7iLqWA==}

  ee-first@1.1.1:
    resolution: {integrity: sha512-WMwm9LhRUo+WUaRN+vRuETqG89IgZphVSNkdFgeb6sS/E4OrDIN7t48CAewSHXc6C8lefD8KKfr5vY61brQlow==}

  ejs@3.1.10:
    resolution: {integrity: sha512-UeJmFfOrAQS8OJWPZ4qtgHyWExa088/MtK5UEyoJGFH67cDEXkZSviOiKRCZ4Xij0zxI3JECgYs3oKx+AizQBA==}
    engines: {node: '>=0.10.0'}
    hasBin: true

  electron-builder-squirrel-windows@26.0.12:
    resolution: {integrity: sha512-kpwXM7c/ayRUbYVErQbsZ0nQZX4aLHQrPEG9C4h9vuJCXylwFH8a7Jgi2VpKIObzCXO7LKHiCw4KdioFLFOgqA==}

  electron-builder@26.0.12:
    resolution: {integrity: sha512-cD1kz5g2sgPTMFHjLxfMjUK5JABq3//J4jPswi93tOPFz6btzXYtK5NrDt717NRbukCUDOrrvmYVOWERlqoiXA==}
    engines: {node: '>=14.0.0'}
    hasBin: true

  electron-publish@26.0.11:
    resolution: {integrity: sha512-a8QRH0rAPIWH9WyyS5LbNvW9Ark6qe63/LqDB7vu2JXYpi0Gma5Q60Dh4tmTqhOBQt0xsrzD8qE7C+D7j+B24A==}

  electron-to-chromium@1.5.137:
    resolution: {integrity: sha512-/QSJaU2JyIuTbbABAo/crOs+SuAZLS+fVVS10PVrIT9hrRkmZl8Hb0xPSkKRUUWHQtYzXHpQUW3Dy5hwMzGZkA==}

  electron-updater@6.6.2:
    resolution: {integrity: sha512-Cr4GDOkbAUqRHP5/oeOmH/L2Bn6+FQPxVLZtPbcmKZC63a1F3uu5EefYOssgZXG3u/zBlubbJ5PJdITdMVggbw==}

  electron-winstaller@5.4.0:
    resolution: {integrity: sha512-bO3y10YikuUwUuDUQRM4KfwNkKhnpVO7IPdbsrejwN9/AABJzzTQ4GeHwyzNSrVO+tEH3/Np255a3sVZpZDjvg==}
    engines: {node: '>=8.0.0'}

  electron@35.4.0:
    resolution: {integrity: sha512-VIPSNcUnic00aaE83w6BW4Dj1kE8A5DU0nVbvwqotN3+gseGunbP4WyHp/kfKXVKQj1S3No3HnYxU5LJmYbAtw==}
    engines: {node: '>= 12.20.55'}
    hasBin: true

  emittery@0.13.1:
    resolution: {integrity: sha512-DeWwawk6r5yR9jFgnDKYt4sLS0LmHJJi3ZOnb5/JdbYwj3nW+FxQnHIjhBKz8YLC7oRNPVM9NQ47I3CVx34eqQ==}
    engines: {node: '>=12'}

  emoji-regex@8.0.0:
    resolution: {integrity: sha512-MSjYzcWNOA0ewAHpz0MxpYFvwg6yjy1NG3xteoqz644VCo/RPgnr1/GGt+ic3iJTzQ8Eu3TdM14SawnVUmGE6A==}

  emoji-regex@9.2.2:
    resolution: {integrity: sha512-L18DaJsXSUk2+42pv8mLs5jJT2hqFkFE4j21wOmgbUqsZ2hL72NsUU785g9RXgo3s0ZNgVl42TiHp3ZtOv/Vyg==}

  encodeurl@2.0.0:
    resolution: {integrity: sha512-Q0n9HRi4m6JuGIV1eFlmvJB7ZEVxu93IrMyiMsGC0lrMJMWzRgx6WGquyfQgZVb31vhGgXnfmPNNXmxnOkRBrg==}
    engines: {node: '>= 0.8'}

  encoding@0.1.13:
    resolution: {integrity: sha512-ETBauow1T35Y/WZMkio9jiM0Z5xjHHmJ4XmjZOq1l/dXz3lr2sRn87nJy20RupqSh1F2m3HHPSp8ShIPQJrJ3A==}

  end-of-stream@1.4.4:
    resolution: {integrity: sha512-+uw1inIHVPQoaVuHzRyXd21icM+cnt4CzD5rW+NC1wjOUSTOs+Te7FOv7AhN7vS9x/oIyhLP5PR1H+phQAHu5Q==}

  enhanced-resolve@5.18.1:
    resolution: {integrity: sha512-ZSW3ma5GkcQBIpwZTSRAI8N71Uuwgs93IezB7mf7R60tC8ZbJideoDNKjHn2O9KIlx6rkGTTEk1xUCK2E1Y2Yg==}
    engines: {node: '>=10.13.0'}

  entities@4.5.0:
    resolution: {integrity: sha512-V0hjH4dGPh9Ao5p0MoRY6BVqtwCjhz6vI5LT8AJ55H+4g9/4vbHx1I54fS0XuclLhDHArPQCiMjDxjaL8fPxhw==}
    engines: {node: '>=0.12'}

  entities@6.0.1:
    resolution: {integrity: sha512-aN97NXWF6AWBTahfVOIrB/NShkzi5H7F9r1s9mD3cDj4Ko5f2qhhVoYMibXF7GlLveb/D2ioWay8lxI97Ven3g==}
    engines: {node: '>=0.12'}

  env-paths@2.2.1:
    resolution: {integrity: sha512-+h1lkLKhZMTYjog1VEpJNG7NZJWcuc2DDk/qsqSTRRCOXiLjeQ1d1/udrUGhqMxUgAlwKNZ0cf2uqan5GLuS2A==}
    engines: {node: '>=6'}

  err-code@2.0.3:
    resolution: {integrity: sha512-2bmlRpNKBxT/CRmPOlyISQpNj+qSeYvcym/uT0Jx2bMOlKLtSy1ZmLuVxSEKKyor/N5yhvp/ZiG1oE3DEYMSFA==}

  error-ex@1.3.2:
    resolution: {integrity: sha512-7dFHNmqeFSEt2ZBsCriorKnn3Z2pj+fd9kmI6QoWw4//DL+icEBfc0U7qJCisqrTsKTjw4fNFy2pW9OqStD84g==}

  es-abstract@1.23.9:
    resolution: {integrity: sha512-py07lI0wjxAC/DcfK1S6G7iANonniZwTISvdPzk9hzeH0IZIshbuuFxLIU96OyF89Yb9hiqWn8M/bY83KY5vzA==}
    engines: {node: '>= 0.4'}

  es-define-property@1.0.1:
    resolution: {integrity: sha512-e3nRfgfUZ4rNGL232gUgX06QNyyez04KdjFrF+LTRoOXmrOgFKDg4BCdsjW8EnT69eqdYGmRpJwiPVYNrCaW3g==}
    engines: {node: '>= 0.4'}

  es-errors@1.3.0:
    resolution: {integrity: sha512-Zf5H2Kxt2xjTvbJvP2ZWLEICxA6j+hAmMzIlypy4xcBg1vKVnx89Wy0GbS+kf5cwCVFFzdCFh2XSCFNULS6csw==}
    engines: {node: '>= 0.4'}

  es-iterator-helpers@1.2.1:
    resolution: {integrity: sha512-uDn+FE1yrDzyC0pCo961B2IHbdM8y/ACZsKD4dG6WqrjV53BADjwa7D+1aom2rsNVfLyDgU/eigvlJGJ08OQ4w==}
    engines: {node: '>= 0.4'}

  es-module-lexer@1.7.0:
    resolution: {integrity: sha512-jEQoCwk8hyb2AZziIOLhDqpm5+2ww5uIE6lkO/6jcOCusfk6LhMHpXXfBLXTZ7Ydyt0j4VoUQv6uGNYbdW+kBA==}

  es-object-atoms@1.1.1:
    resolution: {integrity: sha512-FGgH2h8zKNim9ljj7dankFPcICIK9Cp5bm+c2gQSYePhpaG5+esrLODihIorn+Pe6FGJzWhXQotPv73jTaldXA==}
    engines: {node: '>= 0.4'}

  es-set-tostringtag@2.1.0:
    resolution: {integrity: sha512-j6vWzfrGVfyXxge+O0x5sh6cvxAog0a/4Rdd2K36zCMV5eJ+/+tOAngRO8cODMNWbVRdVlmGZQL2YS3yR8bIUA==}
    engines: {node: '>= 0.4'}

  es-shim-unscopables@1.1.0:
    resolution: {integrity: sha512-d9T8ucsEhh8Bi1woXCf+TIKDIROLG5WCkxg8geBCbvk22kzwC5G2OnXVMO6FUsvQlgUUXQ2itephWDLqDzbeCw==}
    engines: {node: '>= 0.4'}

  es-to-primitive@1.3.0:
    resolution: {integrity: sha512-w+5mJ3GuFL+NjVtJlvydShqE1eN3h3PbI7/5LAsYJP/2qtuMXjfL2LpHSRqo4b4eSF5K/DH1JXKUAHSB2UW50g==}
    engines: {node: '>= 0.4'}

  es6-error@4.1.1:
    resolution: {integrity: sha512-Um/+FxMr9CISWh0bi5Zv0iOD+4cFh5qLeks1qhAopKVAJw3drgKbKySikp7wGhDL0HPeaja0P5ULZrxLkniUVg==}

  esbuild@0.25.2:
    resolution: {integrity: sha512-16854zccKPnC+toMywC+uKNeYSv+/eXkevRAfwRD/G9Cleq66m8XFIrigkbvauLLlCfDL45Q2cWegSg53gGBnQ==}
    engines: {node: '>=18'}
    hasBin: true

  escalade@3.2.0:
    resolution: {integrity: sha512-WUj2qlxaQtO4g6Pq5c29GTcWGDyd8itL8zTlipgECz3JesAiiOKotd8JU6otB3PACgG6xkJUyVhboMS+bje/jA==}
    engines: {node: '>=6'}

  escape-html@1.0.3:
    resolution: {integrity: sha512-NiSupZ4OeuGwr68lGIeym/ksIZMJodUGOSCZ/FSnTxcrekbvqrgdUxlJOMpijaKZVjAJrWrGs/6Jy8OMuyj9ow==}

  escape-string-regexp@2.0.0:
    resolution: {integrity: sha512-UpzcLCXolUWcNu5HtVMHYdXJjArjsF9C0aNnquZYY4uW/Vu0miy5YoWvbV345HauVvcAUnpRuhMMcqTcGOY2+w==}
    engines: {node: '>=8'}

  escape-string-regexp@4.0.0:
    resolution: {integrity: sha512-TtpcNJ3XAzx3Gq8sWRzJaVajRs0uVxA2YAkdb1jm2YkPz4G6egUFAyA3n5vtEIZefPk5Wa4UXbKuS5fKkJWdgA==}
    engines: {node: '>=10'}

  eslint-config-next@15.3.0:
    resolution: {integrity: sha512-+Z3M1W9MnJjX3W4vI9CHfKlEyhTWOUHvc5dB89FyRnzPsUkJlLWZOi8+1pInuVcSztSM4MwBFB0hIHf4Rbwu4g==}
    peerDependencies:
      eslint: ^7.23.0 || ^8.0.0 || ^9.0.0
      typescript: '>=3.3.1'
    peerDependenciesMeta:
      typescript:
        optional: true

  eslint-import-resolver-node@0.3.9:
    resolution: {integrity: sha512-WFj2isz22JahUv+B788TlO3N6zL3nNJGU8CcZbPZvVEkBPaJdCV4vy5wyghty5ROFbCRnm132v8BScu5/1BQ8g==}

  eslint-import-resolver-typescript@3.10.0:
    resolution: {integrity: sha512-aV3/dVsT0/H9BtpNwbaqvl+0xGMRGzncLyhm793NFGvbwGGvzyAykqWZ8oZlZuGwuHkwJjhWJkG1cM3ynvd2pQ==}
    engines: {node: ^14.18.0 || >=16.0.0}
    peerDependencies:
      eslint: '*'
      eslint-plugin-import: '*'
      eslint-plugin-import-x: '*'
    peerDependenciesMeta:
      eslint-plugin-import:
        optional: true
      eslint-plugin-import-x:
        optional: true

  eslint-module-utils@2.12.0:
    resolution: {integrity: sha512-wALZ0HFoytlyh/1+4wuZ9FJCD/leWHQzzrxJ8+rebyReSLk7LApMyd3WJaLVoN+D5+WIdJyDK1c6JnE65V4Zyg==}
    engines: {node: '>=4'}
    peerDependencies:
      '@typescript-eslint/parser': '*'
      eslint: '*'
      eslint-import-resolver-node: '*'
      eslint-import-resolver-typescript: '*'
      eslint-import-resolver-webpack: '*'
    peerDependenciesMeta:
      '@typescript-eslint/parser':
        optional: true
      eslint:
        optional: true
      eslint-import-resolver-node:
        optional: true
      eslint-import-resolver-typescript:
        optional: true
      eslint-import-resolver-webpack:
        optional: true

  eslint-plugin-import@2.31.0:
    resolution: {integrity: sha512-ixmkI62Rbc2/w8Vfxyh1jQRTdRTF52VxwRVHl/ykPAmqG+Nb7/kNn+byLP0LxPgI7zWA16Jt82SybJInmMia3A==}
    engines: {node: '>=4'}
    peerDependencies:
      '@typescript-eslint/parser': '*'
      eslint: ^2 || ^3 || ^4 || ^5 || ^6 || ^7.2.0 || ^8 || ^9
    peerDependenciesMeta:
      '@typescript-eslint/parser':
        optional: true

  eslint-plugin-jsx-a11y@6.10.2:
    resolution: {integrity: sha512-scB3nz4WmG75pV8+3eRUQOHZlNSUhFNq37xnpgRkCCELU3XMvXAxLk1eqWWyE22Ki4Q01Fnsw9BA3cJHDPgn2Q==}
    engines: {node: '>=4.0'}
    peerDependencies:
      eslint: ^3 || ^4 || ^5 || ^6 || ^7 || ^8 || ^9

  eslint-plugin-react-hooks@5.2.0:
    resolution: {integrity: sha512-+f15FfK64YQwZdJNELETdn5ibXEUQmW1DZL6KXhNnc2heoy/sg9VJJeT7n8TlMWouzWqSWavFkIhHyIbIAEapg==}
    engines: {node: '>=10'}
    peerDependencies:
      eslint: ^3.0.0 || ^4.0.0 || ^5.0.0 || ^6.0.0 || ^7.0.0 || ^8.0.0-0 || ^9.0.0

  eslint-plugin-react@7.37.5:
    resolution: {integrity: sha512-Qteup0SqU15kdocexFNAJMvCJEfa2xUKNV4CC1xsVMrIIqEy3SQ/rqyxCWNzfrd3/ldy6HMlD2e0JDVpDg2qIA==}
    engines: {node: '>=4'}
    peerDependencies:
      eslint: ^3 || ^4 || ^5 || ^6 || ^7 || ^8 || ^9.7

  eslint-scope@8.3.0:
    resolution: {integrity: sha512-pUNxi75F8MJ/GdeKtVLSbYg4ZI34J6C0C7sbL4YOp2exGwen7ZsuBqKzUhXd0qMQ362yET3z+uPwKeg/0C2XCQ==}
    engines: {node: ^18.18.0 || ^20.9.0 || >=21.1.0}

  eslint-visitor-keys@3.4.3:
    resolution: {integrity: sha512-wpc+LXeiyiisxPlEkUzU6svyS1frIO3Mgxj1fdy7Pm8Ygzguax2N3Fa/D/ag1WqbOprdI+uY6wMUl8/a2G+iag==}
    engines: {node: ^12.22.0 || ^14.17.0 || >=16.0.0}

  eslint-visitor-keys@4.2.0:
    resolution: {integrity: sha512-UyLnSehNt62FFhSwjZlHmeokpRK59rcz29j+F1/aDgbkbRTk7wIc9XzdoasMUbRNKDM0qQt/+BJ4BrpFeABemw==}
    engines: {node: ^18.18.0 || ^20.9.0 || >=21.1.0}

  eslint@9.26.0:
    resolution: {integrity: sha512-Hx0MOjPh6uK9oq9nVsATZKE/Wlbai7KFjfCuw9UHaguDW3x+HF0O5nIi3ud39TWgrTjTO5nHxmL3R1eANinWHQ==}
    engines: {node: ^18.18.0 || ^20.9.0 || >=21.1.0}
    hasBin: true
    peerDependencies:
      jiti: '*'
    peerDependenciesMeta:
      jiti:
        optional: true

  espree@10.3.0:
    resolution: {integrity: sha512-0QYC8b24HWY8zjRnDTL6RiHfDbAWn63qb4LMj1Z4b076A4une81+z03Kg7l7mn/48PUTqoLptSXez8oknU8Clg==}
    engines: {node: ^18.18.0 || ^20.9.0 || >=21.1.0}

  esprima@4.0.1:
    resolution: {integrity: sha512-eGuFFw7Upda+g4p+QHvnW0RyTX/SVeJBDM/gCtMARO0cLuT2HcEKnTPvhjV6aGeqrCB/sbNop0Kszm0jsaWU4A==}
    engines: {node: '>=4'}
    hasBin: true

  esquery@1.6.0:
    resolution: {integrity: sha512-ca9pw9fomFcKPvFLXhBKUK90ZvGibiGOvRJNbjljY7s7uq/5YO4BOzcYtJqExdx99rF6aAcnRxHmcUHcz6sQsg==}
    engines: {node: '>=0.10'}

  esrecurse@4.3.0:
    resolution: {integrity: sha512-KmfKL3b6G+RXvP8N1vr3Tq1kL/oCFgn2NYXEtqP8/L3pKapUA4G8cFVaoF3SU323CD4XypR/ffioHmkti6/Tag==}
    engines: {node: '>=4.0'}

  estraverse@5.3.0:
    resolution: {integrity: sha512-MMdARuVEQziNTeJD8DgMqmhwR11BRQ/cBP+pLtYdSTnf3MIO8fFeiINEbX36ZdNlfU/7A9f3gUw49B3oQsvwBA==}
    engines: {node: '>=4.0'}

  estree-walker@3.0.3:
    resolution: {integrity: sha512-7RUKfXgSMMkzt6ZuXmqapOurLGPPfgj6l9uRZ7lRGolvk0y2yocc35LdcxKC5PQZdn2DMqioAQ2NoWcrTKmm6g==}

  esutils@2.0.3:
    resolution: {integrity: sha512-kVscqXk4OCp68SZ0dkgEKVi6/8ij300KBWTJq32P/dYeWTSwK41WyTxalN1eRmA5Z9UU/LX9D7FWSmV9SAYx6g==}
    engines: {node: '>=0.10.0'}

  etag@1.8.1:
    resolution: {integrity: sha512-aIL5Fx7mawVa300al2BnEE4iNvo1qETxLrPI/o05L7z6go7fCw1J6EQmbK4FmJ2AS7kgVF/KEZWufBfdClMcPg==}
    engines: {node: '>= 0.6'}

  eventsource-parser@3.0.2:
    resolution: {integrity: sha512-6RxOBZ/cYgd8usLwsEl+EC09Au/9BcmCKYF2/xbml6DNczf7nv0MQb+7BA2F+li6//I+28VNlQR37XfQtcAJuA==}
    engines: {node: '>=18.0.0'}

  eventsource@3.0.7:
    resolution: {integrity: sha512-CRT1WTyuQoD771GW56XEZFQ/ZoSfWid1alKGDYMmkt2yl8UXrVR4pspqWNEcqKvVIzg6PAltWjxcSSPrboA4iA==}
    engines: {node: '>=18.0.0'}

  execa@5.1.1:
    resolution: {integrity: sha512-8uSpZZocAZRBAPIEINJj3Lo9HyGitllczc27Eh5YYojjMFMn8yHMDMaUHE2Jqfq05D/wucwI4JGURyXt1vchyg==}
    engines: {node: '>=10'}

  exit@0.1.2:
    resolution: {integrity: sha512-Zk/eNKV2zbjpKzrsQ+n1G6poVbErQxJ0LBOJXaKZ1EViLzH+hrLu9cdXI4zw9dBQJslwBEpbQ2P1oS7nDxs6jQ==}
    engines: {node: '>= 0.8.0'}

  expect-type@1.2.1:
    resolution: {integrity: sha512-/kP8CAwxzLVEeFrMm4kMmy4CCDlpipyA7MYLVrdJIkV0fYF0UaigQHRsxHiuY/GEea+bh4KSv3TIlgr+2UL6bw==}
    engines: {node: '>=12.0.0'}

  expect@29.7.0:
    resolution: {integrity: sha512-2Zks0hf1VLFYI1kbh0I5jP3KHHyCHpkfyHBzsSXRFgl/Bg9mWYfMW8oD+PdMPlEwy5HNsR9JutYy6pMeOh61nw==}
    engines: {node: ^14.15.0 || ^16.10.0 || >=18.0.0}

  exponential-backoff@3.1.2:
    resolution: {integrity: sha512-8QxYTVXUkuy7fIIoitQkPwGonB8F3Zj8eEO8Sqg9Zv/bkI7RJAzowee4gr81Hak/dUTpA2Z7VfQgoijjPNlUZA==}

  express-rate-limit@7.5.0:
    resolution: {integrity: sha512-eB5zbQh5h+VenMPM3fh+nw1YExi5nMr6HUCR62ELSP11huvxm/Uir1H1QEyTkk5QX6A58pX6NmaTMceKZ0Eodg==}
    engines: {node: '>= 16'}
    peerDependencies:
      express: ^4.11 || 5 || ^5.0.0-beta.1

  express@5.1.0:
    resolution: {integrity: sha512-DT9ck5YIRU+8GYzzU5kT3eHGA5iL+1Zd0EutOmTE9Dtk+Tvuzd23VBU+ec7HPNSTxXYO55gPV/hq4pSBJDjFpA==}
    engines: {node: '>= 18'}

  extract-zip@2.0.1:
    resolution: {integrity: sha512-GDhU9ntwuKyGXdZBUgTIe+vXnWj0fppUEtMDL0+idd5Sta8TGpHssn/eusA9mrPr9qNDym6SxAYZjNvCn/9RBg==}
    engines: {node: '>= 10.17.0'}
    hasBin: true

  extsprintf@1.4.1:
    resolution: {integrity: sha512-Wrk35e8ydCKDj/ArClo1VrPVmN8zph5V4AtHwIuHhvMXsKf73UT3BOD+azBIW+3wOJ4FhEH7zyaJCFvChjYvMA==}
    engines: {'0': node >=0.6.0}

  fast-deep-equal@3.1.3:
    resolution: {integrity: sha512-f3qQ9oQy9j2AhBe/H9VC91wLmKBCCU/gDOnKNAYG5hswO7BLKj09Hc5HYNz9cGI++xlpDCIgDaitVs03ATR84Q==}

  fast-glob@3.3.1:
    resolution: {integrity: sha512-kNFPyjhh5cKjrUltxs+wFx+ZkbRaxxmZ+X0ZU31SOsxCEtP9VPgtq2teZw1DebupL5GmDaNQ6yKMMVcM41iqDg==}
    engines: {node: '>=8.6.0'}

  fast-glob@3.3.3:
    resolution: {integrity: sha512-7MptL8U0cqcFdzIzwOTHoilX9x5BrNqye7Z/LuC7kCMRio1EMSyqRK3BEAUD7sXRq4iT4AzTVuZdhgQ2TCvYLg==}
    engines: {node: '>=8.6.0'}

  fast-json-stable-stringify@2.1.0:
    resolution: {integrity: sha512-lhd/wF+Lk98HZoTCtlVraHtfh5XYijIjalXck7saUtuanSDyLMxnHhSXEDJqHxD7msR8D0uCmqlkwjCV8xvwHw==}

  fast-levenshtein@2.0.6:
    resolution: {integrity: sha512-DCXu6Ifhqcks7TZKY3Hxp3y6qphY5SJZmrWMDrKcERSOXWQdMhU9Ig/PYrzyw/ul9jOIyh0N4M0tbC5hodg8dw==}

  fastq@1.19.1:
    resolution: {integrity: sha512-GwLTyxkCXjXbxqIhTsMI2Nui8huMPtnxg7krajPJAjnEG/iiOS7i+zCtWGZR9G0NBKbXKh6X9m9UIsYX/N6vvQ==}

  fb-watchman@2.0.2:
    resolution: {integrity: sha512-p5161BqbuCaSnB8jIbzQHOlpgsPmK5rJVDfDKO91Axs5NC1uu3HRQm6wt9cd9/+GtQQIO53JdGXXoyDpTAsgYA==}

  fd-slicer@1.1.0:
    resolution: {integrity: sha512-cE1qsB/VwyQozZ+q1dGxR8LBYNZeofhEdUNGSMbQD3Gw2lAzX9Zb3uIU6Ebc/Fmyjo9AWWfnn0AUCHqtevs/8g==}

  fdir@6.4.4:
    resolution: {integrity: sha512-1NZP+GK4GfuAv3PqKvxQRDMjdSRZjnkq7KfhlNrCNNlZ0ygQFpebfrnfnq/W7fpUnAv9aGWmY1zKx7FYL3gwhg==}
    peerDependencies:
      picomatch: ^3 || ^4
    peerDependenciesMeta:
      picomatch:
        optional: true

  file-entry-cache@8.0.0:
    resolution: {integrity: sha512-XXTUwCvisa5oacNGRP9SfNtYBNAMi+RPwBFmblZEF7N7swHYQS6/Zfk7SRwx4D5j3CH211YNRco1DEMNVfZCnQ==}
    engines: {node: '>=16.0.0'}

  filelist@1.0.4:
    resolution: {integrity: sha512-w1cEuf3S+DrLCQL7ET6kz+gmlJdbq9J7yXCSjK/OZCPA+qEN1WyF4ZAf0YYJa4/shHJra2t/d/r8SV4Ji+x+8Q==}

  fill-range@7.1.1:
    resolution: {integrity: sha512-YsGpe3WHLK8ZYi4tWDg2Jy3ebRz2rXowDxnld4bkQB00cc/1Zw9AWnC0i9ztDJitivtQvaI9KaLyKrc+hBW0yg==}
    engines: {node: '>=8'}

  finalhandler@2.1.0:
    resolution: {integrity: sha512-/t88Ty3d5JWQbWYgaOGCCYfXRwV1+be02WqYYlL6h0lEiUAMPM8o8qKGO01YIkOHzka2up08wvgYD0mDiI+q3Q==}
    engines: {node: '>= 0.8'}

  find-up@4.1.0:
    resolution: {integrity: sha512-PpOwAdQ/YlXQ2vj8a3h8IipDuYRi3wceVQQGYWxNINccq40Anw7BlsEXCMbt1Zt+OLA6Fq9suIpIWD0OsnISlw==}
    engines: {node: '>=8'}

  find-up@5.0.0:
    resolution: {integrity: sha512-78/PXT1wlLLDgTzDs7sjq9hzz0vXD+zn+7wypEe4fXQxCmdmqfGsEPQxmiCSQI3ajFV91bVSsvNtrJRiW6nGng==}
    engines: {node: '>=10'}

  flat-cache@4.0.1:
    resolution: {integrity: sha512-f7ccFPK3SXFHpx15UIGyRJ/FJQctuKZ0zVuN3frBo4HnK3cay9VEW0R6yPYFHC0AgqhukPzKjq22t5DmAyqGyw==}
    engines: {node: '>=16'}

  flatted@3.3.3:
    resolution: {integrity: sha512-GX+ysw4PBCz0PzosHDepZGANEuFCMLrnRTiEy9McGjmkCQYwRq4A/X786G/fjM/+OjsWSU1ZrY5qyARZmO/uwg==}

  for-each@0.3.5:
    resolution: {integrity: sha512-dKx12eRCVIzqCxFGplyFKJMPvLEWgmNtUrpTiJIR5u97zEhRG8ySrtboPHZXx7daLxQVrl643cTzbab2tkQjxg==}
    engines: {node: '>= 0.4'}

  foreground-child@3.3.1:
    resolution: {integrity: sha512-gIXjKqtFuWEgzFRJA9WCQeSJLZDjgJUOMCMzxtvFq/37KojM1BFGufqsCy0r4qSQmYLsZYMeyRqzIWOMup03sw==}
    engines: {node: '>=14'}

  form-data@4.0.2:
    resolution: {integrity: sha512-hGfm/slu0ZabnNt4oaRZ6uREyfCj6P4fT/n6A1rGV+Z0VdGXjfOhVUpkn6qVQONHGIFwmveGXyDs75+nr6FM8w==}
    engines: {node: '>= 6'}

  forwarded@0.2.0:
    resolution: {integrity: sha512-buRG0fpBtRHSTCOASe6hD258tEubFoRLb4ZNA6NxMVHNw2gOcwHo9wyablzMzOA5z9xA9L1KNjk/Nt6MT9aYow==}
    engines: {node: '>= 0.6'}

  fraction.js@4.3.7:
    resolution: {integrity: sha512-ZsDfxO51wGAXREY55a7la9LScWpwv9RxIrYABrlvOFBlH/ShPnrtsXeuUIfXKKOVicNxQ+o8JTbJvjS4M89yew==}

  fresh@2.0.0:
    resolution: {integrity: sha512-Rx/WycZ60HOaqLKAi6cHRKKI7zxWbJ31MhntmtwMoaTeF7XFH9hhBp8vITaMidfljRQ6eYWCKkaTK+ykVJHP2A==}
    engines: {node: '>= 0.8'}

  fs-extra@10.1.0:
    resolution: {integrity: sha512-oRXApq54ETRj4eMiFzGnHWGy+zo5raudjuxN0b8H7s/RU2oW0Wvsx9O0ACRN/kRq9E8Vu/ReskGB5o3ji+FzHQ==}
    engines: {node: '>=12'}

  fs-extra@11.3.0:
    resolution: {integrity: sha512-Z4XaCL6dUDHfP/jT25jJKMmtxvuwbkrD1vNSMFlo9lNLY2c5FHYSQgHPRZUjAB26TpDEoW9HCOgplrdbaPV/ew==}
    engines: {node: '>=14.14'}

  fs-extra@7.0.1:
    resolution: {integrity: sha512-YJDaCJZEnBmcbw13fvdAM9AwNOJwOzrE4pqMqBq5nFiEqXUqHwlK4B+3pUw6JNvfSPtX05xFHtYy/1ni01eGCw==}
    engines: {node: '>=6 <7 || >=8'}

  fs-extra@8.1.0:
    resolution: {integrity: sha512-yhlQgA6mnOJUKOsRUFsgJdQCvkKhcz8tlZG5HBQfReYZy46OwLcY+Zia0mtdHsOo9y/hP+CxMN0TU9QxoOtG4g==}
    engines: {node: '>=6 <7 || >=8'}

  fs-extra@9.1.0:
    resolution: {integrity: sha512-hcg3ZmepS30/7BSFqRvoo3DOMQu7IjqxO5nCDt+zM9XWjb33Wg7ziNT+Qvqbuc3+gWpzO02JubVyk2G4Zvo1OQ==}
    engines: {node: '>=10'}

  fs-minipass@2.1.0:
    resolution: {integrity: sha512-V/JgOLFCS+R6Vcq0slCuaeWEdNC3ouDlJMNIsacH2VtALiu9mV4LPrHc5cDl8k5aw6J8jwgWWpiTo5RYhmIzvg==}
    engines: {node: '>= 8'}

  fs.realpath@1.0.0:
    resolution: {integrity: sha512-OO0pH2lK6a0hZnAdau5ItzHPI6pUlvI7jMVnxUQRtw4owF2wk8lOSabtGDCTP4Ggrg2MbGnWO9X8K1t4+fGMDw==}

  fsevents@2.3.2:
    resolution: {integrity: sha512-xiqMQR4xAeHTuB9uWm+fFRcIOgKBMiOBP+eXiyT7jsgVCq1bkVygt00oASowB7EdtpOHaaPgKt812P9ab+DDKA==}
    engines: {node: ^8.16.0 || ^10.6.0 || >=11.0.0}
    os: [darwin]

  fsevents@2.3.3:
    resolution: {integrity: sha512-5xoDfX+fL7faATnagmWPpbFtwh/R77WmMMqqHGS65C3vvB0YHrgF+B1YmZ3441tMj5n63k0212XNoJwzlhffQw==}
    engines: {node: ^8.16.0 || ^10.6.0 || >=11.0.0}
    os: [darwin]

  function-bind@1.1.2:
    resolution: {integrity: sha512-7XHNxH7qX9xG5mIwxkhumTox/MIRNcOgDrxWsMt2pAr23WHp6MrRlN7FBSFpCpr+oVO0F744iUgR82nJMfG2SA==}

  function.prototype.name@1.1.8:
    resolution: {integrity: sha512-e5iwyodOHhbMr/yNrc7fDYG4qlbIvI5gajyzPnb5TCwyhjApznQh1BMFou9b30SevY43gCJKXycoCBjMbsuW0Q==}
    engines: {node: '>= 0.4'}

  functions-have-names@1.2.3:
    resolution: {integrity: sha512-xckBUXyTIqT97tq2x2AMb+g163b5JFysYk0x4qxNFwbfQkmNZoiRHb6sPzI9/QV33WeuvVYBUIiD4NzNIyqaRQ==}

  gensync@1.0.0-beta.2:
    resolution: {integrity: sha512-3hN7NaskYvMDLQY55gnW3NQ+mesEAepTqlg+VEbj7zzqEMBVNhzcGYYeqFo/TlYz6eQiFcp1HcsCZO+nGgS8zg==}
    engines: {node: '>=6.9.0'}

  get-caller-file@2.0.5:
    resolution: {integrity: sha512-DyFP3BM/3YHTQOCUL/w0OZHR0lpKeGrxotcHWcqNEdnltqFwXVfhEBQ94eIo34AfQpo0rGki4cyIiftY06h2Fg==}
    engines: {node: 6.* || 8.* || >= 10.*}

  get-intrinsic@1.3.0:
    resolution: {integrity: sha512-9fSjSaos/fRIVIp+xSJlE6lfwhES7LNtKaCBIamHsjr2na1BiABJPo0mOjjz8GJDURarmCPGqaiVg5mfjb98CQ==}
    engines: {node: '>= 0.4'}

  get-nonce@1.0.1:
    resolution: {integrity: sha512-FJhYRoDaiatfEkUK8HKlicmu/3SGFD51q3itKDGoSTysQJBnfOcxU5GxnhE1E6soB76MbT0MBtnKJuXyAx+96Q==}
    engines: {node: '>=6'}

  get-package-type@0.1.0:
    resolution: {integrity: sha512-pjzuKtY64GYfWizNAJ0fr9VqttZkNiK2iS430LtIHzjBEr6bX8Am2zm4sW4Ro5wjWW5cAlRL1qAMTcXbjNAO2Q==}
    engines: {node: '>=8.0.0'}

  get-proto@1.0.1:
    resolution: {integrity: sha512-sTSfBjoXBp89JvIKIefqw7U2CCebsc74kiY6awiGogKtoSGbgjYE/G/+l9sF3MWFPNc9IcoOC4ODfKHfxFmp0g==}
    engines: {node: '>= 0.4'}

  get-stream@5.2.0:
    resolution: {integrity: sha512-nBF+F1rAZVCu/p7rjzgA+Yb4lfYXrpl7a6VmJrU8wF9I1CKvP/QwPNZHnOlwbTkY6dvtFIzFMSyQXbLoTQPRpA==}
    engines: {node: '>=8'}

  get-stream@6.0.1:
    resolution: {integrity: sha512-ts6Wi+2j3jQjqi70w5AlN8DFnkSwC+MqmxEzdEALB2qXZYV3X/b1CTfgPLGJNMeAWxdPfU8FO1ms3NUfaHCPYg==}
    engines: {node: '>=10'}

  get-symbol-description@1.1.0:
    resolution: {integrity: sha512-w9UMqWwJxHNOvoNzSJ2oPF5wvYcvP7jUvYzhp67yEhTi17ZDBBC1z9pTdGuzjD+EFIqLSYRweZjqfiPzQ06Ebg==}
    engines: {node: '>= 0.4'}

  get-tsconfig@4.10.0:
    resolution: {integrity: sha512-kGzZ3LWWQcGIAmg6iWvXn0ei6WDtV26wzHRMwDSzmAbcXrTEXxHy6IehI6/4eT6VRKyMP1eF1VqwrVUmE/LR7A==}

  glob-parent@5.1.2:
    resolution: {integrity: sha512-AOIgSQCepiJYwP3ARnGx+5VnTu2HBYdzbGP45eLw1vr3zB3vZLeyed1sC9hnbcOc9/SrMyM5RPQrkGz4aS9Zow==}
    engines: {node: '>= 6'}

  glob-parent@6.0.2:
    resolution: {integrity: sha512-XxwI8EOhVQgWp6iDL+3b0r86f4d6AX6zSU55HfB4ydCEuXLXc5FcYeOu+nnGftS4TEju/11rt4KJPTMgbfmv4A==}
    engines: {node: '>=10.13.0'}

  glob@10.4.5:
    resolution: {integrity: sha512-7Bv8RF0k6xjo7d4A/PxYLbUCfb6c+Vpd2/mB2yRDlew7Jb5hEXiCD9ibfO7wpk8i4sevK6DFny9h7EYbM3/sHg==}
    hasBin: true

  glob@7.2.3:
    resolution: {integrity: sha512-nFR0zLpU2YCaRxwoCJvL6UvCH2JFyFVIvwTLsIf21AuHlMskA1hhTdk+LlYJtOlYt9v6dvszD2BGRqBL+iQK9Q==}
    deprecated: Glob versions prior to v9 are no longer supported

  glob@8.1.0:
    resolution: {integrity: sha512-r8hpEjiQEYlF2QU0df3dS+nxxSIreXQS1qRhMJM0Q5NDdR386C7jb7Hwwod8Fgiuex+k0GFjgft18yvxm5XoCQ==}
    engines: {node: '>=12'}
    deprecated: Glob versions prior to v9 are no longer supported

  global-agent@3.0.0:
    resolution: {integrity: sha512-PT6XReJ+D07JvGoxQMkT6qji/jVNfX/h364XHZOWeRzy64sSFr+xJ5OX7LI3b4MPQzdL4H8Y8M0xzPpsVMwA8Q==}
    engines: {node: '>=10.0'}

  globals@11.12.0:
    resolution: {integrity: sha512-WOBp/EEGUiIsJSp7wcv/y6MO+lV9UoncWqxuFfm8eBwzWNgyfBd6Gz+IeKQ9jCmyhoH99g15M3T+QaVHFjizVA==}
    engines: {node: '>=4'}

  globals@14.0.0:
    resolution: {integrity: sha512-oahGvuMGQlPw/ivIYBjVSrWAfWLBeku5tpPE2fOPLi+WHffIWbuh2tCjhyQhTBPMf5E9jDEH4FOmTYgYwbKwtQ==}
    engines: {node: '>=18'}

  globalthis@1.0.4:
    resolution: {integrity: sha512-DpLKbNU4WylpxJykQujfCcwYWiV/Jhm50Goo0wrVILAv5jOr9d+H+UR3PhSCD2rCCEIg0uc+G+muBTwD54JhDQ==}
    engines: {node: '>= 0.4'}

  gopd@1.2.0:
    resolution: {integrity: sha512-ZUKRh6/kUFoAiTAtTYPZJ3hw9wNxx+BIBOijnlG9PnrJsCcSjs1wyyD6vJpaYtgnzDrKYRSqf3OO6Rfa93xsRg==}
    engines: {node: '>= 0.4'}

  got@11.8.6:
    resolution: {integrity: sha512-6tfZ91bOr7bOXnK7PRDCGBLa1H4U080YHNaAQ2KsMGlLEzRbk44nsZF2E1IeRc3vtJHPVbKCYgdFbaGO2ljd8g==}
    engines: {node: '>=10.19.0'}

  graceful-fs@4.2.11:
    resolution: {integrity: sha512-RbJ5/jmFcNNCcDV5o9eTnBLJ/HszWV0P73bc+Ff4nS/rJj+YaS6IGyiOL0VoBYX+l1Wrl3k63h/KrH+nhJ0XvQ==}

  graphemer@1.4.0:
    resolution: {integrity: sha512-EtKwoO6kxCL9WO5xipiHTZlSzBm7WLT627TqC/uVRd0HKmq8NXyebnNYxDoBi7wt8eTWrUrKXCOVaFq9x1kgag==}

  has-bigints@1.1.0:
    resolution: {integrity: sha512-R3pbpkcIqv2Pm3dUwgjclDRVmWpTJW2DcMzcIhEXEx1oh/CEMObMm3KLmRJOdvhM7o4uQBnwr8pzRK2sJWIqfg==}
    engines: {node: '>= 0.4'}

  has-flag@4.0.0:
    resolution: {integrity: sha512-EykJT/Q1KjTWctppgIAgfSO0tKVuZUjhgMr17kqTumMl6Afv3EISleU7qZUzoXDFTAHTDC4NOoG/ZxU3EvlMPQ==}
    engines: {node: '>=8'}

  has-property-descriptors@1.0.2:
    resolution: {integrity: sha512-55JNKuIW+vq4Ke1BjOTjM2YctQIvCT7GFzHwmfZPGo5wnrgkid0YQtnAleFSqumZm4az3n2BS+erby5ipJdgrg==}

  has-proto@1.2.0:
    resolution: {integrity: sha512-KIL7eQPfHQRC8+XluaIw7BHUwwqL19bQn4hzNgdr+1wXoU0KKj6rufu47lhY7KbJR2C6T6+PfyN0Ea7wkSS+qQ==}
    engines: {node: '>= 0.4'}

  has-symbols@1.1.0:
    resolution: {integrity: sha512-1cDNdwJ2Jaohmb3sg4OmKaMBwuC48sYni5HUw2DvsC8LjGTLK9h+eb1X6RyuOHe4hT0ULCW68iomhjUoKUqlPQ==}
    engines: {node: '>= 0.4'}

  has-tostringtag@1.0.2:
    resolution: {integrity: sha512-NqADB8VjPFLM2V0VvHUewwwsw0ZWBaIdgo+ieHtK3hasLz4qeCRjYcqfB6AQrBggRKppKF8L52/VqdVsO47Dlw==}
    engines: {node: '>= 0.4'}

  hasown@2.0.2:
    resolution: {integrity: sha512-0hJU9SCPvmMzIBdZFqNPXWa6dqh7WdH0cII9y+CyS8rG3nL48Bclra9HmKhVVUHyPWNH5Y7xDwAB7bfgSjkUMQ==}
    engines: {node: '>= 0.4'}

  hosted-git-info@4.1.0:
    resolution: {integrity: sha512-kyCuEOWjJqZuDbRHzL8V93NzQhwIB71oFWSyzVo+KPZI+pnQPPxucdkrOZvkLRnrf5URsQM+IJ09Dw29cRALIA==}
    engines: {node: '>=10'}

  html-encoding-sniffer@4.0.0:
    resolution: {integrity: sha512-Y22oTqIU4uuPgEemfz7NDJz6OeKf12Lsu+QC+s3BVpda64lTiMYCyGwg5ki4vFxkMwQdeZDl2adZoqUgdFuTgQ==}
    engines: {node: '>=18'}

  html-escaper@2.0.2:
    resolution: {integrity: sha512-H2iMtd0I4Mt5eYiapRdIDjp+XzelXQ0tFE4JS7YFwFevXXMmOp9myNrUvCg0D6ws8iqkRPBfKHgbwig1SmlLfg==}

  html-to-text@9.0.5:
    resolution: {integrity: sha512-qY60FjREgVZL03vJU6IfMV4GDjGBIoOyvuFdpBDIX9yTlDw0TjxVBQp+P8NvpdIXNJvfWBTNul7fsAQJq2FNpg==}
    engines: {node: '>=14'}

  htmlparser2@8.0.2:
    resolution: {integrity: sha512-GYdjWKDkbRLkZ5geuHs5NY1puJ+PXwP7+fHPRz06Eirsb9ugf6d8kkXav6ADhcODhFFPMIXyxkxSuMf3D6NCFA==}

  http-cache-semantics@4.1.1:
    resolution: {integrity: sha512-er295DKPVsV82j5kw1Gjt+ADA/XYHsajl82cGNQG2eyoPkvgUhX+nDIyelzhIWbbsXP39EHcI6l5tYs2FYqYXQ==}

  http-cache-semantics@4.2.0:
    resolution: {integrity: sha512-dTxcvPXqPvXBQpq5dUr6mEMJX4oIEFv6bwom3FDwKRDsuIjjJGANqhBuoAn9c1RQJIdAKav33ED65E2ys+87QQ==}

  http-errors@2.0.0:
    resolution: {integrity: sha512-FtwrG/euBzaEjYeRqOgly7G0qviiXoJWnvEH2Z1plBdXgbyjv34pHTSb9zoeHMyDy33+DWy5Wt9Wo+TURtOYSQ==}
    engines: {node: '>= 0.8'}

  http-proxy-agent@5.0.0:
    resolution: {integrity: sha512-n2hY8YdoRE1i7r6M0w9DIw5GgZN0G25P8zLCRQ8rjXtTU3vsNFBI/vWK/UIeE6g5MUUz6avwAPXmL6Fy9D/90w==}
    engines: {node: '>= 6'}

  http-proxy-agent@7.0.2:
    resolution: {integrity: sha512-T1gkAiYYDWYx3V5Bmyu7HcfcvL7mUrTWiM6yOfa3PIphViJ/gFPbvidQ+veqSOHci/PxBcDabeUNCzpOODJZig==}
    engines: {node: '>= 14'}

  http2-wrapper@1.0.3:
    resolution: {integrity: sha512-V+23sDMr12Wnz7iTcDeJr3O6AIxlnvT/bmaAAAP/Xda35C90p9599p0F1eHR/N1KILWSoWVAiOMFjBBXaXSMxg==}
    engines: {node: '>=10.19.0'}

  https-proxy-agent@5.0.1:
    resolution: {integrity: sha512-dFcAjpTQFgoLMzC2VwU+C/CbS7uRL0lWmxDITmqm7C+7F0Odmj6s9l6alZc6AELXhrnggM2CeWSXHGOdX2YtwA==}
    engines: {node: '>= 6'}

  https-proxy-agent@7.0.6:
    resolution: {integrity: sha512-vK9P5/iUfdl95AI+JVyUuIcVtd4ofvtrOr3HNtM2yxC9bnMbEdp3x01OhQNnjb8IJYi38VlTE3mBXwcfvywuSw==}
    engines: {node: '>= 14'}

  human-signals@2.1.0:
    resolution: {integrity: sha512-B4FFZ6q/T2jhhksgkbEW3HBvWIfDW85snkQgawt07S7J5QXTk6BkNV+0yAeZrM5QpMAdYlocGoljn0sJ/WQkFw==}
    engines: {node: '>=10.17.0'}

  humanize-ms@1.2.1:
    resolution: {integrity: sha512-Fl70vYtsAFb/C06PTS9dZBo7ihau+Tu/DNCk/OyHhea07S+aeMWpFFkUaXRa8fI+ScZbEI8dfSxwY7gxZ9SAVQ==}

  iconv-corefoundation@1.1.7:
    resolution: {integrity: sha512-T10qvkw0zz4wnm560lOEg0PovVqUXuOFhhHAkixw8/sycy7TJt7v/RrkEKEQnAw2viPSJu6iAkErxnzR0g8PpQ==}
    engines: {node: ^8.11.2 || >=10}
    os: [darwin]

  iconv-lite@0.6.3:
    resolution: {integrity: sha512-4fCk79wshMdzMp2rH06qWrJE4iolqLhCUH+OiuIgU++RB0+94NlDL81atO7GX55uUKueo0txHNtvEyI6D7WdMw==}
    engines: {node: '>=0.10.0'}

  ieee754@1.2.1:
    resolution: {integrity: sha512-dcyqhDvX1C46lXZcVqCpK+FtMRQVdIMN6/Df5js2zouUsqG7I6sFxitIC+7KYK29KdXOLHdu9zL4sFnoVQnqaA==}

  ignore@5.3.2:
    resolution: {integrity: sha512-hsBTNUqQTDwkWtcdYI2i06Y/nUBEsNEDJKjWdigLvegy8kDuJAS8uRlpkkcQpyEXL0Z/pjDy5HBmMjRCJ2gq+g==}
    engines: {node: '>= 4'}

  ignore@7.0.4:
    resolution: {integrity: sha512-gJzzk+PQNznz8ysRrC0aOkBNVRBDtE1n53IqyqEf3PXrYwomFs5q4pGMizBMJF+ykh03insJ27hB8gSrD2Hn8A==}
    engines: {node: '>= 4'}

  import-fresh@3.3.1:
    resolution: {integrity: sha512-TR3KfrTZTYLPB6jUjfx6MF9WcWrHL9su5TObK4ZkYgBdWKPOFoSoQIdEuTuR82pmtxH2spWG9h6etwfr1pLBqQ==}
    engines: {node: '>=6'}

  import-local@3.2.0:
    resolution: {integrity: sha512-2SPlun1JUPWoM6t3F0dw0FkCF/jWY8kttcY4f599GLTSjh2OCuuhdTkJQsEcZzBqbXZGKMK2OqW1oZsjtf/gQA==}
    engines: {node: '>=8'}
    hasBin: true

  imurmurhash@0.1.4:
    resolution: {integrity: sha512-JmXMZ6wuvDmLiHEml9ykzqO6lwFbof0GG4IkcGaENdCRDDmMVnny7s5HsIgHCbaq0w2MyPhDqkhTUgS2LU2PHA==}
    engines: {node: '>=0.8.19'}

  indent-string@4.0.0:
    resolution: {integrity: sha512-EdDDZu4A2OyIK7Lr/2zG+w5jmbuk1DVBnEwREQvBzspBJkCEbRa8GxU1lghYcaGJCnRWibjDXlq779X1/y5xwg==}
    engines: {node: '>=8'}

  infer-owner@1.0.4:
    resolution: {integrity: sha512-IClj+Xz94+d7irH5qRyfJonOdfTzuDaifE6ZPWfx0N0+/ATZCbuTPq2prFl526urkQd90WyUKIh1DfBQ2hMz9A==}

  inflight@1.0.6:
    resolution: {integrity: sha512-k92I/b08q4wvFscXCLvqfsHCrjrF7yiXsQuIVvVE7N82W3+aqpzuUdBbfhWcy/FZR3/4IgflMgKLOsvPDrGCJA==}
    deprecated: This module is not supported, and leaks memory. Do not use it. Check out lru-cache if you want a good and tested way to coalesce async requests by a key value, which is much more comprehensive and powerful.

  inherits@2.0.4:
    resolution: {integrity: sha512-k/vGaX4/Yla3WzyMCvTQOXYeIHvqOKtnqBduzTHpzpQZzAskKMhZ2K+EnBiSM9zGSoIFeMpXKxa4dYeZIQqewQ==}

  internal-slot@1.1.0:
    resolution: {integrity: sha512-4gd7VpWNQNB4UKKCFFVcp1AVv+FMOgs9NKzjHKusc8jTMhd5eL1NqQqOpE0KzMds804/yHlglp3uxgluOqAPLw==}
    engines: {node: '>= 0.4'}

  ip-address@9.0.5:
    resolution: {integrity: sha512-zHtQzGojZXTwZTHQqra+ETKd4Sn3vgi7uBmlPoXVWZqYvuKmtI0l/VZTjqGmJY9x88GGOaZ9+G9ES8hC4T4X8g==}
    engines: {node: '>= 12'}

  ipaddr.js@1.9.1:
    resolution: {integrity: sha512-0KI/607xoxSToH7GjN1FfSbLoU0+btTicjsQSWQlh/hZykN8KpmMf7uYwPW3R+akZ6R/w18ZlXSHBYXiYUPO3g==}
    engines: {node: '>= 0.10'}

  is-array-buffer@3.0.5:
    resolution: {integrity: sha512-DDfANUiiG2wC1qawP66qlTugJeL5HyzMpfr8lLK+jMQirGzNod0B12cFB/9q838Ru27sBwfw78/rdoU7RERz6A==}
    engines: {node: '>= 0.4'}

  is-arrayish@0.2.1:
    resolution: {integrity: sha512-zz06S8t0ozoDXMG+ube26zeCTNXcKIPJZJi8hBrF4idCLms4CG9QtK7qBl1boi5ODzFpjswb5JPmHCbMpjaYzg==}

  is-arrayish@0.3.2:
    resolution: {integrity: sha512-eVRqCvVlZbuw3GrM63ovNSNAeA1K16kaR/LRY/92w0zxQ5/1YzwblUX652i4Xs9RwAGjW9d9y6X88t8OaAJfWQ==}

  is-async-function@2.1.1:
    resolution: {integrity: sha512-9dgM/cZBnNvjzaMYHVoxxfPj2QXt22Ev7SuuPrs+xav0ukGB0S6d4ydZdEiM48kLx5kDV+QBPrpVnFyefL8kkQ==}
    engines: {node: '>= 0.4'}

  is-bigint@1.1.0:
    resolution: {integrity: sha512-n4ZT37wG78iz03xPRKJrHTdZbe3IicyucEtdRsV5yglwc3GyUfbAfpSeD0FJ41NbUNSt5wbhqfp1fS+BgnvDFQ==}
    engines: {node: '>= 0.4'}

  is-binary-path@2.1.0:
    resolution: {integrity: sha512-ZMERYes6pDydyuGidse7OsHxtbI7WVeUEozgR/g7rd0xUimYNlvZRE/K2MgZTjWy725IfelLeVcEM97mmtRGXw==}
    engines: {node: '>=8'}

  is-boolean-object@1.2.2:
    resolution: {integrity: sha512-wa56o2/ElJMYqjCjGkXri7it5FbebW5usLw/nPmCMs5DeZ7eziSYZhSmPRn0txqeW4LnAmQQU7FgqLpsEFKM4A==}
    engines: {node: '>= 0.4'}

  is-bun-module@2.0.0:
    resolution: {integrity: sha512-gNCGbnnnnFAUGKeZ9PdbyeGYJqewpmc2aKHUEMO5nQPWU9lOmv7jcmQIv+qHD8fXW6W7qfuCwX4rY9LNRjXrkQ==}

  is-callable@1.2.7:
    resolution: {integrity: sha512-1BC0BVFhS/p0qtw6enp8e+8OD0UrK0oFLztSjNzhcKA3WDuJxxAPXzPuPtKkjEY9UUoEWlX/8fgKeu2S8i9JTA==}
    engines: {node: '>= 0.4'}

  is-ci@3.0.1:
    resolution: {integrity: sha512-ZYvCgrefwqoQ6yTyYUbQu64HsITZ3NfKX1lzaEYdkTDcfKzzCI/wthRRYKkdjHKFVgNiXKAKm65Zo1pk2as/QQ==}
    hasBin: true

  is-core-module@2.16.1:
    resolution: {integrity: sha512-UfoeMA6fIJ8wTYFEUjelnaGI67v6+N7qXJEvQuIGa99l4xsCruSYOVSQ0uPANn4dAzm8lkYPaKLrrijLq7x23w==}
    engines: {node: '>= 0.4'}

  is-data-view@1.0.2:
    resolution: {integrity: sha512-RKtWF8pGmS87i2D6gqQu/l7EYRlVdfzemCJN/P3UOs//x1QE7mfhvzHIApBTRf7axvT6DMGwSwBXYCT0nfB9xw==}
    engines: {node: '>= 0.4'}

  is-date-object@1.1.0:
    resolution: {integrity: sha512-PwwhEakHVKTdRNVOw+/Gyh0+MzlCl4R6qKvkhuvLtPMggI1WAHt9sOwZxQLSGpUaDnrdyDsomoRgNnCfKNSXXg==}
    engines: {node: '>= 0.4'}

  is-extglob@2.1.1:
    resolution: {integrity: sha512-SbKbANkN603Vi4jEZv49LeVJMn4yGwsbzZworEoyEiutsN3nJYdbO36zfhGJ6QEDpOZIFkDtnq5JRxmvl3jsoQ==}
    engines: {node: '>=0.10.0'}

  is-finalizationregistry@1.1.1:
    resolution: {integrity: sha512-1pC6N8qWJbWoPtEjgcL2xyhQOP491EQjeUo3qTKcmV8YSDDJrOepfG8pcC7h/QgnQHYSv0mJ3Z/ZWxmatVrysg==}
    engines: {node: '>= 0.4'}

  is-fullwidth-code-point@3.0.0:
    resolution: {integrity: sha512-zymm5+u+sCsSWyD9qNaejV3DFvhCKclKdizYaJUuHA83RLjb7nSuGnddCHGv0hk+KY7BMAlsWeK4Ueg6EV6XQg==}
    engines: {node: '>=8'}

  is-generator-fn@2.1.0:
    resolution: {integrity: sha512-cTIB4yPYL/Grw0EaSzASzg6bBy9gqCofvWN8okThAYIxKJZC+udlRAmGbM0XLeniEJSs8uEgHPGuHSe1XsOLSQ==}
    engines: {node: '>=6'}

  is-generator-function@1.1.0:
    resolution: {integrity: sha512-nPUB5km40q9e8UfN/Zc24eLlzdSf9OfKByBw9CIdw4H1giPMeA0OIJvbchsCu4npfI2QcMVBsGEBHKZ7wLTWmQ==}
    engines: {node: '>= 0.4'}

  is-glob@4.0.3:
    resolution: {integrity: sha512-xelSayHH36ZgE7ZWhli7pW34hNbNl8Ojv5KVmkJD4hBdD3th8Tfk9vYasLM+mXWOZhFkgZfxhLSnrwRr4elSSg==}
    engines: {node: '>=0.10.0'}

  is-interactive@1.0.0:
    resolution: {integrity: sha512-2HvIEKRoqS62guEC+qBjpvRubdX910WCMuJTZ+I9yvqKU2/12eSL549HMwtabb4oupdj2sMP50k+XJfB/8JE6w==}
    engines: {node: '>=8'}

  is-lambda@1.0.1:
    resolution: {integrity: sha512-z7CMFGNrENq5iFB9Bqo64Xk6Y9sg+epq1myIcdHaGnbMTYOxvzsEtdYqQUylB7LxfkvgrrjP32T6Ywciio9UIQ==}

  is-map@2.0.3:
    resolution: {integrity: sha512-1Qed0/Hr2m+YqxnM09CjA2d/i6YZNfF6R2oRAOj36eUdS6qIV/huPJNSEpKbupewFs+ZsJlxsjjPbc0/afW6Lw==}
    engines: {node: '>= 0.4'}

  is-number-object@1.1.1:
    resolution: {integrity: sha512-lZhclumE1G6VYD8VHe35wFaIif+CTy5SJIi5+3y4psDgWu4wPDoBhF8NxUOinEc7pHgiTsT6MaBb92rKhhD+Xw==}
    engines: {node: '>= 0.4'}

  is-number@7.0.0:
    resolution: {integrity: sha512-41Cifkg6e8TylSpdtTpeLVMqvSBEVzTttHvERD741+pnZ8ANv0004MRL43QKPDlK9cGvNp6NZWZUBlbGXYxxng==}
    engines: {node: '>=0.12.0'}

  is-potential-custom-element-name@1.0.1:
    resolution: {integrity: sha512-bCYeRA2rVibKZd+s2625gGnGF/t7DSqDs4dP7CrLA1m7jKWz6pps0LpYLJN8Q64HtmPKJ1hrN3nzPNKFEKOUiQ==}

  is-promise@4.0.0:
    resolution: {integrity: sha512-hvpoI6korhJMnej285dSg6nu1+e6uxs7zG3BYAm5byqDsgJNWwxzM6z6iZiAgQR4TJ30JmBTOwqZUw3WlyH3AQ==}

  is-regex@1.2.1:
    resolution: {integrity: sha512-MjYsKHO5O7mCsmRGxWcLWheFqN9DJ/2TmngvjKXihe6efViPqc274+Fx/4fYj/r03+ESvBdTXK0V6tA3rgez1g==}
    engines: {node: '>= 0.4'}

  is-set@2.0.3:
    resolution: {integrity: sha512-iPAjerrse27/ygGLxw+EBR9agv9Y6uLeYVJMu+QNCoouJ1/1ri0mGrcWpfCqFZuzzx3WjtwxG098X+n4OuRkPg==}
    engines: {node: '>= 0.4'}

  is-shared-array-buffer@1.0.4:
    resolution: {integrity: sha512-ISWac8drv4ZGfwKl5slpHG9OwPNty4jOWPRIhBpxOoD+hqITiwuipOQ2bNthAzwA3B4fIjO4Nln74N0S9byq8A==}
    engines: {node: '>= 0.4'}

  is-stream@2.0.1:
    resolution: {integrity: sha512-hFoiJiTl63nn+kstHGBtewWSKnQLpyb155KHheA1l39uvtO9nWIop1p3udqPcUd/xbF1VLMO4n7OI6p7RbngDg==}
    engines: {node: '>=8'}

  is-string@1.1.1:
    resolution: {integrity: sha512-BtEeSsoaQjlSPBemMQIrY1MY0uM6vnS1g5fmufYOtnxLGUZM2178PKbhsk7Ffv58IX+ZtcvoGwccYsh0PglkAA==}
    engines: {node: '>= 0.4'}

  is-symbol@1.1.1:
    resolution: {integrity: sha512-9gGx6GTtCQM73BgmHQXfDmLtfjjTUDSyoxTCbp5WtoixAhfgsDirWIcVQ/IHpvI5Vgd5i/J5F7B9cN/WlVbC/w==}
    engines: {node: '>= 0.4'}

  is-typed-array@1.1.15:
    resolution: {integrity: sha512-p3EcsicXjit7SaskXHs1hA91QxgTw46Fv6EFKKGS5DRFLD8yKnohjF3hxoju94b/OcMZoQukzpPpBE9uLVKzgQ==}
    engines: {node: '>= 0.4'}

  is-unicode-supported@0.1.0:
    resolution: {integrity: sha512-knxG2q4UC3u8stRGyAVJCOdxFmv5DZiRcdlIaAQXAbSfJya+OhopNotLQrstBhququ4ZpuKbDc/8S6mgXgPFPw==}
    engines: {node: '>=10'}

  is-weakmap@2.0.2:
    resolution: {integrity: sha512-K5pXYOm9wqY1RgjpL3YTkF39tni1XajUIkawTLUo9EZEVUFga5gSQJF8nNS7ZwJQ02y+1YCNYcMh+HIf1ZqE+w==}
    engines: {node: '>= 0.4'}

  is-weakref@1.1.1:
    resolution: {integrity: sha512-6i9mGWSlqzNMEqpCp93KwRS1uUOodk2OJ6b+sq7ZPDSy2WuI5NFIxp/254TytR8ftefexkWn5xNiHUNpPOfSew==}
    engines: {node: '>= 0.4'}

  is-weakset@2.0.4:
    resolution: {integrity: sha512-mfcwb6IzQyOKTs84CQMrOwW4gQcaTOAWJ0zzJCl2WSPDrWk/OzDaImWFH3djXhb24g4eudZfLRozAvPGw4d9hQ==}
    engines: {node: '>= 0.4'}

  isarray@2.0.5:
    resolution: {integrity: sha512-xHjhDr3cNBK0BzdUJSPXZntQUx/mwMS5Rw4A7lPJ90XGAO6ISP/ePDNuo0vhqOZU+UD5JoodwCAAoZQd3FeAKw==}

  isbinaryfile@4.0.10:
    resolution: {integrity: sha512-iHrqe5shvBUcFbmZq9zOQHBoeOhZJu6RQGrDpBgenUm/Am+F3JM2MgQj+rK3Z601fzrL5gLZWtAPH2OBaSVcyw==}
    engines: {node: '>= 8.0.0'}

  isbinaryfile@5.0.4:
    resolution: {integrity: sha512-YKBKVkKhty7s8rxddb40oOkuP0NbaeXrQvLin6QMHL7Ypiy2RW9LwOVrVgZRyOrhQlayMd9t+D8yDy8MKFTSDQ==}
    engines: {node: '>= 18.0.0'}

  isexe@2.0.0:
    resolution: {integrity: sha512-RHxMLp9lnKHGHRng9QFhRCMbYAcVpn69smSGcq3f36xjgVVWThj4qqLbTLlq7Ssj8B+fIQ1EuCEGI2lKsyQeIw==}

  istanbul-lib-coverage@3.2.2:
    resolution: {integrity: sha512-O8dpsF+r0WV/8MNRKfnmrtCWhuKjxrq2w+jpzBL5UZKTi2LeVWnWOmWRxFlesJONmc+wLAGvKQZEOanko0LFTg==}
    engines: {node: '>=8'}

  istanbul-lib-instrument@5.2.1:
    resolution: {integrity: sha512-pzqtp31nLv/XFOzXGuvhCb8qhjmTVo5vjVk19XE4CRlSWz0KoeJ3bw9XsA7nOp9YBf4qHjwBxkDzKcME/J29Yg==}
    engines: {node: '>=8'}

  istanbul-lib-instrument@6.0.3:
    resolution: {integrity: sha512-Vtgk7L/R2JHyyGW07spoFlB8/lpjiOLTjMdms6AFMraYt3BaJauod/NGrfnVG/y4Ix1JEuMRPDPEj2ua+zz1/Q==}
    engines: {node: '>=10'}

  istanbul-lib-report@3.0.1:
    resolution: {integrity: sha512-GCfE1mtsHGOELCU8e/Z7YWzpmybrx/+dSTfLrvY8qRmaY6zXTKWn6WQIjaAFw069icm6GVMNkgu0NzI4iPZUNw==}
    engines: {node: '>=10'}

  istanbul-lib-source-maps@4.0.1:
    resolution: {integrity: sha512-n3s8EwkdFIJCG3BPKBYvskgXGoy88ARzvegkitk60NxRdwltLOTaH7CUiMRXvwYorl0Q712iEjcWB+fK/MrWVw==}
    engines: {node: '>=10'}

  istanbul-reports@3.1.7:
    resolution: {integrity: sha512-BewmUXImeuRk2YY0PVbxgKAysvhRPUQE0h5QRM++nVWyubKGV0l8qQ5op8+B2DOmwSe63Jivj0BjkPQVf8fP5g==}
    engines: {node: '>=8'}

  iterator.prototype@1.1.5:
    resolution: {integrity: sha512-H0dkQoCa3b2VEeKQBOxFph+JAbcrQdE7KC0UkqwpLmv2EC4P41QXP+rqo9wYodACiG5/WM5s9oDApTU8utwj9g==}
    engines: {node: '>= 0.4'}

  jackspeak@3.4.3:
    resolution: {integrity: sha512-OGlZQpz2yfahA/Rd1Y8Cd9SIEsqvXkLVoSw/cgwhnhFMDbsQFeZYoJJ7bIZBS9BcamUW96asq/npPWugM+RQBw==}

  jake@10.9.2:
    resolution: {integrity: sha512-2P4SQ0HrLQ+fw6llpLnOaGAvN2Zu6778SJMrCUwns4fOoG9ayrTiZk3VV8sCPkVZF8ab0zksVpS8FDY5pRCNBA==}
    engines: {node: '>=10'}
    hasBin: true

  jest-changed-files@29.7.0:
    resolution: {integrity: sha512-fEArFiwf1BpQ+4bXSprcDc3/x4HSzL4al2tozwVpDFpsxALjLYdyiIK4e5Vz66GQJIbXJ82+35PtysofptNX2w==}
    engines: {node: ^14.15.0 || ^16.10.0 || >=18.0.0}

  jest-circus@29.7.0:
    resolution: {integrity: sha512-3E1nCMgipcTkCocFwM90XXQab9bS+GMsjdpmPrlelaxwD93Ad8iVEjX/vvHPdLPnFf+L40u+5+iutRdA1N9myw==}
    engines: {node: ^14.15.0 || ^16.10.0 || >=18.0.0}

  jest-cli@29.7.0:
    resolution: {integrity: sha512-OVVobw2IubN/GSYsxETi+gOe7Ka59EFMR/twOU3Jb2GnKKeMGJB5SGUUrEz3SFVmJASUdZUzy83sLNNQ2gZslg==}
    engines: {node: ^14.15.0 || ^16.10.0 || >=18.0.0}
    hasBin: true
    peerDependencies:
      node-notifier: ^8.0.1 || ^9.0.0 || ^10.0.0
    peerDependenciesMeta:
      node-notifier:
        optional: true

  jest-config@29.7.0:
    resolution: {integrity: sha512-uXbpfeQ7R6TZBqI3/TxCU4q4ttk3u0PJeC+E0zbfSoSjq6bJ7buBPxzQPL0ifrkY4DNu4JUdk0ImlBUYi840eQ==}
    engines: {node: ^14.15.0 || ^16.10.0 || >=18.0.0}
    peerDependencies:
      '@types/node': '*'
      ts-node: '>=9.0.0'
    peerDependenciesMeta:
      '@types/node':
        optional: true
      ts-node:
        optional: true

  jest-diff@29.7.0:
    resolution: {integrity: sha512-LMIgiIrhigmPrs03JHpxUh2yISK3vLFPkAodPeo0+BuF7wA2FoQbkEg1u8gBYBThncu7e1oEDUfIXVuTqLRUjw==}
    engines: {node: ^14.15.0 || ^16.10.0 || >=18.0.0}

  jest-docblock@29.7.0:
    resolution: {integrity: sha512-q617Auw3A612guyaFgsbFeYpNP5t2aoUNLwBUbc/0kD1R4t9ixDbyFTHd1nok4epoVFpr7PmeWHrhvuV3XaJ4g==}
    engines: {node: ^14.15.0 || ^16.10.0 || >=18.0.0}

  jest-each@29.7.0:
    resolution: {integrity: sha512-gns+Er14+ZrEoC5fhOfYCY1LOHHr0TI+rQUHZS8Ttw2l7gl+80eHc/gFf2Ktkw0+SIACDTeWvpFcv3B04VembQ==}
    engines: {node: ^14.15.0 || ^16.10.0 || >=18.0.0}

  jest-environment-node@29.7.0:
    resolution: {integrity: sha512-DOSwCRqXirTOyheM+4d5YZOrWcdu0LNZ87ewUoywbcb2XR4wKgqiG8vNeYwhjFMbEkfju7wx2GYH0P2gevGvFw==}
    engines: {node: ^14.15.0 || ^16.10.0 || >=18.0.0}

  jest-get-type@29.6.3:
    resolution: {integrity: sha512-zrteXnqYxfQh7l5FHyL38jL39di8H8rHoecLH3JNxH3BwOrBsNeabdap5e0I23lD4HHI8W5VFBZqG4Eaq5LNcw==}
    engines: {node: ^14.15.0 || ^16.10.0 || >=18.0.0}

  jest-haste-map@29.7.0:
    resolution: {integrity: sha512-fP8u2pyfqx0K1rGn1R9pyE0/KTn+G7PxktWidOBTqFPLYX0b9ksaMFkhK5vrS3DVun09pckLdlx90QthlW7AmA==}
    engines: {node: ^14.15.0 || ^16.10.0 || >=18.0.0}

  jest-leak-detector@29.7.0:
    resolution: {integrity: sha512-kYA8IJcSYtST2BY9I+SMC32nDpBT3J2NvWJx8+JCuCdl/CR1I4EKUJROiP8XtCcxqgTTBGJNdbB1A8XRKbTetw==}
    engines: {node: ^14.15.0 || ^16.10.0 || >=18.0.0}

  jest-matcher-utils@29.7.0:
    resolution: {integrity: sha512-sBkD+Xi9DtcChsI3L3u0+N0opgPYnCRPtGcQYrgXmR+hmt/fYfWAL0xRXYU8eWOdfuLgBe0YCW3AFtnRLagq/g==}
    engines: {node: ^14.15.0 || ^16.10.0 || >=18.0.0}

  jest-message-util@29.7.0:
    resolution: {integrity: sha512-GBEV4GRADeP+qtB2+6u61stea8mGcOT4mCtrYISZwfu9/ISHFJ/5zOMXYbpBE9RsS5+Gb63DW4FgmnKJ79Kf6w==}
    engines: {node: ^14.15.0 || ^16.10.0 || >=18.0.0}

  jest-mock@29.7.0:
    resolution: {integrity: sha512-ITOMZn+UkYS4ZFh83xYAOzWStloNzJFO2s8DWrE4lhtGD+AorgnbkiKERe4wQVBydIGPx059g6riW5Btp6Llnw==}
    engines: {node: ^14.15.0 || ^16.10.0 || >=18.0.0}

  jest-pnp-resolver@1.2.3:
    resolution: {integrity: sha512-+3NpwQEnRoIBtx4fyhblQDPgJI0H1IEIkX7ShLUjPGA7TtUTvI1oiKi3SR4oBR0hQhQR80l4WAe5RrXBwWMA8w==}
    engines: {node: '>=6'}
    peerDependencies:
      jest-resolve: '*'
    peerDependenciesMeta:
      jest-resolve:
        optional: true

  jest-regex-util@29.6.3:
    resolution: {integrity: sha512-KJJBsRCyyLNWCNBOvZyRDnAIfUiRJ8v+hOBQYGn8gDyF3UegwiP4gwRR3/SDa42g1YbVycTidUF3rKjyLFDWbg==}
    engines: {node: ^14.15.0 || ^16.10.0 || >=18.0.0}

  jest-resolve-dependencies@29.7.0:
    resolution: {integrity: sha512-un0zD/6qxJ+S0et7WxeI3H5XSe9lTBBR7bOHCHXkKR6luG5mwDDlIzVQ0V5cZCuoTgEdcdwzTghYkTWfubi+nA==}
    engines: {node: ^14.15.0 || ^16.10.0 || >=18.0.0}

  jest-resolve@29.7.0:
    resolution: {integrity: sha512-IOVhZSrg+UvVAshDSDtHyFCCBUl/Q3AAJv8iZ6ZjnZ74xzvwuzLXid9IIIPgTnY62SJjfuupMKZsZQRsCvxEgA==}
    engines: {node: ^14.15.0 || ^16.10.0 || >=18.0.0}

  jest-runner@29.7.0:
    resolution: {integrity: sha512-fsc4N6cPCAahybGBfTRcq5wFR6fpLznMg47sY5aDpsoejOcVYFb07AHuSnR0liMcPTgBsA3ZJL6kFOjPdoNipQ==}
    engines: {node: ^14.15.0 || ^16.10.0 || >=18.0.0}

  jest-runtime@29.7.0:
    resolution: {integrity: sha512-gUnLjgwdGqW7B4LvOIkbKs9WGbn+QLqRQQ9juC6HndeDiezIwhDP+mhMwHWCEcfQ5RUXa6OPnFF8BJh5xegwwQ==}
    engines: {node: ^14.15.0 || ^16.10.0 || >=18.0.0}

  jest-snapshot@29.7.0:
    resolution: {integrity: sha512-Rm0BMWtxBcioHr1/OX5YCP8Uov4riHvKPknOGs804Zg9JGZgmIBkbtlxJC/7Z4msKYVbIJtfU+tKb8xlYNfdkw==}
    engines: {node: ^14.15.0 || ^16.10.0 || >=18.0.0}

  jest-util@29.7.0:
    resolution: {integrity: sha512-z6EbKajIpqGKU56y5KBUgy1dt1ihhQJgWzUlZHArA/+X2ad7Cb5iF+AK1EWVL/Bo7Rz9uurpqw6SiBCefUbCGA==}
    engines: {node: ^14.15.0 || ^16.10.0 || >=18.0.0}

  jest-validate@29.7.0:
    resolution: {integrity: sha512-ZB7wHqaRGVw/9hST/OuFUReG7M8vKeq0/J2egIGLdvjHCmYqGARhzXmtgi+gVeZ5uXFF219aOc3Ls2yLg27tkw==}
    engines: {node: ^14.15.0 || ^16.10.0 || >=18.0.0}

  jest-watcher@29.7.0:
    resolution: {integrity: sha512-49Fg7WXkU3Vl2h6LbLtMQ/HyB6rXSIX7SqvBLQmssRBGN9I0PNvPmAmCWSOY6SOvrjhI/F7/bGAv9RtnsPA03g==}
    engines: {node: ^14.15.0 || ^16.10.0 || >=18.0.0}

  jest-worker@29.7.0:
    resolution: {integrity: sha512-eIz2msL/EzL9UFTFFx7jBTkeZfku0yUAyZZZmJ93H2TYEiroIx2PQjEXcwYtYl8zXCxb+PAmA2hLIt/6ZEkPHw==}
    engines: {node: ^14.15.0 || ^16.10.0 || >=18.0.0}

  jest@29.7.0:
    resolution: {integrity: sha512-NIy3oAFp9shda19hy4HK0HRTWKtPJmGdnvywu01nOqNC2vZg+Z+fvJDxpMQA88eb2I9EcafcdjYgsDthnYTvGw==}
    engines: {node: ^14.15.0 || ^16.10.0 || >=18.0.0}
    hasBin: true
    peerDependencies:
      node-notifier: ^8.0.1 || ^9.0.0 || ^10.0.0
    peerDependenciesMeta:
      node-notifier:
        optional: true

  jiti@1.21.7:
    resolution: {integrity: sha512-/imKNG4EbWNrVjoNC/1H5/9GFy+tqjGBHCaSsN+P2RnPqjsLmv6UD3Ej+Kj8nBWaRAwyk7kK5ZUc+OEatnTR3A==}
    hasBin: true

  jiti@2.4.2:
    resolution: {integrity: sha512-rg9zJN+G4n2nfJl5MW3BMygZX56zKPNVEYYqq7adpmMh4Jn2QNEwhvQlFy6jPVdcod7txZtKHWnyZiA3a0zP7A==}
    hasBin: true

  js-md5@0.8.3:
    resolution: {integrity: sha512-qR0HB5uP6wCuRMrWPTrkMaev7MJZwJuuw4fnwAzRgP4J4/F8RwtodOKpGp4XpqsLBFzzgqIO42efFAyz2Et6KQ==}

  js-sha1@0.7.0:
    resolution: {integrity: sha512-oQZ1Mo7440BfLSv9TX87VNEyU52pXPVG19F9PL3gTgNt0tVxlZ8F4O6yze3CLuLx28TxotxvlyepCNaaV0ZjMw==}

  js-sha256@0.11.0:
    resolution: {integrity: sha512-6xNlKayMZvds9h1Y1VWc0fQHQ82BxTXizWPEtEeGvmOUYpBRy4gbWroHLpzowe6xiQhHpelCQiE7HEdznyBL9Q==}

  js-sha3@0.9.3:
    resolution: {integrity: sha512-BcJPCQeLg6WjEx3FE591wVAevlli8lxsxm9/FzV4HXkV49TmBH38Yvrpce6fjbADGMKFrBMGTqrVz3qPIZ88Gg==}

  js-tokens@4.0.0:
    resolution: {integrity: sha512-RdJUflcE3cUzKiMqQgsCu06FPu9UdIJO0beYbPhHN4k6apgJtifcoCtT9bcxOpYBtpD2kCM6Sbzg4CausW/PKQ==}

  js-yaml@3.14.1:
    resolution: {integrity: sha512-okMH7OXXJ7YrN9Ok3/SXrnu4iX9yOk+25nqX4imS2npuvTYDmo/QEZoqwZkYaIDk3jVvBOTOIEgEhaLOynBS9g==}
    hasBin: true

  js-yaml@4.1.0:
    resolution: {integrity: sha512-wpxZs9NoxZaJESJGIZTyDEaYpl0FKSA+FB9aJiyemKhMwkxQg63h4T1KJgUGHpTqPDNRcmmYLugrRjJlBtWvRA==}
    hasBin: true

  jsbn@1.1.0:
    resolution: {integrity: sha512-4bYVV3aAMtDTTu4+xsDYa6sy9GyJ69/amsu9sYF2zqjiEoZA5xJi3BrfX3uY+/IekIu7MwdObdbDWpoZdBv3/A==}

  jsdom@26.1.0:
    resolution: {integrity: sha512-Cvc9WUhxSMEo4McES3P7oK3QaXldCfNWp7pl2NNeiIFlCoLr3kfq9kb1fxftiwk1FLV7CvpvDfonxtzUDeSOPg==}
    engines: {node: '>=18'}
    peerDependencies:
      canvas: ^3.0.0
    peerDependenciesMeta:
      canvas:
        optional: true

  jsesc@3.1.0:
    resolution: {integrity: sha512-/sM3dO2FOzXjKQhJuo0Q173wf2KOo8t4I8vHy6lF9poUp7bKT0/NHE8fPX23PwfhnykfqnC2xRxOnVw5XuGIaA==}
    engines: {node: '>=6'}
    hasBin: true

  json-buffer@3.0.1:
    resolution: {integrity: sha512-4bV5BfR2mqfQTJm+V5tPPdf+ZpuhiIvTuAB5g8kcrXOZpTT/QwwVRWBywX1ozr6lEuPdbHxwaJlm9G6mI2sfSQ==}

  json-parse-even-better-errors@2.3.1:
    resolution: {integrity: sha512-xyFwyhro/JEof6Ghe2iz2NcXoj2sloNsWr/XsERDK/oiPCfaNhl5ONfp+jQdAZRQQ0IJWNzH9zIZF7li91kh2w==}

  json-schema-traverse@0.4.1:
    resolution: {integrity: sha512-xbbCH5dCYU5T8LcEhhuh7HJ88HXuW3qsI3Y0zOZFKfZEHcpWiHU/Jxzk629Brsab/mMiHQti9wMP+845RPe3Vg==}

  json-stable-stringify-without-jsonify@1.0.1:
    resolution: {integrity: sha512-Bdboy+l7tA3OGW6FjyFHWkP5LuByj1Tk33Ljyq0axyzdk9//JSi2u3fP1QSmd1KNwq6VOKYGlAu87CisVir6Pw==}

  json-stringify-safe@5.0.1:
    resolution: {integrity: sha512-ZClg6AaYvamvYEE82d3Iyd3vSSIjQ+odgjaTzRuO3s7toCdFKczob2i0zCh7JE8kWn17yvAWhUVxvqGwUalsRA==}

  json5@1.0.2:
    resolution: {integrity: sha512-g1MWMLBiz8FKi1e4w0UyVL3w+iJceWAFBAaBnnGKOpNa5f8TLktkbre1+s6oICydWAm+HRUGTmI+//xv2hvXYA==}
    hasBin: true

  json5@2.2.3:
    resolution: {integrity: sha512-XmOWe7eyHYH14cLdVPoyg+GOH3rYX++KpzrylJwSW98t3Nk+U8XOl8FWKOgwtzdb8lXGf6zYwDUzeHMWfxasyg==}
    engines: {node: '>=6'}
    hasBin: true

  jsonfile@4.0.0:
    resolution: {integrity: sha512-m6F1R3z8jjlf2imQHS2Qez5sjKWQzbuuhuJ/FKYFRZvPE3PuHcSMVZzfsLhGVOkfd20obL5SWEBew5ShlquNxg==}

  jsonfile@6.1.0:
    resolution: {integrity: sha512-5dgndWOriYSm5cnYaJNhalLNDKOqFwyDB/rr1E9ZsGciGvKPs8R2xYGCacuf3z6K1YKDz182fd+fY3cn3pMqXQ==}

  jsqr@1.4.0:
    resolution: {integrity: sha512-dxLob7q65Xg2DvstYkRpkYtmKm2sPJ9oFhrhmudT1dZvNFFTlroai3AWSpLey/w5vMcLBXRgOJsbXpdN9HzU/A==}

  jsx-ast-utils@3.3.5:
    resolution: {integrity: sha512-ZZow9HBI5O6EPgSJLUb8n2NKgmVWTwCvHGwFuJlMjvLFqlGG6pjirPhtdsseaLZjSibD8eegzmYpUZwoIlj2cQ==}
    engines: {node: '>=4.0'}

  keyv@4.5.4:
    resolution: {integrity: sha512-oxVHkHR/EJf2CNXnWxRLW6mg7JyCCUcG0DtEGmL2ctUo1PNTin1PUil+r/+4r5MpVgC/fn1kjsx7mjSujKqIpw==}

  kleur@3.0.3:
    resolution: {integrity: sha512-eTIzlVOSUR+JxdDFepEYcBMtZ9Qqdef+rnzWdRZuMbOywu5tO2w2N7rqjoANZ5k9vywhL6Br1VRjUIgTQx4E8w==}
    engines: {node: '>=6'}

  language-subtag-registry@0.3.23:
    resolution: {integrity: sha512-0K65Lea881pHotoGEa5gDlMxt3pctLi2RplBb7Ezh4rRdLEOtgi7n4EwK9lamnUCkKBqaeKRVebTq6BAxSkpXQ==}

  language-tags@1.0.9:
    resolution: {integrity: sha512-MbjN408fEndfiQXbFQ1vnd+1NoLDsnQW41410oQBXiyXDMYH5z505juWa4KUE1LqxRC7DgOgZDbKLxHIwm27hA==}
    engines: {node: '>=0.10'}

  lazy-val@1.0.5:
    resolution: {integrity: sha512-0/BnGCCfyUMkBpeDgWihanIAF9JmZhHBgUhEqzvf+adhNGLoP6TaiI5oF8oyb3I45P+PcnrqihSf01M0l0G5+Q==}

  leac@0.6.0:
    resolution: {integrity: sha512-y+SqErxb8h7nE/fiEX07jsbuhrpO9lL8eca7/Y1nuWV2moNlXhyd59iDGcRf6moVyDMbmTNzL40SUyrFU/yDpg==}

  leven@3.1.0:
    resolution: {integrity: sha512-qsda+H8jTaUaN/x5vzW2rzc+8Rw4TAQ/4KjB46IwK5VH+IlVeeeje/EoZRpiXvIqjFgK84QffqPztGI3VBLG1A==}
    engines: {node: '>=6'}

  levn@0.4.1:
    resolution: {integrity: sha512-+bT2uH4E5LGE7h/n3evcS/sQlJXCpIp6ym8OWJ5eV6+67Dsql/LaaT7qJBAt2rzfoa/5QBGBhxDix1dMt2kQKQ==}
    engines: {node: '>= 0.8.0'}

  lightningcss-darwin-arm64@1.29.2:
    resolution: {integrity: sha512-cK/eMabSViKn/PG8U/a7aCorpeKLMlK0bQeNHmdb7qUnBkNPnL+oV5DjJUo0kqWsJUapZsM4jCfYItbqBDvlcA==}
    engines: {node: '>= 12.0.0'}
    cpu: [arm64]
    os: [darwin]

  lightningcss-darwin-x64@1.29.2:
    resolution: {integrity: sha512-j5qYxamyQw4kDXX5hnnCKMf3mLlHvG44f24Qyi2965/Ycz829MYqjrVg2H8BidybHBp9kom4D7DR5VqCKDXS0w==}
    engines: {node: '>= 12.0.0'}
    cpu: [x64]
    os: [darwin]

  lightningcss-freebsd-x64@1.29.2:
    resolution: {integrity: sha512-wDk7M2tM78Ii8ek9YjnY8MjV5f5JN2qNVO+/0BAGZRvXKtQrBC4/cn4ssQIpKIPP44YXw6gFdpUF+Ps+RGsCwg==}
    engines: {node: '>= 12.0.0'}
    cpu: [x64]
    os: [freebsd]

  lightningcss-linux-arm-gnueabihf@1.29.2:
    resolution: {integrity: sha512-IRUrOrAF2Z+KExdExe3Rz7NSTuuJ2HvCGlMKoquK5pjvo2JY4Rybr+NrKnq0U0hZnx5AnGsuFHjGnNT14w26sg==}
    engines: {node: '>= 12.0.0'}
    cpu: [arm]
    os: [linux]

  lightningcss-linux-arm64-gnu@1.29.2:
    resolution: {integrity: sha512-KKCpOlmhdjvUTX/mBuaKemp0oeDIBBLFiU5Fnqxh1/DZ4JPZi4evEH7TKoSBFOSOV3J7iEmmBaw/8dpiUvRKlQ==}
    engines: {node: '>= 12.0.0'}
    cpu: [arm64]
    os: [linux]

  lightningcss-linux-arm64-musl@1.29.2:
    resolution: {integrity: sha512-Q64eM1bPlOOUgxFmoPUefqzY1yV3ctFPE6d/Vt7WzLW4rKTv7MyYNky+FWxRpLkNASTnKQUaiMJ87zNODIrrKQ==}
    engines: {node: '>= 12.0.0'}
    cpu: [arm64]
    os: [linux]

  lightningcss-linux-x64-gnu@1.29.2:
    resolution: {integrity: sha512-0v6idDCPG6epLXtBH/RPkHvYx74CVziHo6TMYga8O2EiQApnUPZsbR9nFNrg2cgBzk1AYqEd95TlrsL7nYABQg==}
    engines: {node: '>= 12.0.0'}
    cpu: [x64]
    os: [linux]

  lightningcss-linux-x64-musl@1.29.2:
    resolution: {integrity: sha512-rMpz2yawkgGT8RULc5S4WiZopVMOFWjiItBT7aSfDX4NQav6M44rhn5hjtkKzB+wMTRlLLqxkeYEtQ3dd9696w==}
    engines: {node: '>= 12.0.0'}
    cpu: [x64]
    os: [linux]

  lightningcss-win32-arm64-msvc@1.29.2:
    resolution: {integrity: sha512-nL7zRW6evGQqYVu/bKGK+zShyz8OVzsCotFgc7judbt6wnB2KbiKKJwBE4SGoDBQ1O94RjW4asrCjQL4i8Fhbw==}
    engines: {node: '>= 12.0.0'}
    cpu: [arm64]
    os: [win32]

  lightningcss-win32-x64-msvc@1.29.2:
    resolution: {integrity: sha512-EdIUW3B2vLuHmv7urfzMI/h2fmlnOQBk1xlsDxkN1tCWKjNFjfLhGxYk8C8mzpSfr+A6jFFIi8fU6LbQGsRWjA==}
    engines: {node: '>= 12.0.0'}
    cpu: [x64]
    os: [win32]

  lightningcss@1.29.2:
    resolution: {integrity: sha512-6b6gd/RUXKaw5keVdSEtqFVdzWnU5jMxTUjA2bVcMNPLwSQ08Sv/UodBVtETLCn7k4S1Ibxwh7k68IwLZPgKaA==}
    engines: {node: '>= 12.0.0'}

  lilconfig@3.1.3:
    resolution: {integrity: sha512-/vlFKAoH5Cgt3Ie+JLhRbwOsCQePABiU3tJ1egGvyQ+33R/vcwM2Zl2QR/LzjsBeItPt3oSVXapn+m4nQDvpzw==}
    engines: {node: '>=14'}

  lines-and-columns@1.2.4:
    resolution: {integrity: sha512-7ylylesZQ/PV29jhEDl3Ufjo6ZX7gCqJr5F7PKrqc93v7fzSymt1BpwEU8nAUXs8qzzvqhbjhK5QZg6Mt/HkBg==}

  locate-path@5.0.0:
    resolution: {integrity: sha512-t7hw9pI+WvuwNJXwk5zVHpyhIqzg2qTlklJOf0mVxGSbe3Fp2VieZcduNYjaLDoy6p9uGpQEGWG87WpMKlNq8g==}
    engines: {node: '>=8'}

  locate-path@6.0.0:
    resolution: {integrity: sha512-iPZK6eYjbxRu3uB4/WZ3EsEIMJFMqAoopl3R+zuq0UjcAm/MO6KCweDgPfP3elTztoKP3KtnVHxTn2NHBSDVUw==}
    engines: {node: '>=10'}

  lodash.escaperegexp@4.1.2:
    resolution: {integrity: sha512-TM9YBvyC84ZxE3rgfefxUWiQKLilstD6k7PTGt6wfbtXF8ixIJLOL3VYyV/z+ZiPLsVxAsKAFVwWlWeb2Y8Yyw==}

  lodash.isequal@4.5.0:
    resolution: {integrity: sha512-pDo3lu8Jhfjqls6GkMgpahsF9kCyayhgykjyLMNFTKWrpVdAQtYyB4muAMWozBB4ig/dtWAmsMxLEI8wuz+DYQ==}
    deprecated: This package is deprecated. Use require('node:util').isDeepStrictEqual instead.

  lodash.memoize@4.1.2:
    resolution: {integrity: sha512-t7j+NzmgnQzTAYXcsHYLgimltOV1MXHtlOWf6GjL9Kj8GK5FInw5JotxvbOs+IvV1/Dzo04/fCGfLVs7aXb4Ag==}

  lodash.merge@4.6.2:
    resolution: {integrity: sha512-0KpjqXRVvrYyCsX1swR/XTK0va6VQkQM6MNo7PqW77ByjAhoARA8EfrP1N4+KlKj8YS0ZUCtRT/YUuhyYDujIQ==}

  lodash@4.17.21:
    resolution: {integrity: sha512-v2kDEe57lecTulaDIuNTPy3Ry4gLGJ6Z1O3vE1krgXZNrsQ+LFTGHVxVjcXPs17LhbZVGedAJv8XZ1tvj5FvSg==}

  log-symbols@4.1.0:
    resolution: {integrity: sha512-8XPvpAA8uyhfteu8pIvQxpJZ7SYYdpUivZpGy6sFsBuKRY/7rQGavedeB8aK+Zkyq6upMFVL/9AW6vOYzfRyLg==}
    engines: {node: '>=10'}

  loose-envify@1.4.0:
    resolution: {integrity: sha512-lyuxPGr/Wfhrlem2CL/UcnUc1zcqKAImBDzukY7Y5F/yQiNdko6+fRLevlw1HgMySw7f611UIY408EtxRSoK3Q==}
    hasBin: true

  loupe@3.1.3:
    resolution: {integrity: sha512-kkIp7XSkP78ZxJEsSxW3712C6teJVoeHHwgo9zJ380de7IYyJ2ISlxojcH2pC5OFLewESmnRi/+XCDIEEVyoug==}

  lowercase-keys@2.0.0:
    resolution: {integrity: sha512-tqNXrS78oMOE73NMxK4EMLQsQowWf8jKooH9g7xPavRT706R6bkQJ6DY2Te7QukaZsulxa30wQ7bk0pm4XiHmA==}
    engines: {node: '>=8'}

  lru-cache@10.4.3:
    resolution: {integrity: sha512-JNAzZcXrCt42VGLuYz0zfAzDfAvJWW6AfYlDBQyDV5DClI2m5sAmK+OIO7s59XfsRsWHp02jAJrRadPRGTt6SQ==}

  lru-cache@5.1.1:
    resolution: {integrity: sha512-KpNARQA3Iwv+jTA0utUVVbrh+Jlrr1Fv0e56GGzAFOXN7dk/FviaDW8LHmK52DlcH4WP2n6gI8vN1aesBFgo9w==}

  lru-cache@6.0.0:
    resolution: {integrity: sha512-Jo6dJ04CmSjuznwJSS3pUeWmd/H0ffTlkXXgwZi+eq1UCmqQwCh+eLsYOYCwY991i2Fah4h1BEMCx4qThGbsiA==}
    engines: {node: '>=10'}

  lru-cache@7.18.3:
    resolution: {integrity: sha512-jumlc0BIUrS3qJGgIkWZsyfAM7NCWiBcCDhnd+3NNM5KbBmLTgHVfWBcg6W+rLUsIpzpERPsvwUP7CckAQSOoA==}
    engines: {node: '>=12'}

  lucide-react@0.510.0:
    resolution: {integrity: sha512-p8SQRAMVh7NhsAIETokSqDrc5CHnDLbV29mMnzaXx+Vc/hnqQzwI2r0FMWCcoTXnbw2KEjy48xwpGdEL+ck06Q==}
    peerDependencies:
      react: ^16.5.1 || ^17.0.0 || ^18.0.0 || ^19.0.0

  magic-string@0.30.17:
    resolution: {integrity: sha512-sNPKHvyjVf7gyjwS4xGTaW/mCnF8wnjtifKBEhxfZ7E/S8tQ0rssrwGNn6q8JH/ohItJfSQp9mBtQYuTlH5QnA==}

  make-dir@4.0.0:
    resolution: {integrity: sha512-hXdUTZYIVOt1Ex//jAQi+wTZZpUpwBj/0QsOzqegb3rGMMeJiSEu5xLHnYfBrRV4RH2+OCSOO95Is/7x1WJ4bw==}
    engines: {node: '>=10'}

  make-error@1.3.6:
    resolution: {integrity: sha512-s8UhlNe7vPKomQhC1qFelMokr/Sc3AgNbso3n74mVPA5LTZwkB9NlXf4XPamLxJE8h0gh73rM94xvwRT2CVInw==}

  make-fetch-happen@10.2.1:
    resolution: {integrity: sha512-NgOPbRiaQM10DYXvN3/hhGVI2M5MtITFryzBGxHM5p4wnFxsVCbxkrBrDsk+EZ5OB4jEOT7AjDxtdF+KVEFT7w==}
    engines: {node: ^12.13.0 || ^14.15.0 || >=16.0.0}

  makeerror@1.0.12:
    resolution: {integrity: sha512-JmqCvUhmt43madlpFzG4BQzG2Z3m6tvQDNKdClZnO3VbIudJYmxsT0FNJMeiB2+JTSlTQTSbU8QdesVmwJcmLg==}

  matcher@3.0.0:
    resolution: {integrity: sha512-OkeDaAZ/bQCxeFAozM55PKcKU0yJMPGifLwV4Qgjitu+5MoAfSQN4lsLJeXZ1b8w0x+/Emda6MZgXS1jvsapng==}
    engines: {node: '>=10'}

  math-intrinsics@1.1.0:
    resolution: {integrity: sha512-/IXtbwEk5HTPyEwyKX6hGkYXxM9nbj64B+ilVJnC/R6B0pH5G4V3b0pVbL7DBj4tkhBAppbQUlf6F6Xl9LHu1g==}
    engines: {node: '>= 0.4'}

  media-typer@1.1.0:
    resolution: {integrity: sha512-aisnrDP4GNe06UcKFnV5bfMNPBUw4jsLGaWwWfnH3v02GnBuXX2MCVn5RbrWo0j3pczUilYblq7fQ7Nw2t5XKw==}
    engines: {node: '>= 0.8'}

  merge-descriptors@2.0.0:
    resolution: {integrity: sha512-Snk314V5ayFLhp3fkUREub6WtjBfPdCPY1Ln8/8munuLuiYhsABgBVWsozAG+MWMbVEvcdcpbi9R7ww22l9Q3g==}
    engines: {node: '>=18'}

  merge-stream@2.0.0:
    resolution: {integrity: sha512-abv/qOcuPfk3URPfDzmZU1LKmuw8kT+0nIHvKrKgFrwifol/doWcdA4ZqsWQ8ENrFKkd67Mfpo/LovbIUsbt3w==}

  merge2@1.4.1:
    resolution: {integrity: sha512-8q7VEgMJW4J8tcfVPy8g09NcQwZdbwFEqhe/WZkoIzjn/3TGDwtOCYtXGxA3O8tPzpczCCDgv+P2P5y00ZJOOg==}
    engines: {node: '>= 8'}

  micromatch@4.0.8:
    resolution: {integrity: sha512-PXwfBhYu0hBCPw8Dn0E+WDYb7af3dSLVWKi3HGv84IdF4TyFoC0ysxFd0Goxw7nSv4T/PzEJQxsYsEiFCKo2BA==}
    engines: {node: '>=8.6'}

  mime-db@1.52.0:
    resolution: {integrity: sha512-sPU4uV7dYlvtWJxwwxHD0PuihVNiE7TyAbQ5SWxDCB9mUYvOgroQOwYQQOKPJ8CIbE+1ETVlOoK1UC2nU3gYvg==}
    engines: {node: '>= 0.6'}

  mime-db@1.54.0:
    resolution: {integrity: sha512-aU5EJuIN2WDemCcAp2vFBfp/m4EAhWJnUNSSw0ixs7/kXbd6Pg64EmwJkNdFhB8aWt1sH2CTXrLxo/iAGV3oPQ==}
    engines: {node: '>= 0.6'}

  mime-types@2.1.35:
    resolution: {integrity: sha512-ZDY+bPm5zTTF+YpCrAU9nK0UgICYPT0QtT1NZWFv4s++TNkcgVaT0g6+4R2uI4MjQjzysHB1zxuWL50hzaeXiw==}
    engines: {node: '>= 0.6'}

  mime-types@3.0.1:
    resolution: {integrity: sha512-xRc4oEhT6eaBpU1XF7AjpOFD+xQmXNB5OVKwp4tqCuBpHLS/ZbBDrc07mYTDqVMg6PfxUjjNp85O6Cd2Z/5HWA==}
    engines: {node: '>= 0.6'}

  mime@2.6.0:
    resolution: {integrity: sha512-USPkMeET31rOMiarsBNIHZKLGgvKc/LrjofAnBlOttf5ajRvqiRA8QsenbcooctK6d6Ts6aqZXBA+XbkKthiQg==}
    engines: {node: '>=4.0.0'}
    hasBin: true

  mimic-fn@2.1.0:
    resolution: {integrity: sha512-OqbOk5oEQeAZ8WXWydlu9HJjz9WVdEIvamMCcXmuqUYjTknH/sqsWvhQ3vgwKFRR1HpjvNBKQ37nbJgYzGqGcg==}
    engines: {node: '>=6'}

  mimic-response@1.0.1:
    resolution: {integrity: sha512-j5EctnkH7amfV/q5Hgmoal1g2QHFJRraOtmx0JpIqkxhBhI/lJSl1nMpQ45hVarwNETOoWEimndZ4QK0RHxuxQ==}
    engines: {node: '>=4'}

  mimic-response@3.1.0:
    resolution: {integrity: sha512-z0yWI+4FDrrweS8Zmt4Ej5HdJmky15+L2e6Wgn3+iK5fWzb6T3fhNFq2+MeTRb064c6Wr4N/wv0DzQTjNzHNGQ==}
    engines: {node: '>=10'}

  minimatch@10.0.1:
    resolution: {integrity: sha512-ethXTt3SGGR+95gudmqJ1eNhRO7eGEGIgYA9vnPatK4/etz2MEVDno5GMCibdMTuBMyElzIlgxMna3K94XDIDQ==}
    engines: {node: 20 || >=22}

  minimatch@3.1.2:
    resolution: {integrity: sha512-J7p63hRiAjw1NDEww1W7i37+ByIrOWO5XQQAzZ3VOcL0PNybwpfmV/N05zFAzwQ9USyEcX6t3UO+K5aqBQOIHw==}

  minimatch@5.1.6:
    resolution: {integrity: sha512-lKwV/1brpG6mBUFHtb7NUmtABCb2WZZmm2wNiOA5hAb8VdCS4B3dtMWyvcoViccwAW/COERjXLt0zP1zXUN26g==}
    engines: {node: '>=10'}

  minimatch@9.0.5:
    resolution: {integrity: sha512-G6T0ZX48xgozx7587koeX9Ys2NYy6Gmv//P89sEte9V9whIapMNF4idKxnW2QtCcLiTWlb/wfCabAtAFWhhBow==}
    engines: {node: '>=16 || 14 >=14.17'}

  minimist@1.2.8:
    resolution: {integrity: sha512-2yyAR8qBkN3YuheJanUpWC5U3bb5osDywNB8RzDVlDwDHbocAJveqqj1u8+SVD7jkWT4yvsHCpWqqWqAxb0zCA==}

  minipass-collect@1.0.2:
    resolution: {integrity: sha512-6T6lH0H8OG9kITm/Jm6tdooIbogG9e0tLgpY6mphXSm/A9u8Nq1ryBG+Qspiub9LjWlBPsPS3tWQ/Botq4FdxA==}
    engines: {node: '>= 8'}

  minipass-fetch@2.1.2:
    resolution: {integrity: sha512-LT49Zi2/WMROHYoqGgdlQIZh8mLPZmOrN2NdJjMXxYe4nkN6FUyuPuOAOedNJDrx0IRGg9+4guZewtp8hE6TxA==}
    engines: {node: ^12.13.0 || ^14.15.0 || >=16.0.0}

  minipass-flush@1.0.5:
    resolution: {integrity: sha512-JmQSYYpPUqX5Jyn1mXaRwOda1uQ8HP5KAT/oDSLCzt1BYRhQU0/hDtsB1ufZfEEzMZ9aAVmsBw8+FWsIXlClWw==}
    engines: {node: '>= 8'}

  minipass-pipeline@1.2.4:
    resolution: {integrity: sha512-xuIq7cIOt09RPRJ19gdi4b+RiNvDFYe5JH+ggNvBqGqpQXcru3PcRmOZuHBKWK1Txf9+cQ+HMVN4d6z46LZP7A==}
    engines: {node: '>=8'}

  minipass-sized@1.0.3:
    resolution: {integrity: sha512-MbkQQ2CTiBMlA2Dm/5cY+9SWFEN8pzzOXi6rlM5Xxq0Yqbda5ZQy9sU75a673FE9ZK0Zsbr6Y5iP6u9nktfg2g==}
    engines: {node: '>=8'}

  minipass@3.3.6:
    resolution: {integrity: sha512-DxiNidxSEK+tHG6zOIklvNOwm3hvCrbUrdtzY74U6HKTJxvIDfOUL5W5P2Ghd3DTkhhKPYGqeNUIh5qcM4YBfw==}
    engines: {node: '>=8'}

  minipass@5.0.0:
    resolution: {integrity: sha512-3FnjYuehv9k6ovOEbyOswadCDPX1piCfhV8ncmYtHOjuPwylVWsghTLo7rabjC3Rx5xD4HDx8Wm1xnMF7S5qFQ==}
    engines: {node: '>=8'}

  minipass@7.1.2:
    resolution: {integrity: sha512-qOOzS1cBTWYF4BH8fVePDBOO9iptMnGUEZwNc/cMWnTV2nVLZ7VoNWEPHkYczZA0pdoA7dl6e7FL659nX9S2aw==}
    engines: {node: '>=16 || 14 >=14.17'}

  minizlib@2.1.2:
    resolution: {integrity: sha512-bAxsR8BVfj60DWXHE3u30oHzfl4G7khkSuPW+qvpd7jFRHm7dLxOjUk1EHACJ/hxLY8phGJ0YhYHZo7jil7Qdg==}
    engines: {node: '>= 8'}

  minizlib@3.0.2:
    resolution: {integrity: sha512-oG62iEk+CYt5Xj2YqI5Xi9xWUeZhDI8jjQmC5oThVH5JGCTgIjr7ciJDzC7MBzYd//WvR1OTmP5Q38Q8ShQtVA==}
    engines: {node: '>= 18'}

  mkdirp@0.5.6:
    resolution: {integrity: sha512-FP+p8RB8OWpF3YZBCrP5gtADmtXApB5AMLn+vdyA+PyxCjrCs00mjyUozssO33cwDeT3wNGdLxJ5M//YqtHAJw==}
    hasBin: true

  mkdirp@1.0.4:
    resolution: {integrity: sha512-vVqVZQyf3WLx2Shd0qJ9xuvqgAyKPLAiqITEtqW0oIUjzo3PePDd6fW9iFz30ef7Ysp/oiWqbhszeGWW2T6Gzw==}
    engines: {node: '>=10'}
    hasBin: true

  mkdirp@3.0.1:
    resolution: {integrity: sha512-+NsyUUAZDmo6YVHzL/stxSu3t9YS1iljliy3BSDrXJ/dkn1KYdmtZODGGjLcc9XLgVVpH4KshHB8XmZgMhaBXg==}
    engines: {node: '>=10'}
    hasBin: true

  ms@2.1.3:
    resolution: {integrity: sha512-6FlzubTLZG3J2a/NVCAleEhjzq5oxgHyaCU9yYXvcLsvoVaHJq/s5xXI6/XXP6tz7R9xAOtHnSO/tXtF3WRTlA==}

  mz@2.7.0:
    resolution: {integrity: sha512-z81GNO7nnYMEhrGh9LeymoE4+Yr0Wn5McHIZMK5cfQCl+NDX08sCZgUc9/6MHni9IWuFLm1Z3HTCXu2z9fN62Q==}

  nanoid@3.3.11:
    resolution: {integrity: sha512-N8SpfPUnUp1bK+PMYW8qSWdl9U+wwNWI4QKxOYDy9JAro3WMX7p2OeVRF9v+347pnakNevPmiHhNmZ2HbFA76w==}
    engines: {node: ^10 || ^12 || ^13.7 || ^14 || >=15.0.1}
    hasBin: true

  natural-compare@1.4.0:
    resolution: {integrity: sha512-OWND8ei3VtNC9h7V60qff3SVobHr996CTwgxubgyQYEpg290h9J0buyECNNJexkFm5sOajh5G116RYA1c8ZMSw==}

  negotiator@0.6.4:
    resolution: {integrity: sha512-myRT3DiWPHqho5PrJaIRyaMv2kgYf0mUVgBNOYMuCH5Ki1yEiQaf/ZJuQ62nvpc44wL5WDbTX7yGJi1Neevw8w==}
    engines: {node: '>= 0.6'}

  negotiator@1.0.0:
    resolution: {integrity: sha512-8Ofs/AUQh8MaEcrlq5xOX0CQ9ypTF5dl78mjlMNfOK08fzpgTHQRQPBxcPlEtIw0yRpws+Zo/3r+5WRby7u3Gg==}
    engines: {node: '>= 0.6'}

  next@15.3.0:
    resolution: {integrity: sha512-k0MgP6BsK8cZ73wRjMazl2y2UcXj49ZXLDEgx6BikWuby/CN+nh81qFFI16edgd7xYpe/jj2OZEIwCoqnzz0bQ==}
    engines: {node: ^18.18.0 || ^19.8.0 || >= 20.0.0}
    hasBin: true
    peerDependencies:
      '@opentelemetry/api': ^1.1.0
      '@playwright/test': ^1.41.2
      babel-plugin-react-compiler: '*'
      react: ^18.2.0 || 19.0.0-rc-de68d2f4-20241204 || ^19.0.0
      react-dom: ^18.2.0 || 19.0.0-rc-de68d2f4-20241204 || ^19.0.0
      sass: ^1.3.0
    peerDependenciesMeta:
      '@opentelemetry/api':
        optional: true
      '@playwright/test':
        optional: true
      babel-plugin-react-compiler:
        optional: true
      sass:
        optional: true

  node-abi@3.74.0:
    resolution: {integrity: sha512-c5XK0MjkGBrQPGYG24GBADZud0NCbznxNx0ZkS+ebUTrmV1qTDxPxSL8zEAPURXSbLRWVexxmP4986BziahL5w==}
    engines: {node: '>=10'}

  node-addon-api@1.7.2:
    resolution: {integrity: sha512-ibPK3iA+vaY1eEjESkQkM0BbCqFOaZMiXRTtdB0u7b4djtY6JnsjvPdUHVMg6xQt3B8fpTTWHI9A+ADjM9frzg==}

  node-api-version@0.2.1:
    resolution: {integrity: sha512-2xP/IGGMmmSQpI1+O/k72jF/ykvZ89JeuKX3TLJAYPDVLUalrshrLHkeVcCCZqG/eEa635cr8IBYzgnDvM2O8Q==}

  node-int64@0.4.0:
    resolution: {integrity: sha512-O5lz91xSOeoXP6DulyHfllpq+Eg00MWitZIbtPfoSEvqIHdl5gfcY6hYzDWnj0qD5tz52PI08u9qUvSVeUBeHw==}

  node-releases@2.0.19:
    resolution: {integrity: sha512-xxOWJsBKtzAq7DY0J+DTzuz58K8e7sJbdgwkbMWQe8UYB6ekmsQ45q0M/tJDsGaZmbC+l7n57UV8Hl5tHxO9uw==}

  nopt@6.0.0:
    resolution: {integrity: sha512-ZwLpbTgdhuZUnZzjd7nb1ZV+4DoiC6/sfiVKok72ym/4Tlf+DFdlHYmT2JPmcNNWV6Pi3SDf1kT+A4r9RTuT9g==}
    engines: {node: ^12.13.0 || ^14.15.0 || >=16.0.0}
    hasBin: true

  normalize-path@3.0.0:
    resolution: {integrity: sha512-6eZs5Ls3WtCisHWp9S2GUy8dqkpGi4BVSz3GaqiE6ezub0512ESztXUwUB6C6IKbQkY2Pnb/mD4WYojCRwcwLA==}
    engines: {node: '>=0.10.0'}

  normalize-range@0.1.2:
    resolution: {integrity: sha512-bdok/XvKII3nUpklnV6P2hxtMNrCboOjAcyBuQnWEhO665FwrSNRxU+AqpsyvO6LgGYPspN+lu5CLtw4jPRKNA==}
    engines: {node: '>=0.10.0'}

  normalize-url@6.1.0:
    resolution: {integrity: sha512-DlL+XwOy3NxAQ8xuC0okPgK46iuVNAK01YN7RueYBqqFeGsBjV9XmCAzAdgt+667bCl5kPh9EqKKDwnaPG1I7A==}
    engines: {node: '>=10'}

  npm-run-path@4.0.1:
    resolution: {integrity: sha512-S48WzZW777zhNIrn7gxOlISNAqi9ZC/uQFnRdbeIHhZhCA6UqpkOT8T1G7BvfdgP4Er8gF4sUbaS0i7QvIfCWw==}
    engines: {node: '>=8'}

  nwsapi@2.2.20:
    resolution: {integrity: sha512-/ieB+mDe4MrrKMT8z+mQL8klXydZWGR5Dowt4RAGKbJ3kIGEx3X4ljUo+6V73IXtUPWgfOlU5B9MlGxFO5T+cA==}

  object-assign@4.1.1:
    resolution: {integrity: sha512-rJgTQnkUnH1sFw8yT6VSU3zD3sWmu6sZhIseY8VX+GRu3P6F7Fu+JNDoXfklElbLJSnc3FUQHVe4cU5hj+BcUg==}
    engines: {node: '>=0.10.0'}

  object-hash@3.0.0:
    resolution: {integrity: sha512-RSn9F68PjH9HqtltsSnqYC1XXoWe9Bju5+213R98cNGttag9q9yAOTzdbsqvIa7aNm5WffBZFpWYr2aWrklWAw==}
    engines: {node: '>= 6'}

  object-inspect@1.13.4:
    resolution: {integrity: sha512-W67iLl4J2EXEGTbfeHCffrjDfitvLANg0UlX3wFUUSTx92KXRFegMHUVgSqE+wvhAbi4WqjGg9czysTV2Epbew==}
    engines: {node: '>= 0.4'}

  object-keys@1.1.1:
    resolution: {integrity: sha512-NuAESUOUMrlIXOfHKzD6bpPu3tYt3xvjNdRIQ+FeT0lNb4K8WR70CaDxhuNguS2XG+GjkyMwOzsN5ZktImfhLA==}
    engines: {node: '>= 0.4'}

  object.assign@4.1.7:
    resolution: {integrity: sha512-nK28WOo+QIjBkDduTINE4JkF/UJJKyf2EJxvJKfblDpyg0Q+pkOHNTL0Qwy6NP6FhE/EnzV73BxxqcJaXY9anw==}
    engines: {node: '>= 0.4'}

  object.entries@1.1.9:
    resolution: {integrity: sha512-8u/hfXFRBD1O0hPUjioLhoWFHRmt6tKA4/vZPyckBr18l1KE9uHrFaFaUi8MDRTpi4uak2goyPTSNJLXX2k2Hw==}
    engines: {node: '>= 0.4'}

  object.fromentries@2.0.8:
    resolution: {integrity: sha512-k6E21FzySsSK5a21KRADBd/NGneRegFO5pLHfdQLpRDETUNJueLXs3WCzyQ3tFRDYgbq3KHGXfTbi2bs8WQ6rQ==}
    engines: {node: '>= 0.4'}

  object.groupby@1.0.3:
    resolution: {integrity: sha512-+Lhy3TQTuzXI5hevh8sBGqbmurHbbIjAi0Z4S63nthVLmLxfbj4T54a4CfZrXIrt9iP4mVAPYMo/v99taj3wjQ==}
    engines: {node: '>= 0.4'}

  object.values@1.2.1:
    resolution: {integrity: sha512-gXah6aZrcUxjWg2zR2MwouP2eHlCBzdV4pygudehaKXSGW4v2AsRQUK+lwwXhii6KFZcunEnmSUoYp5CXibxtA==}
    engines: {node: '>= 0.4'}

  on-finished@2.4.1:
    resolution: {integrity: sha512-oVlzkg3ENAhCk2zdv7IJwd/QUD4z2RxRwpkcGY8psCVcCYZNq4wYnVWALHM+brtuJjePWiYF/ClmuDr8Ch5+kg==}
    engines: {node: '>= 0.8'}

  once@1.4.0:
    resolution: {integrity: sha512-lNaJgI+2Q5URQBkccEKHTQOPaXdUxnZZElQTZY0MFUAuaEqe1E+Nyvgdz/aIyNi6Z9MzO5dv1H8n58/GELp3+w==}

  onetime@5.1.2:
    resolution: {integrity: sha512-kbpaSSGJTWdAY5KPVeMOKXSrPtr8C8C7wodJbcsd51jRnmD+GZu8Y0VoU6Dm5Z4vWr0Ig/1NKuWRKf7j5aaYSg==}
    engines: {node: '>=6'}

  optionator@0.9.4:
    resolution: {integrity: sha512-6IpQ7mKUxRcZNLIObR0hz7lxsapSSIYNZJwXPGeF0mTVqGKFIXj1DQcMoT22S3ROcLyY/rz0PWaWZ9ayWmad9g==}
    engines: {node: '>= 0.8.0'}

  ora@5.4.1:
    resolution: {integrity: sha512-5b6Y85tPxZZ7QytO+BQzysW31HJku27cRIlkbAXaNx+BdcVi+LlRFmVXzeF6a7JCwJpyw5c4b+YSVImQIrBpuQ==}
    engines: {node: '>=10'}

  own-keys@1.0.1:
    resolution: {integrity: sha512-qFOyK5PjiWZd+QQIh+1jhdb9LpxTF0qs7Pm8o5QHYZ0M3vKqSqzsZaEB6oWlxZ+q2sJBMI/Ktgd2N5ZwQoRHfg==}
    engines: {node: '>= 0.4'}

  p-cancelable@2.1.1:
    resolution: {integrity: sha512-BZOr3nRQHOntUjTrH8+Lh54smKHoHyur8We1V8DSMVrl5A2malOOwuJRnKRDjSnkoeBh4at6BwEnb5I7Jl31wg==}
    engines: {node: '>=8'}

  p-limit@2.3.0:
    resolution: {integrity: sha512-//88mFWSJx8lxCzwdAABTJL2MyWB12+eIY7MDL2SqLmAkeKU9qxRvWuSyTjm3FUmpBEMuFfckAIqEaVGUDxb6w==}
    engines: {node: '>=6'}

  p-limit@3.1.0:
    resolution: {integrity: sha512-TYOanM3wGwNGsZN2cVTYPArw454xnXj5qmWF1bEoAc4+cU/ol7GVh7odevjp1FNHduHc3KZMcFduxU5Xc6uJRQ==}
    engines: {node: '>=10'}

  p-locate@4.1.0:
    resolution: {integrity: sha512-R79ZZ/0wAxKGu3oYMlz8jy/kbhsNrS7SKZ7PxEHBgJ5+F2mtFW2fK2cOtBh1cHYkQsbzFV7I+EoRKe6Yt0oK7A==}
    engines: {node: '>=8'}

  p-locate@5.0.0:
    resolution: {integrity: sha512-LaNjtRWUBY++zB5nE/NwcaoMylSPk+S+ZHNB1TzdbMJMny6dynpAGt7X/tl/QYq3TIeE6nxHppbo2LGymrG5Pw==}
    engines: {node: '>=10'}

  p-map@4.0.0:
    resolution: {integrity: sha512-/bjOqmgETBYB5BoEeGVea8dmvHb2m9GLy1E9W43yeyfP6QQCZGFNa+XRceJEuDB6zqr+gKpIAmlLebMpykw/MQ==}
    engines: {node: '>=10'}

  p-try@2.2.0:
    resolution: {integrity: sha512-R4nPAVTAU0B9D35/Gk3uJf/7XYbQcyohSKdvAxIRSNghFl4e71hVoGnBNQz9cWaXxO2I10KTC+3jMdvvoKw6dQ==}
    engines: {node: '>=6'}

  package-json-from-dist@1.0.1:
    resolution: {integrity: sha512-UEZIS3/by4OC8vL3P2dTXRETpebLI2NiI5vIrjaD/5UtrkFX/tNbwjTSRAGC/+7CAo2pIcBaRgWmcBBHcsaCIw==}

  parent-module@1.0.1:
    resolution: {integrity: sha512-GQ2EWRpQV8/o+Aw8YqtfZZPfNRWZYkbidE9k5rpl/hC3vtHHBfGm2Ifi6qWV+coDGkrUKZAxE3Lot5kcsRlh+g==}
    engines: {node: '>=6'}

  parse-json@5.2.0:
    resolution: {integrity: sha512-ayCKvm/phCGxOkYRSCM82iDwct8/EonSEgCSxWxD7ve6jHggsFl4fZVQBPRNgQoKiuV/odhFrGzQXZwbifC8Rg==}
    engines: {node: '>=8'}

  parse5@7.3.0:
    resolution: {integrity: sha512-IInvU7fabl34qmi9gY8XOVxhYyMyuH2xUNpb2q8/Y+7552KlejkRvqvD19nMoUW/uQGGbqNpA6Tufu5FL5BZgw==}

  parseley@0.12.1:
    resolution: {integrity: sha512-e6qHKe3a9HWr0oMRVDTRhKce+bRO8VGQR3NyVwcjwrbhMmFCX9KszEV35+rn4AdilFAq9VPxP/Fe1wC9Qjd2lw==}

  parseurl@1.3.3:
    resolution: {integrity: sha512-CiyeOxFT/JZyN5m0z9PfXw4SCBJ6Sygz1Dpl0wqjlhDEGGBP1GnsUVEL0p63hoG1fcj3fHynXi9NYO4nWOL+qQ==}
    engines: {node: '>= 0.8'}

  path-exists@4.0.0:
    resolution: {integrity: sha512-ak9Qy5Q7jYb2Wwcey5Fpvg2KoAc/ZIhLSLOSBmRmygPsGwkVVt0fZa0qrtMz+m6tJTAHfZQ8FnmB4MG4LWy7/w==}
    engines: {node: '>=8'}

  path-is-absolute@1.0.1:
    resolution: {integrity: sha512-AVbw3UJ2e9bq64vSaS9Am0fje1Pa8pbGqTTsmXfaIiMpnr5DlDhfJOuLj9Sf95ZPVDAUerDfEk88MPmPe7UCQg==}
    engines: {node: '>=0.10.0'}

  path-key@3.1.1:
    resolution: {integrity: sha512-ojmeN0qd+y0jszEtoY48r0Peq5dwMEkIlCOu6Q5f41lfkswXuKtYrhgoTpLnyIcHm24Uhqx+5Tqm2InSwLhE6Q==}
    engines: {node: '>=8'}

  path-parse@1.0.7:
    resolution: {integrity: sha512-LDJzPVEEEPR+y48z93A0Ed0yXb8pAByGWo/k5YYdYgpY2/2EsOsksJrq7lOHxryrVOn1ejG6oAp8ahvOIQD8sw==}

  path-scurry@1.11.1:
    resolution: {integrity: sha512-Xa4Nw17FS9ApQFJ9umLiJS4orGjm7ZzwUrwamcGQuHSzDyth9boKDaycYdDcZDuqYATXw4HFXgaqWTctW/v1HA==}
    engines: {node: '>=16 || 14 >=14.18'}

  path-to-regexp@8.2.0:
    resolution: {integrity: sha512-TdrF7fW9Rphjq4RjrW0Kp2AW0Ahwu9sRGTkS6bvDi0SCwZlEZYmcfDbEsTz8RVk0EHIS/Vd1bv3JhG+1xZuAyQ==}
    engines: {node: '>=16'}

  pathe@2.0.3:
    resolution: {integrity: sha512-WUjGcAqP1gQacoQe+OBJsFA7Ld4DyXuUIjZ5cc75cLHvJ7dtNsTugphxIADwspS+AraAUePCKrSVtPLFj/F88w==}

  pathval@2.0.0:
    resolution: {integrity: sha512-vE7JKRyES09KiunauX7nd2Q9/L7lhok4smP9RZTDeD4MVs72Dp2qNFVz39Nz5a0FVEW0BJR6C0DYrq6unoziZA==}
    engines: {node: '>= 14.16'}

  pe-library@0.4.1:
    resolution: {integrity: sha512-eRWB5LBz7PpDu4PUlwT0PhnQfTQJlDDdPa35urV4Osrm0t0AqQFGn+UIkU3klZvwJ8KPO3VbBFsXquA6p6kqZw==}
    engines: {node: '>=12', npm: '>=6'}

  peberminta@0.9.0:
    resolution: {integrity: sha512-XIxfHpEuSJbITd1H3EeQwpcZbTLHc+VVr8ANI9t5sit565tsI4/xK3KWTUFE2e6QiangUkh3B0jihzmGnNrRsQ==}

  pend@1.2.0:
    resolution: {integrity: sha512-F3asv42UuXchdzt+xXqfW1OGlVBe+mxa2mqI0pg5yAHZPvFmY3Y6drSf/GQ1A86WgWEN9Kzh/WrgKa6iGcHXLg==}

  picocolors@1.1.1:
    resolution: {integrity: sha512-xceH2snhtb5M9liqDsmEw56le376mTZkEX/jEb/RxNFyegNul7eNslCXP9FDj/Lcu0X8KEyMceP2ntpaHrDEVA==}

  picomatch@2.3.1:
    resolution: {integrity: sha512-JU3teHTNjmE2VCGFzuY8EXzCDVwEqB2a8fsIvwaStHhAWJEeVd1o1QD80CU6+ZdEXXSLbSsuLwJjkCBWqRQUVA==}
    engines: {node: '>=8.6'}

  picomatch@4.0.2:
    resolution: {integrity: sha512-M7BAV6Rlcy5u+m6oPhAPFgJTzAioX/6B0DxyvDlo9l8+T3nLKbrczg2WLUyzd45L8RqfUMyGPzekbMvX2Ldkwg==}
    engines: {node: '>=12'}

  pify@2.3.0:
    resolution: {integrity: sha512-udgsAY+fTnvv7kI7aaxbqwWNb0AHiB0qBO89PZKPkoTmGOgdbrHDKD+0B2X4uTfJ/FT1R09r9gTsjUjNJotuog==}
    engines: {node: '>=0.10.0'}

  pirates@4.0.7:
    resolution: {integrity: sha512-TfySrs/5nm8fQJDcBDuUng3VOUKsd7S+zqvbOTiGXHfxX4wK31ard+hoNuvkicM/2YFzlpDgABOevKSsB4G/FA==}
    engines: {node: '>= 6'}

  pkce-challenge@5.0.0:
    resolution: {integrity: sha512-ueGLflrrnvwB3xuo/uGob5pd5FN7l0MsLf0Z87o/UQmRtwjvfylfc9MurIxRAWywCYTgrvpXBcqjV4OfCYGCIQ==}
    engines: {node: '>=16.20.0'}

  pkg-dir@4.2.0:
    resolution: {integrity: sha512-HRDzbaKjC+AOWVXxAU/x54COGeIv9eb+6CkDSQoNTt4XyWoIJvuPsXizxu/Fr23EiekbtZwmh1IcIG/l/a10GQ==}
    engines: {node: '>=8'}

  playwright-core@1.52.0:
    resolution: {integrity: sha512-l2osTgLXSMeuLZOML9qYODUQoPPnUsKsb5/P6LJ2e6uPKXUdPK5WYhN4z03G+YNbWmGDY4YENauNu4ZKczreHg==}
    engines: {node: '>=18'}
    hasBin: true

  playwright@1.52.0:
    resolution: {integrity: sha512-JAwMNMBlxJ2oD1kce4KPtMkDeKGHQstdpFPcPH3maElAXon/QZeTvtsfXmTMRyO9TslfoYOXkSsvao2nE1ilTw==}
    engines: {node: '>=18'}
    hasBin: true

  plist@3.1.0:
    resolution: {integrity: sha512-uysumyrvkUX0rX/dEVqt8gC3sTBzd4zoWfLeS29nb53imdaXVvLINYXTI2GNqzaMuvacNx4uJQ8+b3zXR0pkgQ==}
    engines: {node: '>=10.4.0'}

  pngjs@5.0.0:
    resolution: {integrity: sha512-40QW5YalBNfQo5yRYmiw7Yz6TKKVr3h6970B2YE+3fQpsWcrbj1PzJgxeJ19DRQjhMbKPIuMY8rFaXc8moolVw==}
    engines: {node: '>=10.13.0'}

  possible-typed-array-names@1.1.0:
    resolution: {integrity: sha512-/+5VFTchJDoVj3bhoqi6UeymcD00DAwb1nJwamzPvHEszJ4FpF6SNNbUbOS8yI56qHzdV8eK0qEfOSiodkTdxg==}
    engines: {node: '>= 0.4'}

  postcss-import@15.1.0:
    resolution: {integrity: sha512-hpr+J05B2FVYUAXHeK1YyI267J/dDDhMU6B6civm8hSY1jYJnBXxzKDKDswzJmtLHryrjhnDjqqp/49t8FALew==}
    engines: {node: '>=14.0.0'}
    peerDependencies:
      postcss: ^8.0.0

  postcss-import@16.1.0:
    resolution: {integrity: sha512-7hsAZ4xGXl4MW+OKEWCnF6T5jqBw80/EE9aXg1r2yyn1RsVEU8EtKXbijEODa+rg7iih4bKf7vlvTGYR4CnPNg==}
    engines: {node: '>=18.0.0'}
    peerDependencies:
      postcss: ^8.0.0

  postcss-js@4.0.1:
    resolution: {integrity: sha512-dDLF8pEO191hJMtlHFPRa8xsizHaM82MLfNkUHdUtVEV3tgTp5oj+8qbEqYM57SLfc74KSbw//4SeJma2LRVIw==}
    engines: {node: ^12 || ^14 || >= 16}
    peerDependencies:
      postcss: ^8.4.21

  postcss-load-config@4.0.2:
    resolution: {integrity: sha512-bSVhyJGL00wMVoPUzAVAnbEoWyqRxkjv64tUl427SKnPrENtq6hJwUojroMz2VB+Q1edmi4IfrAPpami5VVgMQ==}
    engines: {node: '>= 14'}
    peerDependencies:
      postcss: '>=8.0.9'
      ts-node: '>=9.0.0'
    peerDependenciesMeta:
      postcss:
        optional: true
      ts-node:
        optional: true

  postcss-nested@6.2.0:
    resolution: {integrity: sha512-HQbt28KulC5AJzG+cZtj9kvKB93CFCdLvog1WFLf1D+xmMvPGlBstkpTEZfK5+AN9hfJocyBFCNiqyS48bpgzQ==}
    engines: {node: '>=12.0'}
    peerDependencies:
      postcss: ^8.2.14

  postcss-selector-parser@6.1.2:
    resolution: {integrity: sha512-Q8qQfPiZ+THO/3ZrOrO0cJJKfpYCagtMUkXbnEfmgUjwXg6z/WBeOyS9APBBPCTSiDV+s4SwQGu8yFsiMRIudg==}
    engines: {node: '>=4'}

  postcss-value-parser@4.2.0:
    resolution: {integrity: sha512-1NNCs6uurfkVbeXG4S8JFT9t19m45ICnif8zWLd5oPSZ50QnwMfK+H3jv408d4jw/7Bttv5axS5IiHoLaVNHeQ==}

  postcss@8.4.31:
    resolution: {integrity: sha512-PS08Iboia9mts/2ygV3eLpY5ghnUcfLV/EXTOW1E2qYxJKGGBUtNjN76FYHnMs36RmARn41bC0AZmn+rR0OVpQ==}
    engines: {node: ^10 || ^12 || >=14}

  postcss@8.5.3:
    resolution: {integrity: sha512-dle9A3yYxlBSrt8Fu+IpjGT8SY8hN0mlaA6GY8t0P5PjIOZemULz/E2Bnm/2dcUOena75OTNkHI76uZBNUUq3A==}
    engines: {node: ^10 || ^12 || >=14}

  postject@1.0.0-alpha.6:
    resolution: {integrity: sha512-b9Eb8h2eVqNE8edvKdwqkrY6O7kAwmI8kcnBv1NScolYJbo59XUF0noFq+lxbC1yN20bmC0WBEbDC5H/7ASb0A==}
    engines: {node: '>=14.0.0'}
    hasBin: true

  prelude-ls@1.2.1:
    resolution: {integrity: sha512-vkcDPrRZo1QZLbn5RLGPpg/WmIQ65qoWWhcGKf/b5eplkkarX0m9z8ppCat4mlOqUsWpyNuYgO3VRyrYHSzX5g==}
    engines: {node: '>= 0.8.0'}

  prettier@3.5.3:
    resolution: {integrity: sha512-QQtaxnoDJeAkDvDKWCLiwIXkTgRhwYDEQCghU9Z6q03iyek/rxRh/2lC3HB7P8sWT2xC/y5JDctPLBIGzHKbhw==}
    engines: {node: '>=14'}
    hasBin: true

  pretty-format@29.7.0:
    resolution: {integrity: sha512-Pdlw/oPxN+aXdmM9R00JVC9WVFoCLTKJvDVLgmJ+qAffBMxsV85l/Lu7sNx4zSzPyoL2euImuEwHhOXdEgNFZQ==}
    engines: {node: ^14.15.0 || ^16.10.0 || >=18.0.0}

  proc-log@2.0.1:
    resolution: {integrity: sha512-Kcmo2FhfDTXdcbfDH76N7uBYHINxc/8GW7UAVuVP9I+Va3uHSerrnKV6dLooga/gh7GlgzuCCr/eoldnL1muGw==}
    engines: {node: ^12.13.0 || ^14.15.0 || >=16.0.0}

  progress@2.0.3:
    resolution: {integrity: sha512-7PiHtLll5LdnKIMw100I+8xJXR5gW2QwWYkT6iJva0bXitZKa/XMrSbdmg3r2Xnaidz9Qumd0VPaMrZlF9V9sA==}
    engines: {node: '>=0.4.0'}

  promise-inflight@1.0.1:
    resolution: {integrity: sha512-6zWPyEOFaQBJYcGMHBKTKJ3u6TBsnMFOIZSa6ce1e/ZrrsOlnHRHbabMjLiBYKp+n44X9eUI6VUPaukCXHuG4g==}
    peerDependencies:
      bluebird: '*'
    peerDependenciesMeta:
      bluebird:
        optional: true

  promise-retry@2.0.1:
    resolution: {integrity: sha512-y+WKFlBR8BGXnsNlIHFGPZmyDf3DFMoLhaflAnyZgV6rG6xu+JwesTo2Q9R6XwYmtmwAFCkAk3e35jEdoeh/3g==}
    engines: {node: '>=10'}

  prompts@2.4.2:
    resolution: {integrity: sha512-NxNv/kLguCA7p3jE8oL2aEBsrJWgAakBpgmgK6lpPWV+WuOmY6r2/zbAVnP+T8bQlA0nzHXSJSJW0Hq7ylaD2Q==}
    engines: {node: '>= 6'}

  prop-types@15.8.1:
    resolution: {integrity: sha512-oj87CgZICdulUohogVAR7AjlC0327U4el4L6eAvOqCeudMDVU0NThNaV+b9Df4dXgSP1gXMTnPdhfe/2qDH5cg==}

  proxy-addr@2.0.7:
    resolution: {integrity: sha512-llQsMLSUDUPT44jdrU/O37qlnifitDP+ZwrmmZcoSKyLKvtZxpyV0n2/bD/N4tBAAZ/gJEdZU7KMraoK1+XYAg==}
    engines: {node: '>= 0.10'}

  pump@3.0.2:
    resolution: {integrity: sha512-tUPXtzlGM8FE3P0ZL6DVs/3P58k9nk8/jZeQCurTJylQA8qFYzHFfhBJkuqyE0FifOsQ0uKWekiZ5g8wtr28cw==}

  punycode@2.3.1:
    resolution: {integrity: sha512-vYt7UD1U9Wg6138shLtLOvdAu+8DsC/ilFtEVHcH+wydcSpNE20AfSOduf6MkRFahL5FY7X1oU7nKVZFtfq8Fg==}
    engines: {node: '>=6'}

  pure-rand@6.1.0:
    resolution: {integrity: sha512-bVWawvoZoBYpp6yIoQtQXHZjmz35RSVHnUOTefl8Vcjr8snTPY1wnpSPMWekcFwbxI6gtmT7rSYPFvz71ldiOA==}

  qrcode@1.5.4:
    resolution: {integrity: sha512-1ca71Zgiu6ORjHqFBDpnSMTR2ReToX4l1Au1VFLyVeBTFavzQnv5JxMFr3ukHVKpSrSA2MCk0lNJSykjUfz7Zg==}
    engines: {node: '>=10.13.0'}
    hasBin: true

  qs@6.14.0:
    resolution: {integrity: sha512-YWWTjgABSKcvs/nWBi9PycY/JiPJqOD4JA6o9Sej2AtvSGarXxKC3OQSk4pAarbdQlKAh5D4FCQkJNkW+GAn3w==}
    engines: {node: '>=0.6'}

  queue-microtask@1.2.3:
    resolution: {integrity: sha512-NuaNSa6flKT5JaSYQzJok04JzTL1CA6aGhv5rfLW3PgqA+M2ChpZQnAC8h8i4ZFkBS8X5RqkDBHA7r4hej3K9A==}

  quick-lru@5.1.1:
    resolution: {integrity: sha512-WuyALRjWPDGtt/wzJiadO5AXY+8hZ80hVpe6MyivgraREW751X3SbhRvG3eLKOYN+8VEvqLcf3wdnt44Z4S4SA==}
    engines: {node: '>=10'}

  range-parser@1.2.1:
    resolution: {integrity: sha512-Hrgsx+orqoygnmhFbKaHE6c296J+HTAQXoxEF6gNupROmmGJRoyzfG3ccAveqCBrwr/2yxQ5BVd/GTl5agOwSg==}
    engines: {node: '>= 0.6'}

  raw-body@3.0.0:
    resolution: {integrity: sha512-RmkhL8CAyCRPXCE28MMH0z2PNWQBNk2Q09ZdxM9IOOXwxwZbN+qbWaatPkdkWIKL2ZVDImrN/pK5HTRz2PcS4g==}
    engines: {node: '>= 0.8'}

  react-dom@18.3.1:
    resolution: {integrity: sha512-5m4nQKp+rZRb09LNH59GM4BxTh9251/ylbKIbpe7TpGxfJ+9kv6BLkLBXIjjspbgbnIBNqlI23tRnTWT0snUIw==}
    peerDependencies:
      react: ^18.3.1

  react-dom@19.1.0:
    resolution: {integrity: sha512-Xs1hdnE+DyKgeHJeJznQmYMIBG3TKIHJJT95Q58nHLSrElKlGQqDTR2HQ9fx5CN/Gk6Vh/kupBTDLU11/nDk/g==}
    peerDependencies:
      react: ^19.1.0

  react-hook-form@7.56.3:
    resolution: {integrity: sha512-IK18V6GVbab4TAo1/cz3kqajxbDPGofdF0w7VHdCo0Nt8PrPlOZcuuDq9YYIV1BtjcX78x0XsldbQRQnQXWXmw==}
    engines: {node: '>=18.0.0'}
    peerDependencies:
      react: ^16.8.0 || ^17 || ^18 || ^19

  react-icons@5.5.0:
    resolution: {integrity: sha512-MEFcXdkP3dLo8uumGI5xN3lDFNsRtrjbOEKDLD7yv76v4wpnEq2Lt2qeHaQOr34I/wPN3s3+N08WkQ+CW37Xiw==}
    peerDependencies:
      react: '*'

  react-is@16.13.1:
    resolution: {integrity: sha512-24e6ynE2H+OKt4kqsOvNd8kBpV65zoxbA4BVsEOB3ARVWQki/DHzaUoC5KuON/BiccDaCCTZBuOcfZs70kR8bQ==}

  react-is@18.3.1:
    resolution: {integrity: sha512-/LLMVyas0ljjAtoYiPqYiL8VWXzUUdThrmU5+n20DZv+a+ClRoevUzw5JxU+Ieh5/c87ytoTBV9G1FiKfNJdmg==}

  react-refresh@0.17.0:
    resolution: {integrity: sha512-z6F7K9bV85EfseRCp2bzrpyQ0Gkw1uLoCel9XBVWPg/TjRj94SkJzUTGfOa4bs7iJvBWtQG0Wq7wnI0syw3EBQ==}
    engines: {node: '>=0.10.0'}

  react-remove-scroll-bar@2.3.8:
    resolution: {integrity: sha512-9r+yi9+mgU33AKcj6IbT9oRCO78WriSj6t/cF8DWBZJ9aOGPOTEDvdUDz1FwKim7QXWwmHqtdHnRJfhAxEG46Q==}
    engines: {node: '>=10'}
    peerDependencies:
      '@types/react': '*'
      react: ^16.8.0 || ^17.0.0 || ^18.0.0 || ^19.0.0
    peerDependenciesMeta:
      '@types/react':
        optional: true

  react-remove-scroll@2.6.3:
    resolution: {integrity: sha512-pnAi91oOk8g8ABQKGF5/M9qxmmOPxaAnopyTHYfqYEwJhyFrbbBtHuSgtKEoH0jpcxx5o3hXqH1mNd9/Oi+8iQ==}
    engines: {node: '>=10'}
    peerDependencies:
      '@types/react': '*'
      react: ^16.8.0 || ^17.0.0 || ^18.0.0 || ^19.0.0 || ^19.0.0-rc
    peerDependenciesMeta:
      '@types/react':
        optional: true

  react-style-singleton@2.2.3:
    resolution: {integrity: sha512-b6jSvxvVnyptAiLjbkWLE/lOnR4lfTtDAl+eUC7RZy+QQWc6wRzIV2CE6xBuMmDxc2qIihtDCZD5NPOFl7fRBQ==}
    engines: {node: '>=10'}
    peerDependencies:
      '@types/react': '*'
      react: ^16.8.0 || ^17.0.0 || ^18.0.0 || ^19.0.0 || ^19.0.0-rc
    peerDependenciesMeta:
      '@types/react':
        optional: true

  react@18.3.1:
    resolution: {integrity: sha512-wS+hAgJShR0KhEvPJArfuPVN1+Hz1t0Y6n5jLrGQbkb4urgPE/0Rve+1kMB1v/oWgHgm4WIcV+i7F2pTVj+2iQ==}
    engines: {node: '>=0.10.0'}

  react@19.1.0:
    resolution: {integrity: sha512-FS+XFBNvn3GTAWq26joslQgWNoFu08F4kl0J4CgdNKADkdSGXQyTCnKteIAJy96Br6YbpEU1LSzV5dYtjMkMDg==}
    engines: {node: '>=0.10.0'}

  read-binary-file-arch@1.0.6:
    resolution: {integrity: sha512-BNg9EN3DD3GsDXX7Aa8O4p92sryjkmzYYgmgTAc6CA4uGLEDzFfxOxugu21akOxpcXHiEgsYkC6nPsQvLLLmEg==}
    hasBin: true

  read-cache@1.0.0:
    resolution: {integrity: sha512-Owdv/Ft7IjOgm/i0xvNDZ1LrRANRfew4b2prF3OWMQLxLfu3bS8FVhCsrSCMK4lR56Y9ya+AThoTpDCTxCmpRA==}

  readable-stream@3.6.2:
    resolution: {integrity: sha512-9u/sniCrY3D5WdsERHzHE4G2YCXqoG5FTHUiCC4SIbr6XcLZBY05ya9EKjYek9O5xOAwjGq+1JdGBAS7Q9ScoA==}
    engines: {node: '>= 6'}

  readdirp@3.6.0:
    resolution: {integrity: sha512-hOS089on8RduqdbhvQ5Z37A0ESjsqz6qnRcffsMU3495FuTdqSm+7bhJ29JvIOsBDEEnan5DPu9t3To9VRlMzA==}
    engines: {node: '>=8.10.0'}

  reflect.getprototypeof@1.0.10:
    resolution: {integrity: sha512-00o4I+DVrefhv+nX0ulyi3biSHCPDe+yLv5o/p6d/UVlirijB8E16FtfwSAi4g3tcqrQ4lRAqQSoFEZJehYEcw==}
    engines: {node: '>= 0.4'}

  regexp.prototype.flags@1.5.4:
    resolution: {integrity: sha512-dYqgNSZbDwkaJ2ceRd9ojCGjBq+mOm9LmtXnAnEGyHhN/5R7iDW2TRw3h+o/jCFxus3P2LfWIIiwowAjANm7IA==}
    engines: {node: '>= 0.4'}

  require-directory@2.1.1:
    resolution: {integrity: sha512-fGxEI7+wsG9xrvdjsrlmL22OMTTiHRwAMroiEeMgq8gzoLC/PQr7RsRDSTLUg/bZAZtF+TVIkHc6/4RIKrui+Q==}
    engines: {node: '>=0.10.0'}

  require-main-filename@2.0.0:
    resolution: {integrity: sha512-NKN5kMDylKuldxYLSUfrbo5Tuzh4hd+2E8NPPX02mZtn1VuREQToYe/ZdlJy+J3uCpfaiGF05e7B8W0iXbQHmg==}

  resedit@1.7.2:
    resolution: {integrity: sha512-vHjcY2MlAITJhC0eRD/Vv8Vlgmu9Sd3LX9zZvtGzU5ZImdTN3+d6e/4mnTyV8vEbyf1sgNIrWxhWlrys52OkEA==}
    engines: {node: '>=12', npm: '>=6'}

  resolve-alpn@1.2.1:
    resolution: {integrity: sha512-0a1F4l73/ZFZOakJnQ3FvkJ2+gSTQWz/r2KE5OdDY0TxPm5h4GkqkWWfM47T7HsbnOtcJVEF4epCVy6u7Q3K+g==}

  resolve-cwd@3.0.0:
    resolution: {integrity: sha512-OrZaX2Mb+rJCpH/6CpSqt9xFVpN++x01XnN2ie9g6P5/3xelLAkXWVADpdz1IHD/KFfEXyE6V0U01OQ3UO2rEg==}
    engines: {node: '>=8'}

  resolve-from@4.0.0:
    resolution: {integrity: sha512-pb/MYmXstAkysRFx8piNI1tGFNQIFA3vkE3Gq4EuA1dF6gHp/+vgZqsCGJapvy8N3Q+4o7FwvquPJcnZ7RYy4g==}
    engines: {node: '>=4'}

  resolve-from@5.0.0:
    resolution: {integrity: sha512-qYg9KP24dD5qka9J47d0aVky0N+b4fTU89LN9iDnjB5waksiC49rvMB0PrUJQGoTmH50XPiqOvAjDfaijGxYZw==}
    engines: {node: '>=8'}

  resolve-pkg-maps@1.0.0:
    resolution: {integrity: sha512-seS2Tj26TBVOC2NIc2rOe2y2ZO7efxITtLZcGSOnHHNOQ7CkiUBfw0Iw2ck6xkIhPwLhKNLS8BO+hEpngQlqzw==}

  resolve.exports@2.0.3:
    resolution: {integrity: sha512-OcXjMsGdhL4XnbShKpAcSqPMzQoYkYyhbEaeSko47MjRP9NfEQMhZkXL1DoFlt9LWQn4YttrdnV6X2OiyzBi+A==}
    engines: {node: '>=10'}

  resolve@1.22.10:
    resolution: {integrity: sha512-NPRy+/ncIMeDlTAsuqwKIiferiawhefFJtkNSW0qZJEqMEb+qBt/77B/jGeeek+F0uOeN05CDa6HXbbIgtVX4w==}
    engines: {node: '>= 0.4'}
    hasBin: true

  resolve@2.0.0-next.5:
    resolution: {integrity: sha512-U7WjGVG9sH8tvjW5SmGbQuui75FiyjAX72HX15DwBBwF9dNiQZRQAg9nnPhYy+TUnE0+VcrttuvNI8oSxZcocA==}
    hasBin: true

  responselike@2.0.1:
    resolution: {integrity: sha512-4gl03wn3hj1HP3yzgdI7d3lCkF95F21Pz4BPGvKHinyQzALR5CapwC8yIi0Rh58DEMQ/SguC03wFj2k0M/mHhw==}

  restore-cursor@3.1.0:
    resolution: {integrity: sha512-l+sSefzHpj5qimhFSE5a8nufZYAM3sBSVMAPtYkmC+4EH2anSGaEMXSD0izRQbu9nfyQ9y5JrVmp7E8oZrUjvA==}
    engines: {node: '>=8'}

  retry@0.12.0:
    resolution: {integrity: sha512-9LkiTwjUh6rT555DtE9rTX+BKByPfrMzEAtnlEtdEwr3Nkffwiihqe2bWADg+OQRjt9gl6ICdmB/ZFDCGAtSow==}
    engines: {node: '>= 4'}

  reusify@1.1.0:
    resolution: {integrity: sha512-g6QUff04oZpHs0eG5p83rFLhHeV00ug/Yf9nZM6fLeUrPguBTkTQOdpAWWspMh55TZfVQDPaN3NQJfbVRAxdIw==}
    engines: {iojs: '>=1.0.0', node: '>=0.10.0'}

  rimraf@2.6.3:
    resolution: {integrity: sha512-mwqeW5XsA2qAejG46gYdENaxXjx9onRNCfn7L0duuP4hCuTIi/QO7PDK07KJfp1d+izWPrzEJDcSqBa0OZQriA==}
    deprecated: Rimraf versions prior to v4 are no longer supported
    hasBin: true

  rimraf@3.0.2:
    resolution: {integrity: sha512-JZkJMZkAGFFPP2YqXZXPbMlMBgsxzE8ILs4lMIX/2o0L9UBw9O/Y3o6wFw/i9YLapcUJWwqbi3kdxIPdC62TIA==}
    deprecated: Rimraf versions prior to v4 are no longer supported
    hasBin: true

  roarr@2.15.4:
    resolution: {integrity: sha512-CHhPh+UNHD2GTXNYhPWLnU8ONHdI+5DI+4EYIAOaiD63rHeYlZvyh8P+in5999TTSFgUYuKUAjzRI4mdh/p+2A==}
    engines: {node: '>=8.0'}

  rollup@4.40.0:
    resolution: {integrity: sha512-Noe455xmA96nnqH5piFtLobsGbCij7Tu+tb3c1vYjNbTkfzGqXqQXG3wJaYXkRZuQ0vEYN4bhwg7QnIrqB5B+w==}
    engines: {node: '>=18.0.0', npm: '>=8.0.0'}
    hasBin: true

  router@2.2.0:
    resolution: {integrity: sha512-nLTrUKm2UyiL7rlhapu/Zl45FwNgkZGaCpZbIHajDYgwlJCOzLSk+cIPAnsEqV955GjILJnKbdQC1nVPz+gAYQ==}
    engines: {node: '>= 18'}

  rrweb-cssom@0.8.0:
    resolution: {integrity: sha512-guoltQEx+9aMf2gDZ0s62EcV8lsXR+0w8915TC3ITdn2YueuNjdAYh/levpU9nFaoChh9RUS5ZdQMrKfVEN9tw==}

  run-parallel@1.2.0:
    resolution: {integrity: sha512-5l4VyZR86LZ/lDxZTR6jqL8AFE2S0IFLMP26AbjsLVADxHdhB/c0GUsH+y39UfCi3dzz8OlQuPmnaJOMoDHQBA==}

  safe-array-concat@1.1.3:
    resolution: {integrity: sha512-AURm5f0jYEOydBj7VQlVvDrjeFgthDdEF5H1dP+6mNpoXOMo1quQqJ4wvJDyRZ9+pO3kGWoOdmV08cSv2aJV6Q==}
    engines: {node: '>=0.4'}

  safe-buffer@5.2.1:
    resolution: {integrity: sha512-rp3So07KcdmmKbGvgaNxQSJr7bGVSVk5S9Eq1F+ppbRo70+YeaDxkw5Dd8NPN+GD6bjnYm2VuPuCXmpuYvmCXQ==}

  safe-push-apply@1.0.0:
    resolution: {integrity: sha512-iKE9w/Z7xCzUMIZqdBsp6pEQvwuEebH4vdpjcDWnyzaI6yl6O9FHvVpmGelvEHNsoY6wGblkxR6Zty/h00WiSA==}
    engines: {node: '>= 0.4'}

  safe-regex-test@1.1.0:
    resolution: {integrity: sha512-x/+Cz4YrimQxQccJf5mKEbIa1NzeCRNI5Ecl/ekmlYaampdNLPalVyIcCZNNH3MvmqBugV5TMYZXv0ljslUlaw==}
    engines: {node: '>= 0.4'}

  safer-buffer@2.1.2:
    resolution: {integrity: sha512-YZo3K82SD7Riyi0E1EQPojLz7kpepnSQI9IyPbHHg1XXXevb5dJI7tpyN2ADxGcQbHG7vcyRHk0cbwqcQriUtg==}

  sanitize-filename@1.6.3:
    resolution: {integrity: sha512-y/52Mcy7aw3gRm7IrcGDFx/bCk4AhRh2eI9luHOQM86nZsqwiRkkq2GekHXBBD+SmPidc8i2PqtYZl+pWJ8Oeg==}

  sax@1.4.1:
    resolution: {integrity: sha512-+aWOz7yVScEGoKNd4PA10LZ8sk0A/z5+nXQG5giUO5rprX9jgYsTdov9qCchZiPIZezbZH+jRut8nPodFAX4Jg==}

  saxes@6.0.0:
    resolution: {integrity: sha512-xAg7SOnEhrm5zI3puOOKyy1OMcMlIJZYNJY7xLBwSze0UjhPLnWfj2GF2EpT0jmzaJKIWKHLsaSSajf35bcYnA==}
    engines: {node: '>=v12.22.7'}

  scheduler@0.23.2:
    resolution: {integrity: sha512-UOShsPwz7NrMUqhR6t0hWjFduvOzbtv7toDH1/hIrfRNIDBnnBWd0CwJTGvTpngVlmwGCdP9/Zl/tVrDqcuYzQ==}

  scheduler@0.26.0:
    resolution: {integrity: sha512-NlHwttCI/l5gCPR3D1nNXtWABUmBwvZpEQiD4IXSbIDq8BzLIK/7Ir5gTFSGZDUu37K5cMNp0hFtzO38sC7gWA==}

  selderee@0.11.0:
    resolution: {integrity: sha512-5TF+l7p4+OsnP8BCCvSyZiSPc4x4//p5uPwK8TCnVPJYRmU2aYKMpOXvw8zM5a5JvuuCGN1jmsMwuU2W02ukfA==}

  semver-compare@1.0.0:
    resolution: {integrity: sha512-YM3/ITh2MJ5MtzaM429anh+x2jiLVjqILF4m4oyQB18W7Ggea7BfqdH/wGMK7dDiMghv/6WG7znWMwUDzJiXow==}

  semver@5.7.2:
    resolution: {integrity: sha512-cBznnQ9KjJqU67B52RMC65CMarK2600WFnbkcaiwWq3xy/5haFJlshgnpjovMVJ+Hff49d8GEn0b87C5pDQ10g==}
    hasBin: true

  semver@6.3.1:
    resolution: {integrity: sha512-BR7VvDCVHO+q2xBEWskxS6DJE1qRnb7DxzUrogb71CWoSficBxYsiAGd+Kl0mmq/MprG9yArRkyrQxTO6XjMzA==}
    hasBin: true

  semver@7.7.1:
    resolution: {integrity: sha512-hlq8tAfn0m/61p4BVRcPzIGr6LKiMwo4VM6dGi6pt4qcRkmNzTcWq6eCEjEh+qXjkMDvPlOFFSGwQjoEa6gyMA==}
    engines: {node: '>=10'}
    hasBin: true

  semver@7.7.2:
    resolution: {integrity: sha512-RF0Fw+rO5AMf9MAyaRXI4AV0Ulj5lMHqVxxdSgiVbixSCXoEmmX/jk0CuJw4+3SqroYO9VoUh+HcuJivvtJemA==}
    engines: {node: '>=10'}
    hasBin: true

  send@1.2.0:
    resolution: {integrity: sha512-uaW0WwXKpL9blXE2o0bRhoL2EGXIrZxQ2ZQ4mgcfoBxdFmQold+qWsD2jLrfZ0trjKL6vOw0j//eAwcALFjKSw==}
    engines: {node: '>= 18'}

  serialize-error@7.0.1:
    resolution: {integrity: sha512-8I8TjW5KMOKsZQTvoxjuSIa7foAwPWGOts+6o7sgjz41/qMD9VQHEDxi6PBvK2l0MXUmqZyNpUK+T2tQaaElvw==}
    engines: {node: '>=10'}

  serve-static@2.2.0:
    resolution: {integrity: sha512-61g9pCh0Vnh7IutZjtLGGpTA355+OPn2TyDv/6ivP2h/AdAVX9azsoxmg2/M6nZeQZNYBEwIcsne1mJd9oQItQ==}
    engines: {node: '>= 18'}

  set-blocking@2.0.0:
    resolution: {integrity: sha512-KiKBS8AnWGEyLzofFfmvKwpdPzqiy16LvQfK3yv/fVH7Bj13/wl3JSR1J+rfgRE9q7xUJK4qvgS8raSOeLUehw==}

  set-function-length@1.2.2:
    resolution: {integrity: sha512-pgRc4hJ4/sNjWCSS9AmnS40x3bNMDTknHgL5UaMBTMyJnU90EgWh1Rz+MC9eFu4BuN/UwZjKQuY/1v3rM7HMfg==}
    engines: {node: '>= 0.4'}

  set-function-name@2.0.2:
    resolution: {integrity: sha512-7PGFlmtwsEADb0WYyvCMa1t+yke6daIG4Wirafur5kcf+MhUnPms1UeR0CKQdTZD81yESwMHbtn+TR+dMviakQ==}
    engines: {node: '>= 0.4'}

  set-proto@1.0.0:
    resolution: {integrity: sha512-RJRdvCo6IAnPdsvP/7m6bsQqNnn1FCBX5ZNtFL98MmFF/4xAIJTIg1YbHW5DC2W5SKZanrC6i4HsJqlajw/dZw==}
    engines: {node: '>= 0.4'}

  setprototypeof@1.2.0:
    resolution: {integrity: sha512-E5LDX7Wrp85Kil5bhZv46j8jOeboKq5JMmYM3gVGdGH8xFpPWXUMsNrlODCrkoxMEeNi/XZIwuRvY4XNwYMJpw==}

  sharp@0.34.1:
    resolution: {integrity: sha512-1j0w61+eVxu7DawFJtnfYcvSv6qPFvfTaqzTQ2BLknVhHTwGS8sc63ZBF4rzkWMBVKybo4S5OBtDdZahh2A1xg==}
    engines: {node: ^18.17.0 || ^20.3.0 || >=21.0.0}

  shebang-command@2.0.0:
    resolution: {integrity: sha512-kHxr2zZpYtdmrN1qDjrrX/Z1rR1kG8Dx+gkpK1G4eXmvXswmcE1hTWBWYUzlraYw1/yZp6YuDY77YtvbN0dmDA==}
    engines: {node: '>=8'}

  shebang-regex@3.0.0:
    resolution: {integrity: sha512-7++dFhtcx3353uBaq8DDR4NuxBetBzC7ZQOhmTQInHEd6bSrXdiEyzCvG07Z44UYdLShWUyXt5M/yhz8ekcb1A==}
    engines: {node: '>=8'}

  side-channel-list@1.0.0:
    resolution: {integrity: sha512-FCLHtRD/gnpCiCHEiJLOwdmFP+wzCmDEkc9y7NsYxeF4u7Btsn1ZuwgwJGxImImHicJArLP4R0yX4c2KCrMrTA==}
    engines: {node: '>= 0.4'}

  side-channel-map@1.0.1:
    resolution: {integrity: sha512-VCjCNfgMsby3tTdo02nbjtM/ewra6jPHmpThenkTYh8pG9ucZ/1P8So4u4FGBek/BjpOVsDCMoLA/iuBKIFXRA==}
    engines: {node: '>= 0.4'}

  side-channel-weakmap@1.0.2:
    resolution: {integrity: sha512-WPS/HvHQTYnHisLo9McqBHOJk2FkHO/tlpvldyrnem4aeQp4hai3gythswg6p01oSoTl58rcpiFAjF2br2Ak2A==}
    engines: {node: '>= 0.4'}

  side-channel@1.1.0:
    resolution: {integrity: sha512-ZX99e6tRweoUXqR+VBrslhda51Nh5MTQwou5tnUDgbtyM0dBgmhEDtWGP/xbKn6hqfPRHujUNwz5fy/wbbhnpw==}
    engines: {node: '>= 0.4'}

  siginfo@2.0.0:
    resolution: {integrity: sha512-ybx0WO1/8bSBLEWXZvEd7gMW3Sn3JFlW3TvX1nREbDLRNQNaeNN8WK0meBwPdAaOI7TtRRRJn/Es1zhrrCHu7g==}

  signal-exit@3.0.7:
    resolution: {integrity: sha512-wnD2ZE+l+SPC/uoS0vXeE9L1+0wuaMqKlfz9AMUo38JsyLSBWSFcHR1Rri62LZc12vLr1gb3jl7iwQhgwpAbGQ==}

  signal-exit@4.1.0:
    resolution: {integrity: sha512-bzyZ1e88w9O1iNJbKnOlvYTrWPDl46O1bG0D3XInv+9tkPrxrN8jUUTiFlDkkmKWgn1M6CfIA13SuGqOa9Korw==}
    engines: {node: '>=14'}

  simple-swizzle@0.2.2:
    resolution: {integrity: sha512-JA//kQgZtbuY83m+xT+tXJkmJncGMTFT+C+g2h2R9uxkYIrE2yy9sgmcLhCnw57/WSD+Eh3J97FPEDFnbXnDUg==}

  simple-update-notifier@2.0.0:
    resolution: {integrity: sha512-a2B9Y0KlNXl9u/vsW6sTIu9vGEpfKu2wRV6l1H3XEas/0gUIzGzBoP/IouTcUQbm9JWZLH3COxyn03TYlFax6w==}
    engines: {node: '>=10'}

  sisteransi@1.0.5:
    resolution: {integrity: sha512-bLGGlR1QxBcynn2d5YmDX4MGjlZvy2MRBDRNHLJ8VI6l6+9FUiyTFNJ0IveOSP0bcXgVDPRcfGqA0pjaqUpfVg==}

  slash@3.0.0:
    resolution: {integrity: sha512-g9Q1haeby36OSStwb4ntCGGGaKsaVSjQ68fBxoQcutl5fS1vuY18H3wSt3jFyFtrkx+Kz0V1G85A4MyAdDMi2Q==}
    engines: {node: '>=8'}

  slice-ansi@3.0.0:
    resolution: {integrity: sha512-pSyv7bSTC7ig9Dcgbw9AuRNUb5k5V6oDudjZoMBSr13qpLBG7tB+zgCkARjq7xIUgdz5P1Qe8u+rSGdouOOIyQ==}
    engines: {node: '>=8'}

  smart-buffer@4.2.0:
    resolution: {integrity: sha512-94hK0Hh8rPqQl2xXc3HsaBoOXKV20MToPkcXvwbISWLEs+64sBq5kFgn2kJDHb1Pry9yrP0dxrCI9RRci7RXKg==}
    engines: {node: '>= 6.0.0', npm: '>= 3.0.0'}

  socks-proxy-agent@7.0.0:
    resolution: {integrity: sha512-Fgl0YPZ902wEsAyiQ+idGd1A7rSFx/ayC1CQVMw5P+EQx2V0SgpGtf6OKFhVjPflPUl9YMmEOnmfjCdMUsygww==}
    engines: {node: '>= 10'}

  socks@2.8.4:
    resolution: {integrity: sha512-D3YaD0aRxR3mEcqnidIs7ReYJFVzWdd6fXJYUM8ixcQcJRGTka/b3saV0KflYhyVJXKhb947GndU35SxYNResQ==}
    engines: {node: '>= 10.0.0', npm: '>= 3.0.0'}

  source-map-js@1.2.1:
    resolution: {integrity: sha512-UXWMKhLOwVKb728IUtQPXxfYU+usdybtUrK/8uGE8CQMvrhOpwvzDBwj0QhSL7MQc7vIsISBG8VQ8+IDQxpfQA==}
    engines: {node: '>=0.10.0'}

  source-map-support@0.5.13:
    resolution: {integrity: sha512-SHSKFHadjVA5oR4PPqhtAVdcBWwRYVd6g6cAXnIbRiIwc2EhPrTuKUBdSLvlEKyIP3GCf89fltvcZiP9MMFA1w==}

  source-map-support@0.5.21:
    resolution: {integrity: sha512-uBHU3L3czsIyYXKX88fdrGovxdSCoTGDRZ6SYXtSRxLZUzHg5P/66Ht6uoUlHu9EZod+inXhKo3qQgwXUT/y1w==}

  source-map@0.6.1:
    resolution: {integrity: sha512-UjgapumWlbMhkBgzT7Ykc5YXUT46F0iKu8SGXq0bcwP5dz/h0Plj6enJqjz1Zbq2l5WaqYnrVbwWOWMyF3F47g==}
    engines: {node: '>=0.10.0'}

  sprintf-js@1.0.3:
    resolution: {integrity: sha512-D9cPgkvLlV3t3IzL0D0YLvGA9Ahk4PcvVwUbN0dSGr1aP0Nrt4AEnTUbuGvquEC0mA64Gqt1fzirlRs5ibXx8g==}

  sprintf-js@1.1.3:
    resolution: {integrity: sha512-Oo+0REFV59/rz3gfJNKQiBlwfHaSESl1pcGyABQsnnIfWOFt6JNj5gCog2U6MLZ//IGYD+nA8nI+mTShREReaA==}

  ssri@9.0.1:
    resolution: {integrity: sha512-o57Wcn66jMQvfHG1FlYbWeZWW/dHZhJXjpIcTfXldXEk5nz5lStPo3mK0OJQfGR3RbZUlbISexbljkJzuEj/8Q==}
    engines: {node: ^12.13.0 || ^14.15.0 || >=16.0.0}

  stable-hash@0.0.5:
    resolution: {integrity: sha512-+L3ccpzibovGXFK+Ap/f8LOS0ahMrHTf3xu7mMLSpEGU0EO9ucaysSylKo9eRDFNhWve/y275iPmIZ4z39a9iA==}

  stack-utils@2.0.6:
    resolution: {integrity: sha512-XlkWvfIm6RmsWtNJx+uqtKLS8eqFbxUg0ZzLXqY0caEy9l7hruX8IpiDnjsLavoBgqCCR71TqWO8MaXYheJ3RQ==}
    engines: {node: '>=10'}

  stackback@0.0.2:
    resolution: {integrity: sha512-1XMJE5fQo1jGH6Y/7ebnwPOBEkIEnT4QF32d5R1+VXdXveM0IBMJt8zfaxX1P3QhVwrYe+576+jkANtSS2mBbw==}

  stat-mode@1.0.0:
    resolution: {integrity: sha512-jH9EhtKIjuXZ2cWxmXS8ZP80XyC3iasQxMDV8jzhNJpfDb7VbQLVW4Wvsxz9QZvzV+G4YoSfBUVKDOyxLzi/sg==}
    engines: {node: '>= 6'}

  statuses@2.0.1:
    resolution: {integrity: sha512-RwNA9Z/7PrK06rYLIzFMlaF+l73iwpzsqRIFgbMLbTcLD6cOao82TaWefPXQvB2fOC4AjuYSEndS7N/mTCbkdQ==}
    engines: {node: '>= 0.8'}

  std-env@3.9.0:
    resolution: {integrity: sha512-UGvjygr6F6tpH7o2qyqR6QYpwraIjKSdtzyBdyytFOHmPZY917kwdwLG0RbOjWOnKmnm3PeHjaoLLMie7kPLQw==}

  streamsearch@1.1.0:
    resolution: {integrity: sha512-Mcc5wHehp9aXz1ax6bZUyY5afg9u2rv5cqQI3mRrYkGC8rW2hM02jWuwjtL++LS5qinSyhj2QfLyNsuc+VsExg==}
    engines: {node: '>=10.0.0'}

  string-length@4.0.2:
    resolution: {integrity: sha512-+l6rNN5fYHNhZZy41RXsYptCjA2Igmq4EG7kZAYFQI1E1VTXarr6ZPXBg6eq7Y6eK4FEhY6AJlyuFIb/v/S0VQ==}
    engines: {node: '>=10'}

  string-width@4.2.3:
    resolution: {integrity: sha512-wKyQRQpjJ0sIp62ErSZdGsjMJWsap5oRNihHhu6G7JVO/9jIB6UyevL+tXuOqrng8j/cxKTWyWUwvSTriiZz/g==}
    engines: {node: '>=8'}

  string-width@5.1.2:
    resolution: {integrity: sha512-HnLOCR3vjcY8beoNLtcjZ5/nxn2afmME6lhrDrebokqMap+XbeW8n9TXpPDOqdGK5qcI3oT0GKTW6wC7EMiVqA==}
    engines: {node: '>=12'}

  string.prototype.includes@2.0.1:
    resolution: {integrity: sha512-o7+c9bW6zpAdJHTtujeePODAhkuicdAryFsfVKwA+wGw89wJ4GTY484WTucM9hLtDEOpOvI+aHnzqnC5lHp4Rg==}
    engines: {node: '>= 0.4'}

  string.prototype.matchall@4.0.12:
    resolution: {integrity: sha512-6CC9uyBL+/48dYizRf7H7VAYCMCNTBeM78x/VTUe9bFEaxBepPJDa1Ow99LqI/1yF7kuy7Q3cQsYMrcjGUcskA==}
    engines: {node: '>= 0.4'}

  string.prototype.repeat@1.0.0:
    resolution: {integrity: sha512-0u/TldDbKD8bFCQ/4f5+mNRrXwZ8hg2w7ZR8wa16e8z9XpePWl3eGEcUD0OXpEH/VJH/2G3gjUtR3ZOiBe2S/w==}

  string.prototype.trim@1.2.10:
    resolution: {integrity: sha512-Rs66F0P/1kedk5lyYyH9uBzuiI/kNRmwJAR9quK6VOtIpZ2G+hMZd+HQbbv25MgCA6gEffoMZYxlTod4WcdrKA==}
    engines: {node: '>= 0.4'}

  string.prototype.trimend@1.0.9:
    resolution: {integrity: sha512-G7Ok5C6E/j4SGfyLCloXTrngQIQU3PWtXGst3yM7Bea9FRURf1S42ZHlZZtsNque2FN2PoUhfZXYLNWwEr4dLQ==}
    engines: {node: '>= 0.4'}

  string.prototype.trimstart@1.0.8:
    resolution: {integrity: sha512-UXSH262CSZY1tfu3G3Secr6uGLCFVPMhIqHjlgCUtCCcgihYc/xKs9djMTMUOb2j1mVSeU8EU6NWc/iQKU6Gfg==}
    engines: {node: '>= 0.4'}

  string_decoder@1.3.0:
    resolution: {integrity: sha512-hkRX8U1WjJFd8LsDJ2yQ/wWWxaopEsABU1XfkM8A+j0+85JAGppt16cr1Whg6KIbb4okU6Mql6BOj+uup/wKeA==}

  strip-ansi@6.0.1:
    resolution: {integrity: sha512-Y38VPSHcqkFrCpFnQ9vuSXmquuv5oXOKpGeT6aGrr3o3Gc9AlVa6JBfUSOCnbxGGZF+/0ooI7KrPuUSztUdU5A==}
    engines: {node: '>=8'}

  strip-ansi@7.1.0:
    resolution: {integrity: sha512-iq6eVVI64nQQTRYq2KtEg2d2uU7LElhTJwsH4YzIHZshxlgZms/wIc4VoDQTlG/IvVIrBKG06CrZnp0qv7hkcQ==}
    engines: {node: '>=12'}

  strip-bom@3.0.0:
    resolution: {integrity: sha512-vavAMRXOgBVNF6nyEEmL3DBK19iRpDcoIwW+swQ+CbGiu7lju6t+JklA1MHweoWtadgt4ISVUsXLyDq34ddcwA==}
    engines: {node: '>=4'}

  strip-bom@4.0.0:
    resolution: {integrity: sha512-3xurFv5tEgii33Zi8Jtp55wEIILR9eh34FAW00PZf+JnSsTmV/ioewSgQl97JHvgjoRGwPShsWm+IdrxB35d0w==}
    engines: {node: '>=8'}

  strip-final-newline@2.0.0:
    resolution: {integrity: sha512-BrpvfNAE3dcvq7ll3xVumzjKjZQ5tI1sEUIKr3Uoks0XUl45St3FlatVqef9prk4jRDzhW6WZg+3bk93y6pLjA==}
    engines: {node: '>=6'}

  strip-json-comments@3.1.1:
    resolution: {integrity: sha512-6fPc+R4ihwqP6N/aIv2f1gMH8lOVtWQHoqC4yK6oSDVVocumAsfCqjkXnqiYMhmMwS/mEHLp7Vehlt3ql6lEig==}
    engines: {node: '>=8'}

  styled-jsx@5.1.6:
    resolution: {integrity: sha512-qSVyDTeMotdvQYoHWLNGwRFJHC+i+ZvdBRYosOFgC+Wg1vx4frN2/RG/NA7SYqqvKNLf39P2LSRA2pu6n0XYZA==}
    engines: {node: '>= 12.0.0'}
    peerDependencies:
      '@babel/core': '*'
      babel-plugin-macros: '*'
      react: '>= 16.8.0 || 17.x.x || ^18.0.0-0 || ^19.0.0-0'
    peerDependenciesMeta:
      '@babel/core':
        optional: true
      babel-plugin-macros:
        optional: true

  sucrase@3.35.0:
    resolution: {integrity: sha512-8EbVDiu9iN/nESwxeSxDKe0dunta1GOlHufmSSXxMD2z2/tMZpDMpvXQGsc+ajGo8y2uYUmixaSRUc/QPoQ0GA==}
    engines: {node: '>=16 || 14 >=14.17'}
    hasBin: true

  sumchecker@3.0.1:
    resolution: {integrity: sha512-MvjXzkz/BOfyVDkG0oFOtBxHX2u3gKbMHIF/dXblZsgD3BWOFLmHovIpZY7BykJdAjcqRCBi1WYBNdEC9yI7vg==}
    engines: {node: '>= 8.0'}

  supports-color@7.2.0:
    resolution: {integrity: sha512-qpCAvRl9stuOHveKsn7HncJRvv501qIacKzQlO/+Lwxc9+0q2wLyv4Dfvt80/DPn2pqOBsJdDiogXGR9+OvwRw==}
    engines: {node: '>=8'}

  supports-color@8.1.1:
    resolution: {integrity: sha512-MpUEN2OodtUzxvKQl72cUF7RQ5EiHsGvSsVG0ia9c5RbWGL2CI4C7EpPS8UTBIplnlzZiNuV56w+FuNxy3ty2Q==}
    engines: {node: '>=10'}

  supports-preserve-symlinks-flag@1.0.0:
    resolution: {integrity: sha512-ot0WnXS9fgdkgIcePe6RHNk1WA8+muPa6cSjeR3V8K27q9BB1rTE3R1p7Hv0z1ZyAc8s6Vvv8DIyWf681MAt0w==}
    engines: {node: '>= 0.4'}

  symbol-tree@3.2.4:
    resolution: {integrity: sha512-9QNk5KwDF+Bvz+PyObkmSYjI5ksVUYtjW7AU22r2NKcfLJcXp96hkDWU3+XndOsUb+AQ9QhfzfCT2O+CNWT5Tw==}

  tailwind-merge@3.3.0:
    resolution: {integrity: sha512-fyW/pEfcQSiigd5SNn0nApUOxx0zB/dm6UDU/rEwc2c3sX2smWUNbapHv+QRqLGVp9GWX3THIa7MUGPo+YkDzQ==}

  tailwindcss@3.4.17:
    resolution: {integrity: sha512-w33E2aCvSDP0tW9RZuNXadXlkHXqFzSkQew/aIa2i/Sj8fThxwovwlXHSPXTbAHwEIhBFXAedUhP2tueAKP8Og==}
    engines: {node: '>=14.0.0'}
    hasBin: true

  tailwindcss@4.1.6:
    resolution: {integrity: sha512-j0cGLTreM6u4OWzBeLBpycK0WIh8w7kSwcUsQZoGLHZ7xDTdM69lN64AgoIEEwFi0tnhs4wSykUa5YWxAzgFYg==}

  tapable@2.2.1:
    resolution: {integrity: sha512-GNzQvQTOIP6RyTfE2Qxb8ZVlNmw0n88vp1szwWRimP02mnTsx3Wtn5qRdqY9w2XduFNUgvOwhNnQsjwCp+kqaQ==}
    engines: {node: '>=6'}

  tar@6.2.1:
    resolution: {integrity: sha512-DZ4yORTwrbTj/7MZYq2w+/ZFdI6OZ/f9SFHR+71gIVUZhOQPHzVCLpvRnPgyaMpfWxxk/4ONva3GQSyNIKRv6A==}
    engines: {node: '>=10'}

  tar@7.4.3:
    resolution: {integrity: sha512-5S7Va8hKfV7W5U6g3aYxXmlPoZVAwUMy9AOKyF2fVuZa2UD3qZjg578OrLRt8PcNN1PleVaL/5/yYATNL0ICUw==}
    engines: {node: '>=18'}

  temp-file@3.4.0:
    resolution: {integrity: sha512-C5tjlC/HCtVUOi3KWVokd4vHVViOmGjtLwIh4MuzPo/nMYTV/p1urt3RnMz2IWXDdKEGJH3k5+KPxtqRsUYGtg==}

  temp@0.9.4:
    resolution: {integrity: sha512-yYrrsWnrXMcdsnu/7YMYAofM1ktpL5By7vZhf15CrXijWWrEYZks5AXBudalfSWJLlnen/QUJUB5aoB0kqZUGA==}
    engines: {node: '>=6.0.0'}

  test-exclude@6.0.0:
    resolution: {integrity: sha512-cAGWPIyOHU6zlmg88jwm7VRyXnMN7iV68OGAbYDk/Mh/xC/pzVPlQtY6ngoIH/5/tciuhGfvESU8GrHrcxD56w==}
    engines: {node: '>=8'}

  thenify-all@1.6.0:
    resolution: {integrity: sha512-RNxQH/qI8/t3thXJDwcstUO4zeqo64+Uy/+sNVRBx4Xn2OX+OZ9oP+iJnNFqplFra2ZUVeKCSa2oVWi3T4uVmA==}
    engines: {node: '>=0.8'}

  thenify@3.3.1:
    resolution: {integrity: sha512-RVZSIV5IG10Hk3enotrhvz0T9em6cyHBLkH/YAZuKqd8hRkKhSfCGIcP2KUY0EPxndzANBmNllzWPwak+bheSw==}

  tiny-async-pool@1.3.0:
    resolution: {integrity: sha512-01EAw5EDrcVrdgyCLgoSPvqznC0sVxDSVeiOz09FUpjh71G79VCqneOr+xvt7T1r76CF6ZZfPjHorN2+d+3mqA==}

  tiny-typed-emitter@2.1.0:
    resolution: {integrity: sha512-qVtvMxeXbVej0cQWKqVSSAHmKZEHAvxdF8HEUBFWts8h+xEo5m/lEiPakuyZ3BnCBjOD8i24kzNOiOLLgsSxhA==}

  tinybench@2.9.0:
    resolution: {integrity: sha512-0+DUvqWMValLmha6lr4kD8iAMK1HzV0/aKnCtWb9v9641TnP/MFb7Pc2bxoxQjTXAErryXVgUOfv2YqNllqGeg==}

  tinyexec@0.3.2:
    resolution: {integrity: sha512-KQQR9yN7R5+OSwaK0XQoj22pwHoTlgYqmUscPYoknOoWCWfj/5/ABTMRi69FrKU5ffPVh5QcFikpWJI/P1ocHA==}

  tinyglobby@0.2.12:
    resolution: {integrity: sha512-qkf4trmKSIiMTs/E63cxH+ojC2unam7rJ0WrauAzpT3ECNTxGRMlaXxVbfxMUC/w0LaYk6jQ4y/nGR9uBO3tww==}
    engines: {node: '>=12.0.0'}

  tinyglobby@0.2.13:
    resolution: {integrity: sha512-mEwzpUgrLySlveBwEVDMKk5B57bhLPYovRfPAXD5gA/98Opn0rCDj3GtLwFvCvH5RK9uPCExUROW5NjDwvqkxw==}
    engines: {node: '>=12.0.0'}

  tinypool@1.0.2:
    resolution: {integrity: sha512-al6n+QEANGFOMf/dmUMsuS5/r9B06uwlyNjZZql/zv8J7ybHCgoihBNORZCY2mzUuAnomQa2JdhyHKzZxPCrFA==}
    engines: {node: ^18.0.0 || >=20.0.0}

  tinyrainbow@2.0.0:
    resolution: {integrity: sha512-op4nsTR47R6p0vMUUoYl/a+ljLFVtlfaXkLQmqfLR1qHma1h/ysYk4hEXZ880bf2CYgTskvTa/e196Vd5dDQXw==}
    engines: {node: '>=14.0.0'}

  tinyspy@3.0.2:
    resolution: {integrity: sha512-n1cw8k1k0x4pgA2+9XrOkFydTerNcJ1zWCO5Nn9scWHTD+5tp8dghT2x1uduQePZTZgd3Tupf+x9BxJjeJi77Q==}
    engines: {node: '>=14.0.0'}

  tldts-core@6.1.86:
    resolution: {integrity: sha512-Je6p7pkk+KMzMv2XXKmAE3McmolOQFdxkKw0R8EYNr7sELW46JqnNeTX8ybPiQgvg1ymCoF8LXs5fzFaZvJPTA==}

  tldts@6.1.86:
    resolution: {integrity: sha512-WMi/OQ2axVTf/ykqCQgXiIct+mSQDFdH2fkwhPwgEwvJ1kSzZRiinb0zF2Xb8u4+OqPChmyI6MEu4EezNJz+FQ==}
    hasBin: true

  tmp-promise@3.0.3:
    resolution: {integrity: sha512-RwM7MoPojPxsOBYnyd2hy0bxtIlVrihNs9pj5SUvY8Zz1sQcQG2tG1hSr8PDxfgEB8RNKDhqbIlroIarSNDNsQ==}

  tmp@0.2.3:
    resolution: {integrity: sha512-nZD7m9iCPC5g0pYmcaxogYKggSfLsdxl8of3Q/oIbqCqLLIO9IAF0GWjX1z9NZRHPiXv8Wex4yDCaZsgEw0Y8w==}
    engines: {node: '>=14.14'}

  tmpl@1.0.5:
    resolution: {integrity: sha512-3f0uOEAQwIqGuWW2MVzYg8fV/QNnc/IpuJNG837rLuczAaLVHslWHZQj4IGiEl5Hs3kkbhwL9Ab7Hrsmuj+Smw==}

  to-regex-range@5.0.1:
    resolution: {integrity: sha512-65P7iz6X5yEr1cwcgvQxbbIw7Uk3gOy5dIdtZ4rDveLqhrdJP+Li/Hx6tyK0NEb+2GCyneCMJiGqrADCSNk8sQ==}
    engines: {node: '>=8.0'}

  toidentifier@1.0.1:
    resolution: {integrity: sha512-o5sSPKEkg/DIQNmH43V0/uerLrpzVedkUh8tGNvaeXpfpuwjKenlSox/2O/BTlZUtEe+JG7s5YhEz608PlAHRA==}
    engines: {node: '>=0.6'}

  tough-cookie@5.1.2:
    resolution: {integrity: sha512-FVDYdxtnj0G6Qm/DhNPSb8Ju59ULcup3tuJxkFb5K8Bv2pUXILbf0xZWU8PX8Ov19OXljbUyveOFwRMwkXzO+A==}
    engines: {node: '>=16'}

  tr46@5.1.1:
    resolution: {integrity: sha512-hdF5ZgjTqgAntKkklYw0R03MG2x/bSzTtkxmIRw/sTNV8YXsCJ1tfLAX23lhxhHJlEf3CRCOCGGWw3vI3GaSPw==}
    engines: {node: '>=18'}

  truncate-utf8-bytes@1.0.2:
    resolution: {integrity: sha512-95Pu1QXQvruGEhv62XCMO3Mm90GscOCClvrIUwCM0PYOXK3kaF3l3sIHxx71ThJfcbM2O5Au6SO3AWCSEfW4mQ==}

  ts-api-utils@2.1.0:
    resolution: {integrity: sha512-CUgTZL1irw8u29bzrOD/nH85jqyc74D6SshFgujOIA7osm2Rz7dYH77agkx7H4FBNxDq7Cjf+IjaX/8zwFW+ZQ==}
    engines: {node: '>=18.12'}
    peerDependencies:
      typescript: '>=4.8.4'

  ts-interface-checker@0.1.13:
    resolution: {integrity: sha512-Y/arvbn+rrz3JCKl9C4kVNfTfSm2/mEp5FSz5EsZSANGPSlQrpRI5M4PKF+mJnE52jOO90PnPSc3Ur3bTQw0gA==}

  ts-jest@29.3.3:
    resolution: {integrity: sha512-y6jLm19SL4GroiBmHwFK4dSHUfDNmOrJbRfp6QmDIlI9p5tT5Q8ItccB4pTIslCIqOZuQnBwpTR0bQ5eUMYwkw==}
    engines: {node: ^14.15.0 || ^16.10.0 || ^18.0.0 || >=20.0.0}
    hasBin: true
    peerDependencies:
      '@babel/core': '>=7.0.0-beta.0 <8'
      '@jest/transform': ^29.0.0
      '@jest/types': ^29.0.0
      babel-jest: ^29.0.0
      esbuild: '*'
      jest: ^29.0.0
      typescript: '>=4.3 <6'
    peerDependenciesMeta:
      '@babel/core':
        optional: true
      '@jest/transform':
        optional: true
      '@jest/types':
        optional: true
      babel-jest:
        optional: true
      esbuild:
        optional: true

  ts-node@10.9.2:
    resolution: {integrity: sha512-f0FFpIdcHgn8zcPSbf1dRevwt047YMnaiJM3u2w2RewrB+fob/zePZcrOyQoLMMO7aBIddLcQIEK5dYjkLnGrQ==}
    hasBin: true
    peerDependencies:
      '@swc/core': '>=1.2.50'
      '@swc/wasm': '>=1.2.50'
      '@types/node': '*'
      typescript: '>=2.7'
    peerDependenciesMeta:
      '@swc/core':
        optional: true
      '@swc/wasm':
        optional: true

  tsconfig-paths@3.15.0:
    resolution: {integrity: sha512-2Ac2RgzDe/cn48GvOe3M+o82pEFewD3UPbyoUHHdKasHwJKjds4fLXWf/Ux5kATBKN20oaFGu+jbElp1pos0mg==}

  tslib@2.8.1:
    resolution: {integrity: sha512-oJFu94HQb+KVduSUQL7wnpmqnfmLsOA/nAh6b6EH0wCEoK0/mPeXU6c3wKDV83MkOuHPRHtSXKKU99IBazS/2w==}

  tw-animate-css@1.2.9:
    resolution: {integrity: sha512-9O4k1at9pMQff9EAcCEuy1UNO43JmaPQvq+0lwza9Y0BQ6LB38NiMj+qHqjoQf40355MX+gs6wtlR6H9WsSXFg==}

  type-check@0.4.0:
    resolution: {integrity: sha512-XleUoc9uwGXqjWwXaUTZAmzMcFZ5858QA2vvx1Ur5xIcixXIP+8LnFDgRplU30us6teqdlskFfu+ae4K79Ooew==}
    engines: {node: '>= 0.8.0'}

  type-detect@4.0.8:
    resolution: {integrity: sha512-0fr/mIH1dlO+x7TlcMy+bIDqKPsw/70tVyeHW787goQjhmqaZe10uwLujubK9q9Lg6Fiho1KUKDYz0Z7k7g5/g==}
    engines: {node: '>=4'}

  type-fest@0.13.1:
    resolution: {integrity: sha512-34R7HTnG0XIJcBSn5XhDd7nNFPRcXYRZrBB2O2jdKqYODldSzBAqzsWoZYYvduky73toYS/ESqxPvkDf/F0XMg==}
    engines: {node: '>=10'}

  type-fest@0.21.3:
    resolution: {integrity: sha512-t0rzBq87m3fVcduHDUFhKmyyX+9eo6WQjZvf51Ea/M0Q7+T374Jp1aUiyUl0GKxp8M/OETVHSDvmkyPgvX+X2w==}
    engines: {node: '>=10'}

  type-fest@4.41.0:
    resolution: {integrity: sha512-TeTSQ6H5YHvpqVwBRcnLDCBnDOHWYu7IvGbHT6N8AOymcr9PJGjc1GTtiWZTYg0NCgYwvnYWEkVChQAr9bjfwA==}
    engines: {node: '>=16'}

  type-is@2.0.1:
    resolution: {integrity: sha512-OZs6gsjF4vMp32qrCbiVSkrFmXtG/AZhY3t0iAMrMBiAZyV9oALtXO8hsrHbMXF9x6L3grlFuwW2oAz7cav+Gw==}
    engines: {node: '>= 0.6'}

  typed-array-buffer@1.0.3:
    resolution: {integrity: sha512-nAYYwfY3qnzX30IkA6AQZjVbtK6duGontcQm1WSG1MD94YLqK0515GNApXkoxKOWMusVssAHWLh9SeaoefYFGw==}
    engines: {node: '>= 0.4'}

  typed-array-byte-length@1.0.3:
    resolution: {integrity: sha512-BaXgOuIxz8n8pIq3e7Atg/7s+DpiYrxn4vdot3w9KbnBhcRQq6o3xemQdIfynqSeXeDrF32x+WvfzmOjPiY9lg==}
    engines: {node: '>= 0.4'}

  typed-array-byte-offset@1.0.4:
    resolution: {integrity: sha512-bTlAFB/FBYMcuX81gbL4OcpH5PmlFHqlCCpAl8AlEzMz5k53oNDvN8p1PNOWLEmI2x4orp3raOFB51tv9X+MFQ==}
    engines: {node: '>= 0.4'}

  typed-array-length@1.0.7:
    resolution: {integrity: sha512-3KS2b+kL7fsuk/eJZ7EQdnEmQoaho/r6KUef7hxvltNA5DR8NAUM+8wJMbJyZ4G9/7i3v5zPBIMN5aybAh2/Jg==}
    engines: {node: '>= 0.4'}

  typescript@5.8.3:
    resolution: {integrity: sha512-p1diW6TqL9L07nNxvRMM7hMMw4c5XOo/1ibL4aAIGmSAt9slTE1Xgw5KWuof2uTOvCg9BY7ZRi+GaF+7sfgPeQ==}
    engines: {node: '>=14.17'}
    hasBin: true

  unbox-primitive@1.1.0:
    resolution: {integrity: sha512-nWJ91DjeOkej/TA8pXQ3myruKpKEYgqvpw9lz4OPHj/NWFNluYrjbz9j01CJ8yKQd2g4jFoOkINCTW2I5LEEyw==}
    engines: {node: '>= 0.4'}

  undici-types@6.19.8:
    resolution: {integrity: sha512-ve2KP6f/JnbPBFyobGHuerC9g1FYGn/F8n1LWTwNxCEzd6IfqTwUQcNXgEtmmQ6DlRrC1hrSrBnCZPokRrDHjw==}

  undici-types@6.21.0:
    resolution: {integrity: sha512-iwDZqg0QAGrg9Rav5H4n0M64c3mkR59cJ6wQp+7C4nI0gsmExaedaYLNO44eT4AtBBwjbTiGPMlt2Md0T9H9JQ==}

  unique-filename@2.0.1:
    resolution: {integrity: sha512-ODWHtkkdx3IAR+veKxFV+VBkUMcN+FaqzUUd7IZzt+0zhDZFPFxhlqwPF3YQvMHx1TD0tdgYl+kuPnJ8E6ql7A==}
    engines: {node: ^12.13.0 || ^14.15.0 || >=16.0.0}

  unique-slug@3.0.0:
    resolution: {integrity: sha512-8EyMynh679x/0gqE9fT9oilG+qEt+ibFyqjuVTsZn1+CMxH+XLlpvr2UZx4nVcCwTpx81nICr2JQFkM+HPLq4w==}
    engines: {node: ^12.13.0 || ^14.15.0 || >=16.0.0}

  universalify@0.1.2:
    resolution: {integrity: sha512-rBJeI5CXAlmy1pV+617WB9J63U6XcazHHF2f2dbJix4XzpUF0RS3Zbj0FGIOCAva5P/d/GBOYaACQ1w+0azUkg==}
    engines: {node: '>= 4.0.0'}

  universalify@2.0.1:
    resolution: {integrity: sha512-gptHNQghINnc/vTGIk0SOFGFNXw7JVrlRUtConJRlvaw6DuX0wO5Jeko9sWrMBhh+PsYAZ7oXAiOnf/UKogyiw==}
    engines: {node: '>= 10.0.0'}

  unpipe@1.0.0:
    resolution: {integrity: sha512-pjy2bYhSsufwWlKwPc+l3cN7+wuJlK6uz0YdJEOlQDbl6jo/YlPi4mb8agUkVC8BF7V8NuzeyPNqRksA3hztKQ==}
    engines: {node: '>= 0.8'}

  unrs-resolver@1.5.0:
    resolution: {integrity: sha512-6aia3Oy7SEe0MuUGQm2nsyob0L2+g57w178K5SE/3pvSGAIp28BB2O921fKx424Ahc/gQ6v0DXFbhcpyhGZdOA==}

  update-browserslist-db@1.1.3:
    resolution: {integrity: sha512-UxhIZQ+QInVdunkDAaiazvvT/+fXL5Osr0JZlJulepYu6Jd7qJtDZjlur0emRlT71EN3ScPoE7gvsuIKKNavKw==}
    hasBin: true
    peerDependencies:
      browserslist: '>= 4.21.0'

  uri-js@4.4.1:
    resolution: {integrity: sha512-7rKUyy33Q1yc98pQ1DAmLtwX109F7TIfWlW1Ydo8Wl1ii1SeHieeh0HHfPeL2fMXK6z0s8ecKs9frCuLJvndBg==}

  use-callback-ref@1.3.3:
    resolution: {integrity: sha512-jQL3lRnocaFtu3V00JToYz/4QkNWswxijDaCVNZRiRTO3HQDLsdu1ZtmIUvV4yPp+rvWm5j0y0TG/S61cuijTg==}
    engines: {node: '>=10'}
    peerDependencies:
      '@types/react': '*'
      react: ^16.8.0 || ^17.0.0 || ^18.0.0 || ^19.0.0 || ^19.0.0-rc
    peerDependenciesMeta:
      '@types/react':
        optional: true

  use-sidecar@1.1.3:
    resolution: {integrity: sha512-Fedw0aZvkhynoPYlA5WXrMCAMm+nSWdZt6lzJQ7Ok8S6Q+VsHmHpRWndVRJ8Be0ZbkfPc5LRYH+5XrzXcEeLRQ==}
    engines: {node: '>=10'}
    peerDependencies:
      '@types/react': '*'
      react: ^16.8.0 || ^17.0.0 || ^18.0.0 || ^19.0.0 || ^19.0.0-rc
    peerDependenciesMeta:
      '@types/react':
        optional: true

  utf8-byte-length@1.0.5:
    resolution: {integrity: sha512-Xn0w3MtiQ6zoz2vFyUVruaCL53O/DwUvkEeOvj+uulMm0BkUGYWmBYVyElqZaSLhY6ZD0ulfU3aBra2aVT4xfA==}

  util-deprecate@1.0.2:
    resolution: {integrity: sha512-EPD5q1uXyFxJpCrLnCc1nHnq3gOa6DZBocAIiI2TaSCA7VCJ1UJDMagCzIkXNsUYfD1daK//LTEQ8xiIbrHtcw==}

  uuid@11.1.0:
    resolution: {integrity: sha512-0/A9rDy9P7cJ+8w1c9WD9V//9Wj15Ce2MPz8Ri6032usz+NfePxx5AcN3bN+r6ZL6jEo066/yNYB3tn4pQEx+A==}
    hasBin: true

  v8-compile-cache-lib@3.0.1:
    resolution: {integrity: sha512-wa7YjyUGfNZngI/vtK0UHAN+lgDCxBPCylVXGp0zu59Fz5aiGtNXaq3DhIov063MorB+VfufLh3JlF2KdTK3xg==}

  v8-to-istanbul@9.3.0:
    resolution: {integrity: sha512-kiGUalWN+rgBJ/1OHZsBtU4rXZOfj/7rKQxULKlIzwzQSvMJUUNgPwJEEh7gU6xEVxC0ahoOBvN2YI8GH6FNgA==}
    engines: {node: '>=10.12.0'}

  vary@1.1.2:
    resolution: {integrity: sha512-BNGbWLfd0eUPabhkXUVm0j8uuvREyTh5ovRa/dyow/BqAbZJyC+5fU+IzQOzmAKzYqYRAISoRhdQr3eIZ/PXqg==}
    engines: {node: '>= 0.8'}

  verror@1.10.1:
    resolution: {integrity: sha512-veufcmxri4e3XSrT0xwfUR7kguIkaxBeosDg00yDWhk49wdwkSUrvvsm7nc75e1PUyvIeZj6nS8VQRYz2/S4Xg==}
    engines: {node: '>=0.6.0'}

  vite-node@3.1.3:
    resolution: {integrity: sha512-uHV4plJ2IxCl4u1up1FQRrqclylKAogbtBfOTwcuJ28xFi+89PZ57BRh+naIRvH70HPwxy5QHYzg1OrEaC7AbA==}
    engines: {node: ^18.0.0 || ^20.0.0 || >=22.0.0}
    hasBin: true

  vite-plugin-electron-renderer@0.14.6:
    resolution: {integrity: sha512-oqkWFa7kQIkvHXG7+Mnl1RTroA4sP0yesKatmAy0gjZC4VwUqlvF9IvOpHd1fpLWsqYX/eZlVxlhULNtaQ78Jw==}

  vite-plugin-electron@0.29.0:
    resolution: {integrity: sha512-HP0DI9Shg41hzt55IKYVnbrChWXHX95QtsEQfM+szQBpWjVhVGMlqRjVco6ebfQjWNr+Ga+PeoBjMIl8zMaufw==}
    peerDependencies:
      vite-plugin-electron-renderer: '*'
    peerDependenciesMeta:
      vite-plugin-electron-renderer:
        optional: true

  vite@6.3.5:
    resolution: {integrity: sha512-cZn6NDFE7wdTpINgs++ZJ4N49W2vRp8LCKrn3Ob1kYNtOo21vfDoaV5GzBfLU4MovSAB8uNRm4jgzVQZ+mBzPQ==}
    engines: {node: ^18.0.0 || ^20.0.0 || >=22.0.0}
    hasBin: true
    peerDependencies:
      '@types/node': ^18.0.0 || ^20.0.0 || >=22.0.0
      jiti: '>=1.21.0'
      less: '*'
      lightningcss: ^1.21.0
      sass: '*'
      sass-embedded: '*'
      stylus: '*'
      sugarss: '*'
      terser: ^5.16.0
      tsx: ^4.8.1
      yaml: ^2.4.2
    peerDependenciesMeta:
      '@types/node':
        optional: true
      jiti:
        optional: true
      less:
        optional: true
      lightningcss:
        optional: true
      sass:
        optional: true
      sass-embedded:
        optional: true
      stylus:
        optional: true
      sugarss:
        optional: true
      terser:
        optional: true
      tsx:
        optional: true
      yaml:
        optional: true

  vitest@3.1.3:
    resolution: {integrity: sha512-188iM4hAHQ0km23TN/adso1q5hhwKqUpv+Sd6p5sOuh6FhQnRNW3IsiIpvxqahtBabsJ2SLZgmGSpcYK4wQYJw==}
    engines: {node: ^18.0.0 || ^20.0.0 || >=22.0.0}
    hasBin: true
    peerDependencies:
      '@edge-runtime/vm': '*'
      '@types/debug': ^4.1.12
      '@types/node': ^18.0.0 || ^20.0.0 || >=22.0.0
      '@vitest/browser': 3.1.3
      '@vitest/ui': 3.1.3
      happy-dom: '*'
      jsdom: '*'
    peerDependenciesMeta:
      '@edge-runtime/vm':
        optional: true
      '@types/debug':
        optional: true
      '@types/node':
        optional: true
      '@vitest/browser':
        optional: true
      '@vitest/ui':
        optional: true
      happy-dom:
        optional: true
      jsdom:
        optional: true

  w3c-xmlserializer@5.0.0:
    resolution: {integrity: sha512-o8qghlI8NZHU1lLPrpi2+Uq7abh4GGPpYANlalzWxyWteJOCsr/P+oPBA49TOLu5FTZO4d3F9MnWJfiMo4BkmA==}
    engines: {node: '>=18'}

  walker@1.0.8:
    resolution: {integrity: sha512-ts/8E8l5b7kY0vlWLewOkDXMmPdLcVV4GmOQLyxuSswIJsweeFZtAsMF7k1Nszz+TYBQrlYRmzOnr398y1JemQ==}

  wcwidth@1.0.1:
    resolution: {integrity: sha512-XHPEwS0q6TaxcvG85+8EYkbiCux2XtWG2mkc47Ng2A77BQu9+DqIOJldST4HgPkuea7dvKSj5VgX3P1d4rW8Tg==}

  webidl-conversions@7.0.0:
    resolution: {integrity: sha512-VwddBukDzu71offAQR975unBIGqfKZpM+8ZX6ySk8nYhVoo5CYaZyzt3YBvYtRtO+aoGlqxPg/B87NGVZ/fu6g==}
    engines: {node: '>=12'}

  whatwg-encoding@3.1.1:
    resolution: {integrity: sha512-6qN4hJdMwfYBtE3YBTTHhoeuUrDBPZmbQaxWAqSALV/MeEnR5z1xd8UKud2RAkFoPkmB+hli1TZSnyi84xz1vQ==}
    engines: {node: '>=18'}

  whatwg-mimetype@4.0.0:
    resolution: {integrity: sha512-QaKxh0eNIi2mE9p2vEdzfagOKHCcj1pJ56EEHGQOVxp8r9/iszLUUV7v89x9O1p/T+NlTM5W7jW6+cz4Fq1YVg==}
    engines: {node: '>=18'}

  whatwg-url@14.2.0:
    resolution: {integrity: sha512-De72GdQZzNTUBBChsXueQUnPKDkg/5A5zp7pFDuQAj5UFoENpiACU0wlCvzpAGnTkj++ihpKwKyYewn/XNUbKw==}
    engines: {node: '>=18'}

  which-boxed-primitive@1.1.1:
    resolution: {integrity: sha512-TbX3mj8n0odCBFVlY8AxkqcHASw3L60jIuF8jFP78az3C2YhmGvqbHBpAjTRH2/xqYunrJ9g1jSyjCjpoWzIAA==}
    engines: {node: '>= 0.4'}

  which-builtin-type@1.2.1:
    resolution: {integrity: sha512-6iBczoX+kDQ7a3+YJBnh3T+KZRxM/iYNPXicqk66/Qfm1b93iu+yOImkg0zHbj5LNOcNv1TEADiZ0xa34B4q6Q==}
    engines: {node: '>= 0.4'}

  which-collection@1.0.2:
    resolution: {integrity: sha512-K4jVyjnBdgvc86Y6BkaLZEN933SwYOuBFkdmBu9ZfkcAbdVbpITnDmjvZ/aQjRXQrv5EPkTnD1s39GiiqbngCw==}
    engines: {node: '>= 0.4'}

  which-module@2.0.1:
    resolution: {integrity: sha512-iBdZ57RDvnOR9AGBhML2vFZf7h8vmBjhoaZqODJBFWHVtKkDmKuHai3cx5PgVMrX5YDNp27AofYbAwctSS+vhQ==}

  which-typed-array@1.1.19:
    resolution: {integrity: sha512-rEvr90Bck4WZt9HHFC4DJMsjvu7x+r6bImz0/BrbWb7A2djJ8hnZMrWnHo9F8ssv0OMErasDhftrfROTyqSDrw==}
    engines: {node: '>= 0.4'}

  which@2.0.2:
    resolution: {integrity: sha512-BLI3Tl1TW3Pvl70l3yq3Y64i+awpwXqsGBYWkkqMtnbXgrMD+yj7rhW0kuEDxzJaYXGjEW5ogapKNMEKNMjibA==}
    engines: {node: '>= 8'}
    hasBin: true

  why-is-node-running@2.3.0:
    resolution: {integrity: sha512-hUrmaWBdVDcxvYqnyh09zunKzROWjbZTiNy8dBEjkS7ehEDQibXJ7XvlmtbwuTclUiIyN+CyXQD4Vmko8fNm8w==}
    engines: {node: '>=8'}
    hasBin: true

  word-wrap@1.2.5:
    resolution: {integrity: sha512-BN22B5eaMMI9UMtjrGd5g5eCYPpCPDUy0FJXbYsaT5zYxjFOckS53SQDE3pWkVoWpHXVb3BrYcEN4Twa55B5cA==}
    engines: {node: '>=0.10.0'}

  wrap-ansi@6.2.0:
    resolution: {integrity: sha512-r6lPcBGxZXlIcymEu7InxDMhdW0KDxpLgoFLcguasxCaJ/SOIZwINatK9KY/tf+ZrlywOKU0UDj3ATXUBfxJXA==}
    engines: {node: '>=8'}

  wrap-ansi@7.0.0:
    resolution: {integrity: sha512-YVGIj2kamLSTxw6NsZjoBxfSwsn0ycdesmc4p+Q21c5zPuZ1pl+NfxVdxPtdHvmNVOQ6XSYG4AUtyt/Fi7D16Q==}
    engines: {node: '>=10'}

  wrap-ansi@8.1.0:
    resolution: {integrity: sha512-si7QWI6zUMq56bESFvagtmzMdGOtoxfR+Sez11Mobfc7tm+VkUckk9bW2UeffTGVUbOksxmSw0AA2gs8g71NCQ==}
    engines: {node: '>=12'}

  wrappy@1.0.2:
    resolution: {integrity: sha512-l4Sp/DRseor9wL6EvV2+TuQn63dMkPjZ/sp9XkghTEbV9KlPS1xUsZ3u7/IQO4wxtcFB4bgpQPRcR3QCvezPcQ==}

  write-file-atomic@4.0.2:
    resolution: {integrity: sha512-7KxauUdBmSdWnmpaGFg+ppNjKF8uNLry8LyzjauQDOVONfFLNKrKvQOxZ/VuTIcS/gge/YNahf5RIIQWTSarlg==}
    engines: {node: ^12.13.0 || ^14.15.0 || >=16.0.0}

  ws@8.18.2:
    resolution: {integrity: sha512-DMricUmwGZUVr++AEAe2uiVM7UoO9MAVZMDu05UQOaUII0lp+zOzLLU4Xqh/JvTqklB1T4uELaaPBKyjE1r4fQ==}
    engines: {node: '>=10.0.0'}
    peerDependencies:
      bufferutil: ^4.0.1
      utf-8-validate: '>=5.0.2'
    peerDependenciesMeta:
      bufferutil:
        optional: true
      utf-8-validate:
        optional: true

  xml-name-validator@5.0.0:
    resolution: {integrity: sha512-EvGK8EJ3DhaHfbRlETOWAS5pO9MZITeauHKJyb8wyajUfQUenkIg2MvLDTZ4T/TgIcm3HU0TFBgWWboAZ30UHg==}
    engines: {node: '>=18'}

  xmlbuilder@15.1.1:
    resolution: {integrity: sha512-yMqGBqtXyeN1e3TGYvgNgDVZ3j84W4cwkOXQswghol6APgZWaff9lnbvN7MHYJOiXsvGPXtjTYJEiC9J2wv9Eg==}
    engines: {node: '>=8.0'}

<<<<<<< HEAD
  xmlchars@2.2.0:
    resolution: {integrity: sha512-JZnDKK8B0RCDw84FNdDAIpZK+JuJw+s7Lz8nksI7SIuU3UXJJslUthsi+uWBUYOwPFwW7W7PRLRfUKpxjtjFCw==}
=======
  y18n@4.0.3:
    resolution: {integrity: sha512-JKhqTOwSrqNA1NY5lSztJ1GrBiUodLMmIZuLiDaMRJ+itFd+ABVE8XBjOvIWL+rSqNDC74LCSFmlb/U4UZ4hJQ==}
>>>>>>> 831370df

  y18n@5.0.8:
    resolution: {integrity: sha512-0pfFzegeDWJHJIAmTLRP2DwHjdF5s7jo9tuztdQxAhINCdvS+3nGINqPd00AphqJR/0LhANUS6/+7SCb98YOfA==}
    engines: {node: '>=10'}

  yallist@3.1.1:
    resolution: {integrity: sha512-a4UGQaWPH59mOXUYnAG2ewncQS4i4F43Tv3JoAM+s2VDAmS9NsK8GpDMLrCHPksFT7h3K6TOoUNn2pb7RoXx4g==}

  yallist@4.0.0:
    resolution: {integrity: sha512-3wdGidZyq5PB084XLES5TpOSRA3wjXAlIWMhum2kRcv/41Sn2emQ0dycQW4uZXLejwKvg6EsvbdlVL+FYEct7A==}

  yallist@5.0.0:
    resolution: {integrity: sha512-YgvUTfwqyc7UXVMrB+SImsVYSmTS8X/tSrtdNZMImM+n7+QTriRXyXim0mBrTXNeqzVF0KWGgHPeiyViFFrNDw==}
    engines: {node: '>=18'}

  yaml@2.7.1:
    resolution: {integrity: sha512-10ULxpnOCQXxJvBgxsn9ptjq6uviG/htZKk9veJGhlqn3w/DxQ631zFF+nlQXLwmImeS5amR2dl2U8sg6U9jsQ==}
    engines: {node: '>= 14'}
    hasBin: true

  yargs-parser@18.1.3:
    resolution: {integrity: sha512-o50j0JeToy/4K6OZcaQmW6lyXXKhq7csREXcDwk2omFPJEwUNOVtJKvmDr9EI1fAJZUyZcRF7kxGBWmRXudrCQ==}
    engines: {node: '>=6'}

  yargs-parser@21.1.1:
    resolution: {integrity: sha512-tVpsJW7DdjecAiFpbIB1e3qxIQsE6NoPc5/eTdrbbIC4h0LVsWhnoa3g+m2HclBIujHzsxZ4VJVA+GUuc2/LBw==}
    engines: {node: '>=12'}

  yargs@15.4.1:
    resolution: {integrity: sha512-aePbxDmcYW++PaqBsJ+HYUFwCdv4LVvdnhBy78E57PIor8/OVvhMrADFFEDh8DHDFRv/O9i3lPhsENjO7QX0+A==}
    engines: {node: '>=8'}

  yargs@17.7.2:
    resolution: {integrity: sha512-7dSzzRQ++CKnNI/krKnYRV7JKKPUXMEh61soaHKg9mrWEhzFWhFnxPxGl+69cD1Ou63C13NUPCnmIcrvqCuM6w==}
    engines: {node: '>=12'}

  yauzl@2.10.0:
    resolution: {integrity: sha512-p4a9I6X6nu6IhoGmBqAcbJy1mlC4j27vEPZX9F4L4/vZT3Lyq1VkFHw/V/PUcB9Buo+DG3iHkT0x3Qya58zc3g==}

  yn@3.1.1:
    resolution: {integrity: sha512-Ux4ygGWsu2c7isFWe8Yu1YluJmqVhxqK2cLXNQA5AcC3QfbGNpM7fu0Y8b/z16pXLnFxZYvWhd3fhBY9DLmC6Q==}
    engines: {node: '>=6'}

  yocto-queue@0.1.0:
    resolution: {integrity: sha512-rVksvsnNCdJ/ohGc6xgPwyN8eheCxsiLM8mxuE/t/mOVqJewPuO1miLpTHQiRgTKCLexL4MeAFVagts7HmNZ2Q==}
    engines: {node: '>=10'}

  zod-to-json-schema@3.24.5:
    resolution: {integrity: sha512-/AuWwMP+YqiPbsJx5D6TfgRTc4kTLjsh5SOcd4bLsfUg2RcEXrFMJl1DGgdHy2aCfsIA/cr/1JM0xcB2GZji8g==}
    peerDependencies:
      zod: ^3.24.1

  zod@3.24.4:
    resolution: {integrity: sha512-OdqJE9UDRPwWsrHjLN2F8bPxvwJBK22EHLWtanu0LSYr5YqzsaaW3RMgmjwr8Rypg5k+meEJdSPXJZXE/yqOMg==}

snapshots:

  7zip-bin@5.2.0: {}

  '@alloc/quick-lru@5.2.0': {}

  '@ampproject/remapping@2.3.0':
    dependencies:
      '@jridgewell/gen-mapping': 0.3.8
      '@jridgewell/trace-mapping': 0.3.25

  '@asamuzakjp/css-color@3.2.0':
    dependencies:
      '@csstools/css-calc': 2.1.4(@csstools/css-parser-algorithms@3.0.5(@csstools/css-tokenizer@3.0.4))(@csstools/css-tokenizer@3.0.4)
      '@csstools/css-color-parser': 3.0.10(@csstools/css-parser-algorithms@3.0.5(@csstools/css-tokenizer@3.0.4))(@csstools/css-tokenizer@3.0.4)
      '@csstools/css-parser-algorithms': 3.0.5(@csstools/css-tokenizer@3.0.4)
      '@csstools/css-tokenizer': 3.0.4
      lru-cache: 10.4.3
    optional: true

  '@babel/code-frame@7.26.2':
    dependencies:
      '@babel/helper-validator-identifier': 7.25.9
      js-tokens: 4.0.0
      picocolors: 1.1.1

  '@babel/compat-data@7.26.8': {}

  '@babel/core@7.26.10':
    dependencies:
      '@ampproject/remapping': 2.3.0
      '@babel/code-frame': 7.26.2
      '@babel/generator': 7.27.0
      '@babel/helper-compilation-targets': 7.27.0
      '@babel/helper-module-transforms': 7.26.0(@babel/core@7.26.10)
      '@babel/helpers': 7.27.0
      '@babel/parser': 7.27.0
      '@babel/template': 7.27.0
      '@babel/traverse': 7.27.0
      '@babel/types': 7.27.0
      convert-source-map: 2.0.0
      debug: 4.4.0
      gensync: 1.0.0-beta.2
      json5: 2.2.3
      semver: 6.3.1
    transitivePeerDependencies:
      - supports-color

  '@babel/generator@7.27.0':
    dependencies:
      '@babel/parser': 7.27.0
      '@babel/types': 7.27.0
      '@jridgewell/gen-mapping': 0.3.8
      '@jridgewell/trace-mapping': 0.3.25
      jsesc: 3.1.0

  '@babel/helper-compilation-targets@7.27.0':
    dependencies:
      '@babel/compat-data': 7.26.8
      '@babel/helper-validator-option': 7.25.9
      browserslist: 4.24.4
      lru-cache: 5.1.1
      semver: 6.3.1

  '@babel/helper-module-imports@7.25.9':
    dependencies:
      '@babel/traverse': 7.27.0
      '@babel/types': 7.27.0
    transitivePeerDependencies:
      - supports-color

  '@babel/helper-module-transforms@7.26.0(@babel/core@7.26.10)':
    dependencies:
      '@babel/core': 7.26.10
      '@babel/helper-module-imports': 7.25.9
      '@babel/helper-validator-identifier': 7.25.9
      '@babel/traverse': 7.27.0
    transitivePeerDependencies:
      - supports-color

  '@babel/helper-plugin-utils@7.26.5': {}

  '@babel/helper-string-parser@7.25.9': {}

  '@babel/helper-validator-identifier@7.25.9': {}

  '@babel/helper-validator-option@7.25.9': {}

  '@babel/helpers@7.27.0':
    dependencies:
      '@babel/template': 7.27.0
      '@babel/types': 7.27.0

  '@babel/parser@7.27.0':
    dependencies:
      '@babel/types': 7.27.0

  '@babel/plugin-syntax-async-generators@7.8.4(@babel/core@7.26.10)':
    dependencies:
      '@babel/core': 7.26.10
      '@babel/helper-plugin-utils': 7.26.5

  '@babel/plugin-syntax-bigint@7.8.3(@babel/core@7.26.10)':
    dependencies:
      '@babel/core': 7.26.10
      '@babel/helper-plugin-utils': 7.26.5

  '@babel/plugin-syntax-class-properties@7.12.13(@babel/core@7.26.10)':
    dependencies:
      '@babel/core': 7.26.10
      '@babel/helper-plugin-utils': 7.26.5

  '@babel/plugin-syntax-class-static-block@7.14.5(@babel/core@7.26.10)':
    dependencies:
      '@babel/core': 7.26.10
      '@babel/helper-plugin-utils': 7.26.5

  '@babel/plugin-syntax-import-attributes@7.26.0(@babel/core@7.26.10)':
    dependencies:
      '@babel/core': 7.26.10
      '@babel/helper-plugin-utils': 7.26.5

  '@babel/plugin-syntax-import-meta@7.10.4(@babel/core@7.26.10)':
    dependencies:
      '@babel/core': 7.26.10
      '@babel/helper-plugin-utils': 7.26.5

  '@babel/plugin-syntax-json-strings@7.8.3(@babel/core@7.26.10)':
    dependencies:
      '@babel/core': 7.26.10
      '@babel/helper-plugin-utils': 7.26.5

  '@babel/plugin-syntax-jsx@7.25.9(@babel/core@7.26.10)':
    dependencies:
      '@babel/core': 7.26.10
      '@babel/helper-plugin-utils': 7.26.5

  '@babel/plugin-syntax-logical-assignment-operators@7.10.4(@babel/core@7.26.10)':
    dependencies:
      '@babel/core': 7.26.10
      '@babel/helper-plugin-utils': 7.26.5

  '@babel/plugin-syntax-nullish-coalescing-operator@7.8.3(@babel/core@7.26.10)':
    dependencies:
      '@babel/core': 7.26.10
      '@babel/helper-plugin-utils': 7.26.5

  '@babel/plugin-syntax-numeric-separator@7.10.4(@babel/core@7.26.10)':
    dependencies:
      '@babel/core': 7.26.10
      '@babel/helper-plugin-utils': 7.26.5

  '@babel/plugin-syntax-object-rest-spread@7.8.3(@babel/core@7.26.10)':
    dependencies:
      '@babel/core': 7.26.10
      '@babel/helper-plugin-utils': 7.26.5

  '@babel/plugin-syntax-optional-catch-binding@7.8.3(@babel/core@7.26.10)':
    dependencies:
      '@babel/core': 7.26.10
      '@babel/helper-plugin-utils': 7.26.5

  '@babel/plugin-syntax-optional-chaining@7.8.3(@babel/core@7.26.10)':
    dependencies:
      '@babel/core': 7.26.10
      '@babel/helper-plugin-utils': 7.26.5

  '@babel/plugin-syntax-private-property-in-object@7.14.5(@babel/core@7.26.10)':
    dependencies:
      '@babel/core': 7.26.10
      '@babel/helper-plugin-utils': 7.26.5

  '@babel/plugin-syntax-top-level-await@7.14.5(@babel/core@7.26.10)':
    dependencies:
      '@babel/core': 7.26.10
      '@babel/helper-plugin-utils': 7.26.5

  '@babel/plugin-syntax-typescript@7.25.9(@babel/core@7.26.10)':
    dependencies:
      '@babel/core': 7.26.10
      '@babel/helper-plugin-utils': 7.26.5

  '@babel/plugin-transform-react-jsx-self@7.25.9(@babel/core@7.26.10)':
    dependencies:
      '@babel/core': 7.26.10
      '@babel/helper-plugin-utils': 7.26.5

  '@babel/plugin-transform-react-jsx-source@7.25.9(@babel/core@7.26.10)':
    dependencies:
      '@babel/core': 7.26.10
      '@babel/helper-plugin-utils': 7.26.5

  '@babel/template@7.27.0':
    dependencies:
      '@babel/code-frame': 7.26.2
      '@babel/parser': 7.27.0
      '@babel/types': 7.27.0

  '@babel/traverse@7.27.0':
    dependencies:
      '@babel/code-frame': 7.26.2
      '@babel/generator': 7.27.0
      '@babel/parser': 7.27.0
      '@babel/template': 7.27.0
      '@babel/types': 7.27.0
      debug: 4.4.0
      globals: 11.12.0
    transitivePeerDependencies:
      - supports-color

  '@babel/types@7.27.0':
    dependencies:
      '@babel/helper-string-parser': 7.25.9
      '@babel/helper-validator-identifier': 7.25.9

  '@bcoe/v8-coverage@0.2.3': {}

  '@cspotcode/source-map-support@0.8.1':
    dependencies:
      '@jridgewell/trace-mapping': 0.3.9

  '@csstools/color-helpers@5.0.2':
    optional: true

  '@csstools/css-calc@2.1.4(@csstools/css-parser-algorithms@3.0.5(@csstools/css-tokenizer@3.0.4))(@csstools/css-tokenizer@3.0.4)':
    dependencies:
      '@csstools/css-parser-algorithms': 3.0.5(@csstools/css-tokenizer@3.0.4)
      '@csstools/css-tokenizer': 3.0.4
    optional: true

  '@csstools/css-color-parser@3.0.10(@csstools/css-parser-algorithms@3.0.5(@csstools/css-tokenizer@3.0.4))(@csstools/css-tokenizer@3.0.4)':
    dependencies:
      '@csstools/color-helpers': 5.0.2
      '@csstools/css-calc': 2.1.4(@csstools/css-parser-algorithms@3.0.5(@csstools/css-tokenizer@3.0.4))(@csstools/css-tokenizer@3.0.4)
      '@csstools/css-parser-algorithms': 3.0.5(@csstools/css-tokenizer@3.0.4)
      '@csstools/css-tokenizer': 3.0.4
    optional: true

  '@csstools/css-parser-algorithms@3.0.5(@csstools/css-tokenizer@3.0.4)':
    dependencies:
      '@csstools/css-tokenizer': 3.0.4
    optional: true

  '@csstools/css-tokenizer@3.0.4':
    optional: true

  '@develar/schema-utils@2.6.5':
    dependencies:
      ajv: 6.12.6
      ajv-keywords: 3.5.2(ajv@6.12.6)

  '@electron-toolkit/preload@3.0.2(electron@35.4.0)':
    dependencies:
      electron: 35.4.0

  '@electron/asar@3.2.18':
    dependencies:
      commander: 5.1.0
      glob: 7.2.3
      minimatch: 3.1.2

  '@electron/asar@3.4.1':
    dependencies:
      commander: 5.1.0
      glob: 7.2.3
      minimatch: 3.1.2

  '@electron/fuses@1.8.0':
    dependencies:
      chalk: 4.1.2
      fs-extra: 9.1.0
      minimist: 1.2.8

  '@electron/get@2.0.3':
    dependencies:
      debug: 4.4.0
      env-paths: 2.2.1
      fs-extra: 8.1.0
      got: 11.8.6
      progress: 2.0.3
      semver: 6.3.1
      sumchecker: 3.0.1
    optionalDependencies:
      global-agent: 3.0.0
    transitivePeerDependencies:
      - supports-color

  '@electron/node-gyp@https://codeload.github.com/electron/node-gyp/tar.gz/06b29aafb7708acef8b3669835c8a7857ebc92d2':
    dependencies:
      env-paths: 2.2.1
      exponential-backoff: 3.1.2
      glob: 8.1.0
      graceful-fs: 4.2.11
      make-fetch-happen: 10.2.1
      nopt: 6.0.0
      proc-log: 2.0.1
      semver: 7.7.2
      tar: 6.2.1
      which: 2.0.2
    transitivePeerDependencies:
      - bluebird
      - supports-color

  '@electron/notarize@2.5.0':
    dependencies:
      debug: 4.4.0
      fs-extra: 9.1.0
      promise-retry: 2.0.1
    transitivePeerDependencies:
      - supports-color

  '@electron/osx-sign@1.3.1':
    dependencies:
      compare-version: 0.1.2
      debug: 4.4.0
      fs-extra: 10.1.0
      isbinaryfile: 4.0.10
      minimist: 1.2.8
      plist: 3.1.0
    transitivePeerDependencies:
      - supports-color

  '@electron/rebuild@3.7.0':
    dependencies:
      '@electron/node-gyp': https://codeload.github.com/electron/node-gyp/tar.gz/06b29aafb7708acef8b3669835c8a7857ebc92d2
      '@malept/cross-spawn-promise': 2.0.0
      chalk: 4.1.2
      debug: 4.4.0
      detect-libc: 2.0.4
      fs-extra: 10.1.0
      got: 11.8.6
      node-abi: 3.74.0
      node-api-version: 0.2.1
      ora: 5.4.1
      read-binary-file-arch: 1.0.6
      semver: 7.7.2
      tar: 6.2.1
      yargs: 17.7.2
    transitivePeerDependencies:
      - bluebird
      - supports-color

  '@electron/universal@2.0.1':
    dependencies:
      '@electron/asar': 3.2.18
      '@malept/cross-spawn-promise': 2.0.0
      debug: 4.4.0
      dir-compare: 4.2.0
      fs-extra: 11.3.0
      minimatch: 9.0.5
      plist: 3.1.0
    transitivePeerDependencies:
      - supports-color

  '@electron/windows-sign@1.2.2':
    dependencies:
      cross-dirname: 0.1.0
      debug: 4.4.1
      fs-extra: 11.3.0
      minimist: 1.2.8
      postject: 1.0.0-alpha.6
    transitivePeerDependencies:
      - supports-color
    optional: true

  '@emnapi/core@1.4.3':
    dependencies:
      '@emnapi/wasi-threads': 1.0.2
      tslib: 2.8.1
    optional: true

  '@emnapi/runtime@1.4.3':
    dependencies:
      tslib: 2.8.1
    optional: true

  '@emnapi/wasi-threads@1.0.2':
    dependencies:
      tslib: 2.8.1
    optional: true

  '@esbuild/aix-ppc64@0.25.2':
    optional: true

  '@esbuild/android-arm64@0.25.2':
    optional: true

  '@esbuild/android-arm@0.25.2':
    optional: true

  '@esbuild/android-x64@0.25.2':
    optional: true

  '@esbuild/darwin-arm64@0.25.2':
    optional: true

  '@esbuild/darwin-x64@0.25.2':
    optional: true

  '@esbuild/freebsd-arm64@0.25.2':
    optional: true

  '@esbuild/freebsd-x64@0.25.2':
    optional: true

  '@esbuild/linux-arm64@0.25.2':
    optional: true

  '@esbuild/linux-arm@0.25.2':
    optional: true

  '@esbuild/linux-ia32@0.25.2':
    optional: true

  '@esbuild/linux-loong64@0.25.2':
    optional: true

  '@esbuild/linux-mips64el@0.25.2':
    optional: true

  '@esbuild/linux-ppc64@0.25.2':
    optional: true

  '@esbuild/linux-riscv64@0.25.2':
    optional: true

  '@esbuild/linux-s390x@0.25.2':
    optional: true

  '@esbuild/linux-x64@0.25.2':
    optional: true

  '@esbuild/netbsd-arm64@0.25.2':
    optional: true

  '@esbuild/netbsd-x64@0.25.2':
    optional: true

  '@esbuild/openbsd-arm64@0.25.2':
    optional: true

  '@esbuild/openbsd-x64@0.25.2':
    optional: true

  '@esbuild/sunos-x64@0.25.2':
    optional: true

  '@esbuild/win32-arm64@0.25.2':
    optional: true

  '@esbuild/win32-ia32@0.25.2':
    optional: true

  '@esbuild/win32-x64@0.25.2':
    optional: true

  '@eslint-community/eslint-utils@4.6.0(eslint@9.26.0(jiti@2.4.2))':
    dependencies:
      eslint: 9.26.0(jiti@2.4.2)
      eslint-visitor-keys: 3.4.3

  '@eslint-community/eslint-utils@4.7.0(eslint@9.26.0(jiti@2.4.2))':
    dependencies:
      eslint: 9.26.0(jiti@2.4.2)
      eslint-visitor-keys: 3.4.3

  '@eslint-community/regexpp@4.12.1': {}

  '@eslint/config-array@0.20.0':
    dependencies:
      '@eslint/object-schema': 2.1.6
      debug: 4.4.0
      minimatch: 3.1.2
    transitivePeerDependencies:
      - supports-color

  '@eslint/config-helpers@0.2.1': {}

  '@eslint/core@0.13.0':
    dependencies:
      '@types/json-schema': 7.0.15

  '@eslint/eslintrc@3.3.1':
    dependencies:
      ajv: 6.12.6
      debug: 4.4.0
      espree: 10.3.0
      globals: 14.0.0
      ignore: 5.3.2
      import-fresh: 3.3.1
      js-yaml: 4.1.0
      minimatch: 3.1.2
      strip-json-comments: 3.1.1
    transitivePeerDependencies:
      - supports-color

  '@eslint/js@9.26.0': {}

  '@eslint/object-schema@2.1.6': {}

  '@eslint/plugin-kit@0.2.8':
    dependencies:
      '@eslint/core': 0.13.0
      levn: 0.4.1

  '@faker-js/faker@9.8.0': {}

  '@floating-ui/core@1.7.0':
    dependencies:
      '@floating-ui/utils': 0.2.9

  '@floating-ui/dom@1.7.0':
    dependencies:
      '@floating-ui/core': 1.7.0
      '@floating-ui/utils': 0.2.9

  '@floating-ui/react-dom@2.1.2(react-dom@19.1.0(react@19.1.0))(react@19.1.0)':
    dependencies:
      '@floating-ui/dom': 1.7.0
      react: 19.1.0
      react-dom: 19.1.0(react@19.1.0)

  '@floating-ui/utils@0.2.9': {}

  '@gar/promisify@1.1.3': {}

  '@hookform/resolvers@5.0.1(react-hook-form@7.56.3(react@19.1.0))':
    dependencies:
      '@standard-schema/utils': 0.3.0
      react-hook-form: 7.56.3(react@19.1.0)

  '@humanfs/core@0.19.1': {}

  '@humanfs/node@0.16.6':
    dependencies:
      '@humanfs/core': 0.19.1
      '@humanwhocodes/retry': 0.3.1

  '@humanwhocodes/module-importer@1.0.1': {}

  '@humanwhocodes/retry@0.3.1': {}

  '@humanwhocodes/retry@0.4.2': {}

  '@img/sharp-darwin-arm64@0.34.1':
    optionalDependencies:
      '@img/sharp-libvips-darwin-arm64': 1.1.0
    optional: true

  '@img/sharp-darwin-x64@0.34.1':
    optionalDependencies:
      '@img/sharp-libvips-darwin-x64': 1.1.0
    optional: true

  '@img/sharp-libvips-darwin-arm64@1.1.0':
    optional: true

  '@img/sharp-libvips-darwin-x64@1.1.0':
    optional: true

  '@img/sharp-libvips-linux-arm64@1.1.0':
    optional: true

  '@img/sharp-libvips-linux-arm@1.1.0':
    optional: true

  '@img/sharp-libvips-linux-ppc64@1.1.0':
    optional: true

  '@img/sharp-libvips-linux-s390x@1.1.0':
    optional: true

  '@img/sharp-libvips-linux-x64@1.1.0':
    optional: true

  '@img/sharp-libvips-linuxmusl-arm64@1.1.0':
    optional: true

  '@img/sharp-libvips-linuxmusl-x64@1.1.0':
    optional: true

  '@img/sharp-linux-arm64@0.34.1':
    optionalDependencies:
      '@img/sharp-libvips-linux-arm64': 1.1.0
    optional: true

  '@img/sharp-linux-arm@0.34.1':
    optionalDependencies:
      '@img/sharp-libvips-linux-arm': 1.1.0
    optional: true

  '@img/sharp-linux-s390x@0.34.1':
    optionalDependencies:
      '@img/sharp-libvips-linux-s390x': 1.1.0
    optional: true

  '@img/sharp-linux-x64@0.34.1':
    optionalDependencies:
      '@img/sharp-libvips-linux-x64': 1.1.0
    optional: true

  '@img/sharp-linuxmusl-arm64@0.34.1':
    optionalDependencies:
      '@img/sharp-libvips-linuxmusl-arm64': 1.1.0
    optional: true

  '@img/sharp-linuxmusl-x64@0.34.1':
    optionalDependencies:
      '@img/sharp-libvips-linuxmusl-x64': 1.1.0
    optional: true

  '@img/sharp-wasm32@0.34.1':
    dependencies:
      '@emnapi/runtime': 1.4.3
    optional: true

  '@img/sharp-win32-ia32@0.34.1':
    optional: true

  '@img/sharp-win32-x64@0.34.1':
    optional: true

  '@isaacs/cliui@8.0.2':
    dependencies:
      string-width: 5.1.2
      string-width-cjs: string-width@4.2.3
      strip-ansi: 7.1.0
      strip-ansi-cjs: strip-ansi@6.0.1
      wrap-ansi: 8.1.0
      wrap-ansi-cjs: wrap-ansi@7.0.0

  '@isaacs/fs-minipass@4.0.1':
    dependencies:
      minipass: 7.1.2

  '@istanbuljs/load-nyc-config@1.1.0':
    dependencies:
      camelcase: 5.3.1
      find-up: 4.1.0
      get-package-type: 0.1.0
      js-yaml: 3.14.1
      resolve-from: 5.0.0

  '@istanbuljs/schema@0.1.3': {}

  '@jest/console@29.7.0':
    dependencies:
      '@jest/types': 29.6.3
      '@types/node': 20.17.47
      chalk: 4.1.2
      jest-message-util: 29.7.0
      jest-util: 29.7.0
      slash: 3.0.0

  '@jest/core@29.7.0(ts-node@10.9.2(@types/node@20.17.47)(typescript@5.8.3))':
    dependencies:
      '@jest/console': 29.7.0
      '@jest/reporters': 29.7.0
      '@jest/test-result': 29.7.0
      '@jest/transform': 29.7.0
      '@jest/types': 29.6.3
      '@types/node': 20.17.47
      ansi-escapes: 4.3.2
      chalk: 4.1.2
      ci-info: 3.9.0
      exit: 0.1.2
      graceful-fs: 4.2.11
      jest-changed-files: 29.7.0
      jest-config: 29.7.0(@types/node@20.17.47)(ts-node@10.9.2(@types/node@20.17.47)(typescript@5.8.3))
      jest-haste-map: 29.7.0
      jest-message-util: 29.7.0
      jest-regex-util: 29.6.3
      jest-resolve: 29.7.0
      jest-resolve-dependencies: 29.7.0
      jest-runner: 29.7.0
      jest-runtime: 29.7.0
      jest-snapshot: 29.7.0
      jest-util: 29.7.0
      jest-validate: 29.7.0
      jest-watcher: 29.7.0
      micromatch: 4.0.8
      pretty-format: 29.7.0
      slash: 3.0.0
      strip-ansi: 6.0.1
    transitivePeerDependencies:
      - babel-plugin-macros
      - supports-color
      - ts-node

  '@jest/environment@29.7.0':
    dependencies:
      '@jest/fake-timers': 29.7.0
      '@jest/types': 29.6.3
      '@types/node': 20.17.47
      jest-mock: 29.7.0

  '@jest/expect-utils@29.7.0':
    dependencies:
      jest-get-type: 29.6.3

  '@jest/expect@29.7.0':
    dependencies:
      expect: 29.7.0
      jest-snapshot: 29.7.0
    transitivePeerDependencies:
      - supports-color

  '@jest/fake-timers@29.7.0':
    dependencies:
      '@jest/types': 29.6.3
      '@sinonjs/fake-timers': 10.3.0
      '@types/node': 20.17.47
      jest-message-util: 29.7.0
      jest-mock: 29.7.0
      jest-util: 29.7.0

  '@jest/globals@29.7.0':
    dependencies:
      '@jest/environment': 29.7.0
      '@jest/expect': 29.7.0
      '@jest/types': 29.6.3
      jest-mock: 29.7.0
    transitivePeerDependencies:
      - supports-color

  '@jest/reporters@29.7.0':
    dependencies:
      '@bcoe/v8-coverage': 0.2.3
      '@jest/console': 29.7.0
      '@jest/test-result': 29.7.0
      '@jest/transform': 29.7.0
      '@jest/types': 29.6.3
      '@jridgewell/trace-mapping': 0.3.25
      '@types/node': 20.17.47
      chalk: 4.1.2
      collect-v8-coverage: 1.0.2
      exit: 0.1.2
      glob: 7.2.3
      graceful-fs: 4.2.11
      istanbul-lib-coverage: 3.2.2
      istanbul-lib-instrument: 6.0.3
      istanbul-lib-report: 3.0.1
      istanbul-lib-source-maps: 4.0.1
      istanbul-reports: 3.1.7
      jest-message-util: 29.7.0
      jest-util: 29.7.0
      jest-worker: 29.7.0
      slash: 3.0.0
      string-length: 4.0.2
      strip-ansi: 6.0.1
      v8-to-istanbul: 9.3.0
    transitivePeerDependencies:
      - supports-color

  '@jest/schemas@29.6.3':
    dependencies:
      '@sinclair/typebox': 0.27.8

  '@jest/source-map@29.6.3':
    dependencies:
      '@jridgewell/trace-mapping': 0.3.25
      callsites: 3.1.0
      graceful-fs: 4.2.11

  '@jest/test-result@29.7.0':
    dependencies:
      '@jest/console': 29.7.0
      '@jest/types': 29.6.3
      '@types/istanbul-lib-coverage': 2.0.6
      collect-v8-coverage: 1.0.2

  '@jest/test-sequencer@29.7.0':
    dependencies:
      '@jest/test-result': 29.7.0
      graceful-fs: 4.2.11
      jest-haste-map: 29.7.0
      slash: 3.0.0

  '@jest/transform@29.7.0':
    dependencies:
      '@babel/core': 7.26.10
      '@jest/types': 29.6.3
      '@jridgewell/trace-mapping': 0.3.25
      babel-plugin-istanbul: 6.1.1
      chalk: 4.1.2
      convert-source-map: 2.0.0
      fast-json-stable-stringify: 2.1.0
      graceful-fs: 4.2.11
      jest-haste-map: 29.7.0
      jest-regex-util: 29.6.3
      jest-util: 29.7.0
      micromatch: 4.0.8
      pirates: 4.0.7
      slash: 3.0.0
      write-file-atomic: 4.0.2
    transitivePeerDependencies:
      - supports-color

  '@jest/types@29.6.3':
    dependencies:
      '@jest/schemas': 29.6.3
      '@types/istanbul-lib-coverage': 2.0.6
      '@types/istanbul-reports': 3.0.4
      '@types/node': 20.17.47
      '@types/yargs': 17.0.33
      chalk: 4.1.2

  '@jridgewell/gen-mapping@0.3.8':
    dependencies:
      '@jridgewell/set-array': 1.2.1
      '@jridgewell/sourcemap-codec': 1.5.0
      '@jridgewell/trace-mapping': 0.3.25

  '@jridgewell/resolve-uri@3.1.2': {}

  '@jridgewell/set-array@1.2.1': {}

  '@jridgewell/sourcemap-codec@1.5.0': {}

  '@jridgewell/trace-mapping@0.3.25':
    dependencies:
      '@jridgewell/resolve-uri': 3.1.2
      '@jridgewell/sourcemap-codec': 1.5.0

  '@jridgewell/trace-mapping@0.3.9':
    dependencies:
      '@jridgewell/resolve-uri': 3.1.2
      '@jridgewell/sourcemap-codec': 1.5.0

  '@malept/cross-spawn-promise@2.0.0':
    dependencies:
      cross-spawn: 7.0.6

  '@malept/flatpak-bundler@0.4.0':
    dependencies:
      debug: 4.4.0
      fs-extra: 9.1.0
      lodash: 4.17.21
      tmp-promise: 3.0.3
    transitivePeerDependencies:
      - supports-color

  '@modelcontextprotocol/sdk@1.11.2':
    dependencies:
      content-type: 1.0.5
      cors: 2.8.5
      cross-spawn: 7.0.6
      eventsource: 3.0.7
      express: 5.1.0
      express-rate-limit: 7.5.0(express@5.1.0)
      pkce-challenge: 5.0.0
      raw-body: 3.0.0
      zod: 3.24.4
      zod-to-json-schema: 3.24.5(zod@3.24.4)
    transitivePeerDependencies:
      - supports-color

  '@napi-rs/wasm-runtime@0.2.9':
    dependencies:
      '@emnapi/core': 1.4.3
      '@emnapi/runtime': 1.4.3
      '@tybys/wasm-util': 0.9.0
    optional: true

  '@next/env@15.3.0': {}

  '@next/eslint-plugin-next@15.3.0':
    dependencies:
      fast-glob: 3.3.1

  '@next/swc-darwin-arm64@15.3.0':
    optional: true

  '@next/swc-darwin-x64@15.3.0':
    optional: true

  '@next/swc-linux-arm64-gnu@15.3.0':
    optional: true

  '@next/swc-linux-arm64-musl@15.3.0':
    optional: true

  '@next/swc-linux-x64-gnu@15.3.0':
    optional: true

  '@next/swc-linux-x64-musl@15.3.0':
    optional: true

  '@next/swc-win32-arm64-msvc@15.3.0':
    optional: true

  '@next/swc-win32-x64-msvc@15.3.0':
    optional: true

  '@nodelib/fs.scandir@2.1.5':
    dependencies:
      '@nodelib/fs.stat': 2.0.5
      run-parallel: 1.2.0

  '@nodelib/fs.stat@2.0.5': {}

  '@nodelib/fs.walk@1.2.8':
    dependencies:
      '@nodelib/fs.scandir': 2.1.5
      fastq: 1.19.1

  '@nolyfill/is-core-module@1.0.39': {}

  '@npmcli/fs@2.1.2':
    dependencies:
      '@gar/promisify': 1.1.3
      semver: 7.7.2

  '@npmcli/move-file@2.0.1':
    dependencies:
      mkdirp: 1.0.4
      rimraf: 3.0.2

  '@pkgjs/parseargs@0.11.0':
    optional: true

  '@playwright/test@1.52.0':
    dependencies:
      playwright: 1.52.0

  '@radix-ui/number@1.1.1': {}

  '@radix-ui/primitive@1.1.2': {}

  '@radix-ui/react-accordion@1.2.10(@types/react-dom@19.1.5(@types/react@19.1.4))(@types/react@19.1.4)(react-dom@19.1.0(react@19.1.0))(react@19.1.0)':
    dependencies:
      '@radix-ui/primitive': 1.1.2
      '@radix-ui/react-collapsible': 1.1.10(@types/react-dom@19.1.5(@types/react@19.1.4))(@types/react@19.1.4)(react-dom@19.1.0(react@19.1.0))(react@19.1.0)
      '@radix-ui/react-collection': 1.1.6(@types/react-dom@19.1.5(@types/react@19.1.4))(@types/react@19.1.4)(react-dom@19.1.0(react@19.1.0))(react@19.1.0)
      '@radix-ui/react-compose-refs': 1.1.2(@types/react@19.1.4)(react@19.1.0)
      '@radix-ui/react-context': 1.1.2(@types/react@19.1.4)(react@19.1.0)
      '@radix-ui/react-direction': 1.1.1(@types/react@19.1.4)(react@19.1.0)
      '@radix-ui/react-id': 1.1.1(@types/react@19.1.4)(react@19.1.0)
      '@radix-ui/react-primitive': 2.1.2(@types/react-dom@19.1.5(@types/react@19.1.4))(@types/react@19.1.4)(react-dom@19.1.0(react@19.1.0))(react@19.1.0)
      '@radix-ui/react-use-controllable-state': 1.2.2(@types/react@19.1.4)(react@19.1.0)
      react: 19.1.0
      react-dom: 19.1.0(react@19.1.0)
    optionalDependencies:
      '@types/react': 19.1.4
      '@types/react-dom': 19.1.5(@types/react@19.1.4)

  '@radix-ui/react-arrow@1.1.6(@types/react-dom@19.1.5(@types/react@19.1.4))(@types/react@19.1.4)(react-dom@19.1.0(react@19.1.0))(react@19.1.0)':
    dependencies:
      '@radix-ui/react-primitive': 2.1.2(@types/react-dom@19.1.5(@types/react@19.1.4))(@types/react@19.1.4)(react-dom@19.1.0(react@19.1.0))(react@19.1.0)
      react: 19.1.0
      react-dom: 19.1.0(react@19.1.0)
    optionalDependencies:
      '@types/react': 19.1.4
      '@types/react-dom': 19.1.5(@types/react@19.1.4)

  '@radix-ui/react-checkbox@1.3.2(@types/react-dom@19.1.5(@types/react@19.1.4))(@types/react@19.1.4)(react-dom@19.1.0(react@19.1.0))(react@19.1.0)':
    dependencies:
      '@radix-ui/primitive': 1.1.2
      '@radix-ui/react-compose-refs': 1.1.2(@types/react@19.1.4)(react@19.1.0)
      '@radix-ui/react-context': 1.1.2(@types/react@19.1.4)(react@19.1.0)
      '@radix-ui/react-presence': 1.1.4(@types/react-dom@19.1.5(@types/react@19.1.4))(@types/react@19.1.4)(react-dom@19.1.0(react@19.1.0))(react@19.1.0)
      '@radix-ui/react-primitive': 2.1.3(@types/react-dom@19.1.5(@types/react@19.1.4))(@types/react@19.1.4)(react-dom@19.1.0(react@19.1.0))(react@19.1.0)
      '@radix-ui/react-use-controllable-state': 1.2.2(@types/react@19.1.4)(react@19.1.0)
      '@radix-ui/react-use-previous': 1.1.1(@types/react@19.1.4)(react@19.1.0)
      '@radix-ui/react-use-size': 1.1.1(@types/react@19.1.4)(react@19.1.0)
      react: 19.1.0
      react-dom: 19.1.0(react@19.1.0)
    optionalDependencies:
      '@types/react': 19.1.4
      '@types/react-dom': 19.1.5(@types/react@19.1.4)

  '@radix-ui/react-collapsible@1.1.10(@types/react-dom@19.1.5(@types/react@19.1.4))(@types/react@19.1.4)(react-dom@19.1.0(react@19.1.0))(react@19.1.0)':
    dependencies:
      '@radix-ui/primitive': 1.1.2
      '@radix-ui/react-compose-refs': 1.1.2(@types/react@19.1.4)(react@19.1.0)
      '@radix-ui/react-context': 1.1.2(@types/react@19.1.4)(react@19.1.0)
      '@radix-ui/react-id': 1.1.1(@types/react@19.1.4)(react@19.1.0)
      '@radix-ui/react-presence': 1.1.4(@types/react-dom@19.1.5(@types/react@19.1.4))(@types/react@19.1.4)(react-dom@19.1.0(react@19.1.0))(react@19.1.0)
      '@radix-ui/react-primitive': 2.1.2(@types/react-dom@19.1.5(@types/react@19.1.4))(@types/react@19.1.4)(react-dom@19.1.0(react@19.1.0))(react@19.1.0)
      '@radix-ui/react-use-controllable-state': 1.2.2(@types/react@19.1.4)(react@19.1.0)
      '@radix-ui/react-use-layout-effect': 1.1.1(@types/react@19.1.4)(react@19.1.0)
      react: 19.1.0
      react-dom: 19.1.0(react@19.1.0)
    optionalDependencies:
      '@types/react': 19.1.4
      '@types/react-dom': 19.1.5(@types/react@19.1.4)

  '@radix-ui/react-collection@1.1.6(@types/react-dom@19.1.5(@types/react@19.1.4))(@types/react@19.1.4)(react-dom@19.1.0(react@19.1.0))(react@19.1.0)':
    dependencies:
      '@radix-ui/react-compose-refs': 1.1.2(@types/react@19.1.4)(react@19.1.0)
      '@radix-ui/react-context': 1.1.2(@types/react@19.1.4)(react@19.1.0)
      '@radix-ui/react-primitive': 2.1.2(@types/react-dom@19.1.5(@types/react@19.1.4))(@types/react@19.1.4)(react-dom@19.1.0(react@19.1.0))(react@19.1.0)
      '@radix-ui/react-slot': 1.2.2(@types/react@19.1.4)(react@19.1.0)
      react: 19.1.0
      react-dom: 19.1.0(react@19.1.0)
    optionalDependencies:
      '@types/react': 19.1.4
      '@types/react-dom': 19.1.5(@types/react@19.1.4)

  '@radix-ui/react-compose-refs@1.1.2(@types/react@19.1.4)(react@18.3.1)':
    dependencies:
      react: 18.3.1
    optionalDependencies:
      '@types/react': 19.1.4

  '@radix-ui/react-compose-refs@1.1.2(@types/react@19.1.4)(react@19.1.0)':
    dependencies:
      react: 19.1.0
    optionalDependencies:
      '@types/react': 19.1.4

  '@radix-ui/react-context@1.1.2(@types/react@19.1.4)(react@19.1.0)':
    dependencies:
      react: 19.1.0
    optionalDependencies:
      '@types/react': 19.1.4

  '@radix-ui/react-dialog@1.1.13(@types/react-dom@19.1.5(@types/react@19.1.4))(@types/react@19.1.4)(react-dom@19.1.0(react@19.1.0))(react@19.1.0)':
    dependencies:
      '@radix-ui/primitive': 1.1.2
      '@radix-ui/react-compose-refs': 1.1.2(@types/react@19.1.4)(react@19.1.0)
      '@radix-ui/react-context': 1.1.2(@types/react@19.1.4)(react@19.1.0)
      '@radix-ui/react-dismissable-layer': 1.1.9(@types/react-dom@19.1.5(@types/react@19.1.4))(@types/react@19.1.4)(react-dom@19.1.0(react@19.1.0))(react@19.1.0)
      '@radix-ui/react-focus-guards': 1.1.2(@types/react@19.1.4)(react@19.1.0)
      '@radix-ui/react-focus-scope': 1.1.6(@types/react-dom@19.1.5(@types/react@19.1.4))(@types/react@19.1.4)(react-dom@19.1.0(react@19.1.0))(react@19.1.0)
      '@radix-ui/react-id': 1.1.1(@types/react@19.1.4)(react@19.1.0)
      '@radix-ui/react-portal': 1.1.8(@types/react-dom@19.1.5(@types/react@19.1.4))(@types/react@19.1.4)(react-dom@19.1.0(react@19.1.0))(react@19.1.0)
      '@radix-ui/react-presence': 1.1.4(@types/react-dom@19.1.5(@types/react@19.1.4))(@types/react@19.1.4)(react-dom@19.1.0(react@19.1.0))(react@19.1.0)
      '@radix-ui/react-primitive': 2.1.2(@types/react-dom@19.1.5(@types/react@19.1.4))(@types/react@19.1.4)(react-dom@19.1.0(react@19.1.0))(react@19.1.0)
      '@radix-ui/react-slot': 1.2.2(@types/react@19.1.4)(react@19.1.0)
      '@radix-ui/react-use-controllable-state': 1.2.2(@types/react@19.1.4)(react@19.1.0)
      aria-hidden: 1.2.4
      react: 19.1.0
      react-dom: 19.1.0(react@19.1.0)
      react-remove-scroll: 2.6.3(@types/react@19.1.4)(react@19.1.0)
    optionalDependencies:
      '@types/react': 19.1.4
      '@types/react-dom': 19.1.5(@types/react@19.1.4)

  '@radix-ui/react-direction@1.1.1(@types/react@19.1.4)(react@19.1.0)':
    dependencies:
      react: 19.1.0
    optionalDependencies:
      '@types/react': 19.1.4

  '@radix-ui/react-dismissable-layer@1.1.9(@types/react-dom@19.1.5(@types/react@19.1.4))(@types/react@19.1.4)(react-dom@19.1.0(react@19.1.0))(react@19.1.0)':
    dependencies:
      '@radix-ui/primitive': 1.1.2
      '@radix-ui/react-compose-refs': 1.1.2(@types/react@19.1.4)(react@19.1.0)
      '@radix-ui/react-primitive': 2.1.2(@types/react-dom@19.1.5(@types/react@19.1.4))(@types/react@19.1.4)(react-dom@19.1.0(react@19.1.0))(react@19.1.0)
      '@radix-ui/react-use-callback-ref': 1.1.1(@types/react@19.1.4)(react@19.1.0)
      '@radix-ui/react-use-escape-keydown': 1.1.1(@types/react@19.1.4)(react@19.1.0)
      react: 19.1.0
      react-dom: 19.1.0(react@19.1.0)
    optionalDependencies:
      '@types/react': 19.1.4
      '@types/react-dom': 19.1.5(@types/react@19.1.4)

  '@radix-ui/react-focus-guards@1.1.2(@types/react@19.1.4)(react@19.1.0)':
    dependencies:
      react: 19.1.0
    optionalDependencies:
      '@types/react': 19.1.4

  '@radix-ui/react-focus-scope@1.1.6(@types/react-dom@19.1.5(@types/react@19.1.4))(@types/react@19.1.4)(react-dom@19.1.0(react@19.1.0))(react@19.1.0)':
    dependencies:
      '@radix-ui/react-compose-refs': 1.1.2(@types/react@19.1.4)(react@19.1.0)
      '@radix-ui/react-primitive': 2.1.2(@types/react-dom@19.1.5(@types/react@19.1.4))(@types/react@19.1.4)(react-dom@19.1.0(react@19.1.0))(react@19.1.0)
      '@radix-ui/react-use-callback-ref': 1.1.1(@types/react@19.1.4)(react@19.1.0)
      react: 19.1.0
      react-dom: 19.1.0(react@19.1.0)
    optionalDependencies:
      '@types/react': 19.1.4
      '@types/react-dom': 19.1.5(@types/react@19.1.4)

  '@radix-ui/react-icons@1.3.2(react@19.1.0)':
    dependencies:
      react: 19.1.0

  '@radix-ui/react-id@1.1.1(@types/react@19.1.4)(react@19.1.0)':
    dependencies:
      '@radix-ui/react-use-layout-effect': 1.1.1(@types/react@19.1.4)(react@19.1.0)
      react: 19.1.0
    optionalDependencies:
      '@types/react': 19.1.4

  '@radix-ui/react-label@2.1.6(@types/react-dom@19.1.5(@types/react@19.1.4))(@types/react@19.1.4)(react-dom@19.1.0(react@19.1.0))(react@19.1.0)':
    dependencies:
      '@radix-ui/react-primitive': 2.1.2(@types/react-dom@19.1.5(@types/react@19.1.4))(@types/react@19.1.4)(react-dom@19.1.0(react@19.1.0))(react@19.1.0)
      react: 19.1.0
      react-dom: 19.1.0(react@19.1.0)
    optionalDependencies:
      '@types/react': 19.1.4
      '@types/react-dom': 19.1.5(@types/react@19.1.4)

  '@radix-ui/react-popper@1.2.6(@types/react-dom@19.1.5(@types/react@19.1.4))(@types/react@19.1.4)(react-dom@19.1.0(react@19.1.0))(react@19.1.0)':
    dependencies:
      '@floating-ui/react-dom': 2.1.2(react-dom@19.1.0(react@19.1.0))(react@19.1.0)
      '@radix-ui/react-arrow': 1.1.6(@types/react-dom@19.1.5(@types/react@19.1.4))(@types/react@19.1.4)(react-dom@19.1.0(react@19.1.0))(react@19.1.0)
      '@radix-ui/react-compose-refs': 1.1.2(@types/react@19.1.4)(react@19.1.0)
      '@radix-ui/react-context': 1.1.2(@types/react@19.1.4)(react@19.1.0)
      '@radix-ui/react-primitive': 2.1.2(@types/react-dom@19.1.5(@types/react@19.1.4))(@types/react@19.1.4)(react-dom@19.1.0(react@19.1.0))(react@19.1.0)
      '@radix-ui/react-use-callback-ref': 1.1.1(@types/react@19.1.4)(react@19.1.0)
      '@radix-ui/react-use-layout-effect': 1.1.1(@types/react@19.1.4)(react@19.1.0)
      '@radix-ui/react-use-rect': 1.1.1(@types/react@19.1.4)(react@19.1.0)
      '@radix-ui/react-use-size': 1.1.1(@types/react@19.1.4)(react@19.1.0)
      '@radix-ui/rect': 1.1.1
      react: 19.1.0
      react-dom: 19.1.0(react@19.1.0)
    optionalDependencies:
      '@types/react': 19.1.4
      '@types/react-dom': 19.1.5(@types/react@19.1.4)

  '@radix-ui/react-portal@1.1.8(@types/react-dom@19.1.5(@types/react@19.1.4))(@types/react@19.1.4)(react-dom@19.1.0(react@19.1.0))(react@19.1.0)':
    dependencies:
      '@radix-ui/react-primitive': 2.1.2(@types/react-dom@19.1.5(@types/react@19.1.4))(@types/react@19.1.4)(react-dom@19.1.0(react@19.1.0))(react@19.1.0)
      '@radix-ui/react-use-layout-effect': 1.1.1(@types/react@19.1.4)(react@19.1.0)
      react: 19.1.0
      react-dom: 19.1.0(react@19.1.0)
    optionalDependencies:
      '@types/react': 19.1.4
      '@types/react-dom': 19.1.5(@types/react@19.1.4)

  '@radix-ui/react-presence@1.1.4(@types/react-dom@19.1.5(@types/react@19.1.4))(@types/react@19.1.4)(react-dom@19.1.0(react@19.1.0))(react@19.1.0)':
    dependencies:
      '@radix-ui/react-compose-refs': 1.1.2(@types/react@19.1.4)(react@19.1.0)
      '@radix-ui/react-use-layout-effect': 1.1.1(@types/react@19.1.4)(react@19.1.0)
      react: 19.1.0
      react-dom: 19.1.0(react@19.1.0)
    optionalDependencies:
      '@types/react': 19.1.4
      '@types/react-dom': 19.1.5(@types/react@19.1.4)

  '@radix-ui/react-primitive@2.1.2(@types/react-dom@19.1.5(@types/react@19.1.4))(@types/react@19.1.4)(react-dom@19.1.0(react@19.1.0))(react@19.1.0)':
    dependencies:
      '@radix-ui/react-slot': 1.2.2(@types/react@19.1.4)(react@19.1.0)
      react: 19.1.0
      react-dom: 19.1.0(react@19.1.0)
    optionalDependencies:
      '@types/react': 19.1.4
      '@types/react-dom': 19.1.5(@types/react@19.1.4)

  '@radix-ui/react-primitive@2.1.3(@types/react-dom@19.1.5(@types/react@19.1.4))(@types/react@19.1.4)(react-dom@19.1.0(react@19.1.0))(react@19.1.0)':
    dependencies:
      '@radix-ui/react-slot': 1.2.3(@types/react@19.1.4)(react@19.1.0)
      react: 19.1.0
      react-dom: 19.1.0(react@19.1.0)
    optionalDependencies:
      '@types/react': 19.1.4
      '@types/react-dom': 19.1.5(@types/react@19.1.4)

  '@radix-ui/react-progress@1.1.6(@types/react-dom@19.1.5(@types/react@19.1.4))(@types/react@19.1.4)(react-dom@19.1.0(react@19.1.0))(react@19.1.0)':
    dependencies:
      '@radix-ui/react-context': 1.1.2(@types/react@19.1.4)(react@19.1.0)
      '@radix-ui/react-primitive': 2.1.2(@types/react-dom@19.1.5(@types/react@19.1.4))(@types/react@19.1.4)(react-dom@19.1.0(react@19.1.0))(react@19.1.0)
      react: 19.1.0
      react-dom: 19.1.0(react@19.1.0)
    optionalDependencies:
      '@types/react': 19.1.4
      '@types/react-dom': 19.1.5(@types/react@19.1.4)

  '@radix-ui/react-radio-group@1.3.6(@types/react-dom@19.1.5(@types/react@19.1.4))(@types/react@19.1.4)(react-dom@19.1.0(react@19.1.0))(react@19.1.0)':
    dependencies:
      '@radix-ui/primitive': 1.1.2
      '@radix-ui/react-compose-refs': 1.1.2(@types/react@19.1.4)(react@19.1.0)
      '@radix-ui/react-context': 1.1.2(@types/react@19.1.4)(react@19.1.0)
      '@radix-ui/react-direction': 1.1.1(@types/react@19.1.4)(react@19.1.0)
      '@radix-ui/react-presence': 1.1.4(@types/react-dom@19.1.5(@types/react@19.1.4))(@types/react@19.1.4)(react-dom@19.1.0(react@19.1.0))(react@19.1.0)
      '@radix-ui/react-primitive': 2.1.2(@types/react-dom@19.1.5(@types/react@19.1.4))(@types/react@19.1.4)(react-dom@19.1.0(react@19.1.0))(react@19.1.0)
      '@radix-ui/react-roving-focus': 1.1.9(@types/react-dom@19.1.5(@types/react@19.1.4))(@types/react@19.1.4)(react-dom@19.1.0(react@19.1.0))(react@19.1.0)
      '@radix-ui/react-use-controllable-state': 1.2.2(@types/react@19.1.4)(react@19.1.0)
      '@radix-ui/react-use-previous': 1.1.1(@types/react@19.1.4)(react@19.1.0)
      '@radix-ui/react-use-size': 1.1.1(@types/react@19.1.4)(react@19.1.0)
      react: 19.1.0
      react-dom: 19.1.0(react@19.1.0)
    optionalDependencies:
      '@types/react': 19.1.4
      '@types/react-dom': 19.1.5(@types/react@19.1.4)

  '@radix-ui/react-roving-focus@1.1.9(@types/react-dom@19.1.5(@types/react@19.1.4))(@types/react@19.1.4)(react-dom@19.1.0(react@19.1.0))(react@19.1.0)':
    dependencies:
      '@radix-ui/primitive': 1.1.2
      '@radix-ui/react-collection': 1.1.6(@types/react-dom@19.1.5(@types/react@19.1.4))(@types/react@19.1.4)(react-dom@19.1.0(react@19.1.0))(react@19.1.0)
      '@radix-ui/react-compose-refs': 1.1.2(@types/react@19.1.4)(react@19.1.0)
      '@radix-ui/react-context': 1.1.2(@types/react@19.1.4)(react@19.1.0)
      '@radix-ui/react-direction': 1.1.1(@types/react@19.1.4)(react@19.1.0)
      '@radix-ui/react-id': 1.1.1(@types/react@19.1.4)(react@19.1.0)
      '@radix-ui/react-primitive': 2.1.2(@types/react-dom@19.1.5(@types/react@19.1.4))(@types/react@19.1.4)(react-dom@19.1.0(react@19.1.0))(react@19.1.0)
      '@radix-ui/react-use-callback-ref': 1.1.1(@types/react@19.1.4)(react@19.1.0)
      '@radix-ui/react-use-controllable-state': 1.2.2(@types/react@19.1.4)(react@19.1.0)
      react: 19.1.0
      react-dom: 19.1.0(react@19.1.0)
    optionalDependencies:
      '@types/react': 19.1.4
      '@types/react-dom': 19.1.5(@types/react@19.1.4)

  '@radix-ui/react-select@2.2.4(@types/react-dom@19.1.5(@types/react@19.1.4))(@types/react@19.1.4)(react-dom@19.1.0(react@19.1.0))(react@19.1.0)':
    dependencies:
      '@radix-ui/number': 1.1.1
      '@radix-ui/primitive': 1.1.2
      '@radix-ui/react-collection': 1.1.6(@types/react-dom@19.1.5(@types/react@19.1.4))(@types/react@19.1.4)(react-dom@19.1.0(react@19.1.0))(react@19.1.0)
      '@radix-ui/react-compose-refs': 1.1.2(@types/react@19.1.4)(react@19.1.0)
      '@radix-ui/react-context': 1.1.2(@types/react@19.1.4)(react@19.1.0)
      '@radix-ui/react-direction': 1.1.1(@types/react@19.1.4)(react@19.1.0)
      '@radix-ui/react-dismissable-layer': 1.1.9(@types/react-dom@19.1.5(@types/react@19.1.4))(@types/react@19.1.4)(react-dom@19.1.0(react@19.1.0))(react@19.1.0)
      '@radix-ui/react-focus-guards': 1.1.2(@types/react@19.1.4)(react@19.1.0)
      '@radix-ui/react-focus-scope': 1.1.6(@types/react-dom@19.1.5(@types/react@19.1.4))(@types/react@19.1.4)(react-dom@19.1.0(react@19.1.0))(react@19.1.0)
      '@radix-ui/react-id': 1.1.1(@types/react@19.1.4)(react@19.1.0)
      '@radix-ui/react-popper': 1.2.6(@types/react-dom@19.1.5(@types/react@19.1.4))(@types/react@19.1.4)(react-dom@19.1.0(react@19.1.0))(react@19.1.0)
      '@radix-ui/react-portal': 1.1.8(@types/react-dom@19.1.5(@types/react@19.1.4))(@types/react@19.1.4)(react-dom@19.1.0(react@19.1.0))(react@19.1.0)
      '@radix-ui/react-primitive': 2.1.2(@types/react-dom@19.1.5(@types/react@19.1.4))(@types/react@19.1.4)(react-dom@19.1.0(react@19.1.0))(react@19.1.0)
      '@radix-ui/react-slot': 1.2.2(@types/react@19.1.4)(react@19.1.0)
      '@radix-ui/react-use-callback-ref': 1.1.1(@types/react@19.1.4)(react@19.1.0)
      '@radix-ui/react-use-controllable-state': 1.2.2(@types/react@19.1.4)(react@19.1.0)
      '@radix-ui/react-use-layout-effect': 1.1.1(@types/react@19.1.4)(react@19.1.0)
      '@radix-ui/react-use-previous': 1.1.1(@types/react@19.1.4)(react@19.1.0)
      '@radix-ui/react-visually-hidden': 1.2.2(@types/react-dom@19.1.5(@types/react@19.1.4))(@types/react@19.1.4)(react-dom@19.1.0(react@19.1.0))(react@19.1.0)
      aria-hidden: 1.2.4
      react: 19.1.0
      react-dom: 19.1.0(react@19.1.0)
      react-remove-scroll: 2.6.3(@types/react@19.1.4)(react@19.1.0)
    optionalDependencies:
      '@types/react': 19.1.4
      '@types/react-dom': 19.1.5(@types/react@19.1.4)

  '@radix-ui/react-slider@1.3.4(@types/react-dom@19.1.5(@types/react@19.1.4))(@types/react@19.1.4)(react-dom@19.1.0(react@19.1.0))(react@19.1.0)':
    dependencies:
      '@radix-ui/number': 1.1.1
      '@radix-ui/primitive': 1.1.2
      '@radix-ui/react-collection': 1.1.6(@types/react-dom@19.1.5(@types/react@19.1.4))(@types/react@19.1.4)(react-dom@19.1.0(react@19.1.0))(react@19.1.0)
      '@radix-ui/react-compose-refs': 1.1.2(@types/react@19.1.4)(react@19.1.0)
      '@radix-ui/react-context': 1.1.2(@types/react@19.1.4)(react@19.1.0)
      '@radix-ui/react-direction': 1.1.1(@types/react@19.1.4)(react@19.1.0)
      '@radix-ui/react-primitive': 2.1.2(@types/react-dom@19.1.5(@types/react@19.1.4))(@types/react@19.1.4)(react-dom@19.1.0(react@19.1.0))(react@19.1.0)
      '@radix-ui/react-use-controllable-state': 1.2.2(@types/react@19.1.4)(react@19.1.0)
      '@radix-ui/react-use-layout-effect': 1.1.1(@types/react@19.1.4)(react@19.1.0)
      '@radix-ui/react-use-previous': 1.1.1(@types/react@19.1.4)(react@19.1.0)
      '@radix-ui/react-use-size': 1.1.1(@types/react@19.1.4)(react@19.1.0)
      react: 19.1.0
      react-dom: 19.1.0(react@19.1.0)
    optionalDependencies:
      '@types/react': 19.1.4
      '@types/react-dom': 19.1.5(@types/react@19.1.4)

  '@radix-ui/react-slot@1.2.2(@types/react@19.1.4)(react@18.3.1)':
    dependencies:
      '@radix-ui/react-compose-refs': 1.1.2(@types/react@19.1.4)(react@18.3.1)
      react: 18.3.1
    optionalDependencies:
      '@types/react': 19.1.4

  '@radix-ui/react-slot@1.2.2(@types/react@19.1.4)(react@19.1.0)':
    dependencies:
      '@radix-ui/react-compose-refs': 1.1.2(@types/react@19.1.4)(react@19.1.0)
      react: 19.1.0
    optionalDependencies:
      '@types/react': 19.1.4

  '@radix-ui/react-slot@1.2.3(@types/react@19.1.4)(react@19.1.0)':
    dependencies:
      '@radix-ui/react-compose-refs': 1.1.2(@types/react@19.1.4)(react@19.1.0)
      react: 19.1.0
    optionalDependencies:
      '@types/react': 19.1.4

  '@radix-ui/react-switch@1.2.4(@types/react-dom@19.1.5(@types/react@19.1.4))(@types/react@19.1.4)(react-dom@19.1.0(react@19.1.0))(react@19.1.0)':
    dependencies:
      '@radix-ui/primitive': 1.1.2
      '@radix-ui/react-compose-refs': 1.1.2(@types/react@19.1.4)(react@19.1.0)
      '@radix-ui/react-context': 1.1.2(@types/react@19.1.4)(react@19.1.0)
      '@radix-ui/react-primitive': 2.1.2(@types/react-dom@19.1.5(@types/react@19.1.4))(@types/react@19.1.4)(react-dom@19.1.0(react@19.1.0))(react@19.1.0)
      '@radix-ui/react-use-controllable-state': 1.2.2(@types/react@19.1.4)(react@19.1.0)
      '@radix-ui/react-use-previous': 1.1.1(@types/react@19.1.4)(react@19.1.0)
      '@radix-ui/react-use-size': 1.1.1(@types/react@19.1.4)(react@19.1.0)
      react: 19.1.0
      react-dom: 19.1.0(react@19.1.0)
    optionalDependencies:
      '@types/react': 19.1.4
      '@types/react-dom': 19.1.5(@types/react@19.1.4)

  '@radix-ui/react-tabs@1.1.11(@types/react-dom@19.1.5(@types/react@19.1.4))(@types/react@19.1.4)(react-dom@19.1.0(react@19.1.0))(react@19.1.0)':
    dependencies:
      '@radix-ui/primitive': 1.1.2
      '@radix-ui/react-context': 1.1.2(@types/react@19.1.4)(react@19.1.0)
      '@radix-ui/react-direction': 1.1.1(@types/react@19.1.4)(react@19.1.0)
      '@radix-ui/react-id': 1.1.1(@types/react@19.1.4)(react@19.1.0)
      '@radix-ui/react-presence': 1.1.4(@types/react-dom@19.1.5(@types/react@19.1.4))(@types/react@19.1.4)(react-dom@19.1.0(react@19.1.0))(react@19.1.0)
      '@radix-ui/react-primitive': 2.1.2(@types/react-dom@19.1.5(@types/react@19.1.4))(@types/react@19.1.4)(react-dom@19.1.0(react@19.1.0))(react@19.1.0)
      '@radix-ui/react-roving-focus': 1.1.9(@types/react-dom@19.1.5(@types/react@19.1.4))(@types/react@19.1.4)(react-dom@19.1.0(react@19.1.0))(react@19.1.0)
      '@radix-ui/react-use-controllable-state': 1.2.2(@types/react@19.1.4)(react@19.1.0)
      react: 19.1.0
      react-dom: 19.1.0(react@19.1.0)
    optionalDependencies:
      '@types/react': 19.1.4
      '@types/react-dom': 19.1.5(@types/react@19.1.4)

  '@radix-ui/react-use-callback-ref@1.1.1(@types/react@19.1.4)(react@19.1.0)':
    dependencies:
      react: 19.1.0
    optionalDependencies:
      '@types/react': 19.1.4

  '@radix-ui/react-use-controllable-state@1.2.2(@types/react@19.1.4)(react@19.1.0)':
    dependencies:
      '@radix-ui/react-use-effect-event': 0.0.2(@types/react@19.1.4)(react@19.1.0)
      '@radix-ui/react-use-layout-effect': 1.1.1(@types/react@19.1.4)(react@19.1.0)
      react: 19.1.0
    optionalDependencies:
      '@types/react': 19.1.4

  '@radix-ui/react-use-effect-event@0.0.2(@types/react@19.1.4)(react@19.1.0)':
    dependencies:
      '@radix-ui/react-use-layout-effect': 1.1.1(@types/react@19.1.4)(react@19.1.0)
      react: 19.1.0
    optionalDependencies:
      '@types/react': 19.1.4

  '@radix-ui/react-use-escape-keydown@1.1.1(@types/react@19.1.4)(react@19.1.0)':
    dependencies:
      '@radix-ui/react-use-callback-ref': 1.1.1(@types/react@19.1.4)(react@19.1.0)
      react: 19.1.0
    optionalDependencies:
      '@types/react': 19.1.4

  '@radix-ui/react-use-layout-effect@1.1.1(@types/react@19.1.4)(react@19.1.0)':
    dependencies:
      react: 19.1.0
    optionalDependencies:
      '@types/react': 19.1.4

  '@radix-ui/react-use-previous@1.1.1(@types/react@19.1.4)(react@19.1.0)':
    dependencies:
      react: 19.1.0
    optionalDependencies:
      '@types/react': 19.1.4

  '@radix-ui/react-use-rect@1.1.1(@types/react@19.1.4)(react@19.1.0)':
    dependencies:
      '@radix-ui/rect': 1.1.1
      react: 19.1.0
    optionalDependencies:
      '@types/react': 19.1.4

  '@radix-ui/react-use-size@1.1.1(@types/react@19.1.4)(react@19.1.0)':
    dependencies:
      '@radix-ui/react-use-layout-effect': 1.1.1(@types/react@19.1.4)(react@19.1.0)
      react: 19.1.0
    optionalDependencies:
      '@types/react': 19.1.4

  '@radix-ui/react-visually-hidden@1.2.2(@types/react-dom@19.1.5(@types/react@19.1.4))(@types/react@19.1.4)(react-dom@19.1.0(react@19.1.0))(react@19.1.0)':
    dependencies:
      '@radix-ui/react-primitive': 2.1.2(@types/react-dom@19.1.5(@types/react@19.1.4))(@types/react@19.1.4)(react-dom@19.1.0(react@19.1.0))(react@19.1.0)
      react: 19.1.0
      react-dom: 19.1.0(react@19.1.0)
    optionalDependencies:
      '@types/react': 19.1.4
      '@types/react-dom': 19.1.5(@types/react@19.1.4)

  '@radix-ui/rect@1.1.1': {}

  '@rollup/rollup-android-arm-eabi@4.40.0':
    optional: true

  '@rollup/rollup-android-arm64@4.40.0':
    optional: true

  '@rollup/rollup-darwin-arm64@4.40.0':
    optional: true

  '@rollup/rollup-darwin-x64@4.40.0':
    optional: true

  '@rollup/rollup-freebsd-arm64@4.40.0':
    optional: true

  '@rollup/rollup-freebsd-x64@4.40.0':
    optional: true

  '@rollup/rollup-linux-arm-gnueabihf@4.40.0':
    optional: true

  '@rollup/rollup-linux-arm-musleabihf@4.40.0':
    optional: true

  '@rollup/rollup-linux-arm64-gnu@4.40.0':
    optional: true

  '@rollup/rollup-linux-arm64-musl@4.40.0':
    optional: true

  '@rollup/rollup-linux-loongarch64-gnu@4.40.0':
    optional: true

  '@rollup/rollup-linux-powerpc64le-gnu@4.40.0':
    optional: true

  '@rollup/rollup-linux-riscv64-gnu@4.40.0':
    optional: true

  '@rollup/rollup-linux-riscv64-musl@4.40.0':
    optional: true

  '@rollup/rollup-linux-s390x-gnu@4.40.0':
    optional: true

  '@rollup/rollup-linux-x64-gnu@4.40.0':
    optional: true

  '@rollup/rollup-linux-x64-musl@4.40.0':
    optional: true

  '@rollup/rollup-win32-arm64-msvc@4.40.0':
    optional: true

  '@rollup/rollup-win32-ia32-msvc@4.40.0':
    optional: true

  '@rollup/rollup-win32-x64-msvc@4.40.0':
    optional: true

  '@rtsao/scc@1.1.0': {}

  '@rushstack/eslint-patch@1.11.0': {}

  '@selderee/plugin-htmlparser2@0.11.0':
    dependencies:
      domhandler: 5.0.3
      selderee: 0.11.0

  '@sinclair/typebox@0.27.8': {}

  '@sindresorhus/is@4.6.0': {}

  '@sinonjs/commons@3.0.1':
    dependencies:
      type-detect: 4.0.8

  '@sinonjs/fake-timers@10.3.0':
    dependencies:
      '@sinonjs/commons': 3.0.1

  '@standard-schema/utils@0.3.0': {}

  '@swc/counter@0.1.3': {}

  '@swc/helpers@0.5.15':
    dependencies:
      tslib: 2.8.1

  '@szmarczak/http-timer@4.0.6':
    dependencies:
      defer-to-connect: 2.0.1

  '@tailwindcss/node@4.1.6':
    dependencies:
      '@ampproject/remapping': 2.3.0
      enhanced-resolve: 5.18.1
      jiti: 2.4.2
      lightningcss: 1.29.2
      magic-string: 0.30.17
      source-map-js: 1.2.1
      tailwindcss: 4.1.6

  '@tailwindcss/oxide-android-arm64@4.1.6':
    optional: true

  '@tailwindcss/oxide-darwin-arm64@4.1.6':
    optional: true

  '@tailwindcss/oxide-darwin-x64@4.1.6':
    optional: true

  '@tailwindcss/oxide-freebsd-x64@4.1.6':
    optional: true

  '@tailwindcss/oxide-linux-arm-gnueabihf@4.1.6':
    optional: true

  '@tailwindcss/oxide-linux-arm64-gnu@4.1.6':
    optional: true

  '@tailwindcss/oxide-linux-arm64-musl@4.1.6':
    optional: true

  '@tailwindcss/oxide-linux-x64-gnu@4.1.6':
    optional: true

  '@tailwindcss/oxide-linux-x64-musl@4.1.6':
    optional: true

  '@tailwindcss/oxide-wasm32-wasi@4.1.6':
    optional: true

  '@tailwindcss/oxide-win32-arm64-msvc@4.1.6':
    optional: true

  '@tailwindcss/oxide-win32-x64-msvc@4.1.6':
    optional: true

  '@tailwindcss/oxide@4.1.6':
    dependencies:
      detect-libc: 2.0.4
      tar: 7.4.3
    optionalDependencies:
      '@tailwindcss/oxide-android-arm64': 4.1.6
      '@tailwindcss/oxide-darwin-arm64': 4.1.6
      '@tailwindcss/oxide-darwin-x64': 4.1.6
      '@tailwindcss/oxide-freebsd-x64': 4.1.6
      '@tailwindcss/oxide-linux-arm-gnueabihf': 4.1.6
      '@tailwindcss/oxide-linux-arm64-gnu': 4.1.6
      '@tailwindcss/oxide-linux-arm64-musl': 4.1.6
      '@tailwindcss/oxide-linux-x64-gnu': 4.1.6
      '@tailwindcss/oxide-linux-x64-musl': 4.1.6
      '@tailwindcss/oxide-wasm32-wasi': 4.1.6
      '@tailwindcss/oxide-win32-arm64-msvc': 4.1.6
      '@tailwindcss/oxide-win32-x64-msvc': 4.1.6

  '@tailwindcss/postcss@4.1.6':
    dependencies:
      '@alloc/quick-lru': 5.2.0
      '@tailwindcss/node': 4.1.6
      '@tailwindcss/oxide': 4.1.6
      postcss: 8.5.3
      tailwindcss: 4.1.6

  '@tootallnate/once@2.0.0': {}

  '@tsconfig/node10@1.0.11': {}

  '@tsconfig/node12@1.0.11': {}

  '@tsconfig/node14@1.0.3': {}

  '@tsconfig/node16@1.0.4': {}

  '@tybys/wasm-util@0.9.0':
    dependencies:
      tslib: 2.8.1
    optional: true

  '@types/babel__core@7.20.5':
    dependencies:
      '@babel/parser': 7.27.0
      '@babel/types': 7.27.0
      '@types/babel__generator': 7.27.0
      '@types/babel__template': 7.4.4
      '@types/babel__traverse': 7.20.7

  '@types/babel__generator@7.27.0':
    dependencies:
      '@babel/types': 7.27.0

  '@types/babel__template@7.4.4':
    dependencies:
      '@babel/parser': 7.27.0
      '@babel/types': 7.27.0

  '@types/babel__traverse@7.20.7':
    dependencies:
      '@babel/types': 7.27.0

  '@types/cacheable-request@6.0.3':
    dependencies:
      '@types/http-cache-semantics': 4.0.4
      '@types/keyv': 3.1.4
      '@types/node': 20.17.47
      '@types/responselike': 1.0.3

  '@types/debug@4.1.12':
    dependencies:
      '@types/ms': 2.1.0

  '@types/estree@1.0.7': {}

  '@types/fs-extra@9.0.13':
    dependencies:
      '@types/node': 20.17.47

  '@types/graceful-fs@4.1.9':
    dependencies:
      '@types/node': 20.17.47

  '@types/html-to-text@9.0.4': {}

  '@types/http-cache-semantics@4.0.4': {}

  '@types/istanbul-lib-coverage@2.0.6': {}

  '@types/istanbul-lib-report@3.0.3':
    dependencies:
      '@types/istanbul-lib-coverage': 2.0.6

  '@types/istanbul-reports@3.0.4':
    dependencies:
      '@types/istanbul-lib-report': 3.0.3

  '@types/jest@29.5.14':
    dependencies:
      expect: 29.7.0
      pretty-format: 29.7.0

  '@types/js-yaml@4.0.9': {}

  '@types/json-schema@7.0.15': {}

  '@types/json5@0.0.29': {}

  '@types/keyv@3.1.4':
    dependencies:
      '@types/node': 20.17.47

  '@types/ms@2.1.0': {}

  '@types/node@20.17.47':
    dependencies:
      undici-types: 6.19.8

  '@types/node@22.15.18':
    dependencies:
      undici-types: 6.21.0

  '@types/plist@3.0.5':
    dependencies:
      '@types/node': 20.17.47
      xmlbuilder: 15.1.1
    optional: true

  '@types/qrcode@1.5.5':
    dependencies:
      '@types/node': 20.17.47

  '@types/react-dom@19.1.5(@types/react@19.1.4)':
    dependencies:
      '@types/react': 19.1.4

  '@types/react@19.1.4':
    dependencies:
      csstype: 3.1.3

  '@types/responselike@1.0.3':
    dependencies:
      '@types/node': 20.17.47

  '@types/stack-utils@2.0.3': {}

  '@types/uuid@10.0.0': {}

  '@types/verror@1.10.11':
    optional: true

  '@types/yargs-parser@21.0.3': {}

  '@types/yargs@17.0.33':
    dependencies:
      '@types/yargs-parser': 21.0.3

  '@types/yauzl@2.10.3':
    dependencies:
      '@types/node': 20.17.47
    optional: true

  '@typescript-eslint/eslint-plugin@8.30.1(@typescript-eslint/parser@8.30.1(eslint@9.26.0(jiti@2.4.2))(typescript@5.8.3))(eslint@9.26.0(jiti@2.4.2))(typescript@5.8.3)':
    dependencies:
      '@eslint-community/regexpp': 4.12.1
      '@typescript-eslint/parser': 8.30.1(eslint@9.26.0(jiti@2.4.2))(typescript@5.8.3)
      '@typescript-eslint/scope-manager': 8.30.1
      '@typescript-eslint/type-utils': 8.30.1(eslint@9.26.0(jiti@2.4.2))(typescript@5.8.3)
      '@typescript-eslint/utils': 8.30.1(eslint@9.26.0(jiti@2.4.2))(typescript@5.8.3)
      '@typescript-eslint/visitor-keys': 8.30.1
      eslint: 9.26.0(jiti@2.4.2)
      graphemer: 1.4.0
      ignore: 5.3.2
      natural-compare: 1.4.0
      ts-api-utils: 2.1.0(typescript@5.8.3)
      typescript: 5.8.3
    transitivePeerDependencies:
      - supports-color

  '@typescript-eslint/eslint-plugin@8.32.1(@typescript-eslint/parser@8.32.1(eslint@9.26.0(jiti@2.4.2))(typescript@5.8.3))(eslint@9.26.0(jiti@2.4.2))(typescript@5.8.3)':
    dependencies:
      '@eslint-community/regexpp': 4.12.1
      '@typescript-eslint/parser': 8.32.1(eslint@9.26.0(jiti@2.4.2))(typescript@5.8.3)
      '@typescript-eslint/scope-manager': 8.32.1
      '@typescript-eslint/type-utils': 8.32.1(eslint@9.26.0(jiti@2.4.2))(typescript@5.8.3)
      '@typescript-eslint/utils': 8.32.1(eslint@9.26.0(jiti@2.4.2))(typescript@5.8.3)
      '@typescript-eslint/visitor-keys': 8.32.1
      eslint: 9.26.0(jiti@2.4.2)
      graphemer: 1.4.0
      ignore: 7.0.4
      natural-compare: 1.4.0
      ts-api-utils: 2.1.0(typescript@5.8.3)
      typescript: 5.8.3
    transitivePeerDependencies:
      - supports-color

  '@typescript-eslint/parser@8.30.1(eslint@9.26.0(jiti@2.4.2))(typescript@5.8.3)':
    dependencies:
      '@typescript-eslint/scope-manager': 8.30.1
      '@typescript-eslint/types': 8.30.1
      '@typescript-eslint/typescript-estree': 8.30.1(typescript@5.8.3)
      '@typescript-eslint/visitor-keys': 8.30.1
      debug: 4.4.0
      eslint: 9.26.0(jiti@2.4.2)
      typescript: 5.8.3
    transitivePeerDependencies:
      - supports-color

  '@typescript-eslint/parser@8.32.1(eslint@9.26.0(jiti@2.4.2))(typescript@5.8.3)':
    dependencies:
      '@typescript-eslint/scope-manager': 8.32.1
      '@typescript-eslint/types': 8.32.1
      '@typescript-eslint/typescript-estree': 8.32.1(typescript@5.8.3)
      '@typescript-eslint/visitor-keys': 8.32.1
      debug: 4.4.0
      eslint: 9.26.0(jiti@2.4.2)
      typescript: 5.8.3
    transitivePeerDependencies:
      - supports-color

  '@typescript-eslint/scope-manager@8.30.1':
    dependencies:
      '@typescript-eslint/types': 8.30.1
      '@typescript-eslint/visitor-keys': 8.30.1

  '@typescript-eslint/scope-manager@8.32.1':
    dependencies:
      '@typescript-eslint/types': 8.32.1
      '@typescript-eslint/visitor-keys': 8.32.1

  '@typescript-eslint/type-utils@8.30.1(eslint@9.26.0(jiti@2.4.2))(typescript@5.8.3)':
    dependencies:
      '@typescript-eslint/typescript-estree': 8.30.1(typescript@5.8.3)
      '@typescript-eslint/utils': 8.30.1(eslint@9.26.0(jiti@2.4.2))(typescript@5.8.3)
      debug: 4.4.0
      eslint: 9.26.0(jiti@2.4.2)
      ts-api-utils: 2.1.0(typescript@5.8.3)
      typescript: 5.8.3
    transitivePeerDependencies:
      - supports-color

  '@typescript-eslint/type-utils@8.32.1(eslint@9.26.0(jiti@2.4.2))(typescript@5.8.3)':
    dependencies:
      '@typescript-eslint/typescript-estree': 8.32.1(typescript@5.8.3)
      '@typescript-eslint/utils': 8.32.1(eslint@9.26.0(jiti@2.4.2))(typescript@5.8.3)
      debug: 4.4.1
      eslint: 9.26.0(jiti@2.4.2)
      ts-api-utils: 2.1.0(typescript@5.8.3)
      typescript: 5.8.3
    transitivePeerDependencies:
      - supports-color

  '@typescript-eslint/types@8.30.1': {}

  '@typescript-eslint/types@8.32.1': {}

  '@typescript-eslint/typescript-estree@8.30.1(typescript@5.8.3)':
    dependencies:
      '@typescript-eslint/types': 8.30.1
      '@typescript-eslint/visitor-keys': 8.30.1
      debug: 4.4.0
      fast-glob: 3.3.3
      is-glob: 4.0.3
      minimatch: 9.0.5
      semver: 7.7.2
      ts-api-utils: 2.1.0(typescript@5.8.3)
      typescript: 5.8.3
    transitivePeerDependencies:
      - supports-color

  '@typescript-eslint/typescript-estree@8.32.1(typescript@5.8.3)':
    dependencies:
      '@typescript-eslint/types': 8.32.1
      '@typescript-eslint/visitor-keys': 8.32.1
      debug: 4.4.0
      fast-glob: 3.3.3
      is-glob: 4.0.3
      minimatch: 9.0.5
      semver: 7.7.2
      ts-api-utils: 2.1.0(typescript@5.8.3)
      typescript: 5.8.3
    transitivePeerDependencies:
      - supports-color

  '@typescript-eslint/utils@8.30.1(eslint@9.26.0(jiti@2.4.2))(typescript@5.8.3)':
    dependencies:
      '@eslint-community/eslint-utils': 4.6.0(eslint@9.26.0(jiti@2.4.2))
      '@typescript-eslint/scope-manager': 8.30.1
      '@typescript-eslint/types': 8.30.1
      '@typescript-eslint/typescript-estree': 8.30.1(typescript@5.8.3)
      eslint: 9.26.0(jiti@2.4.2)
      typescript: 5.8.3
    transitivePeerDependencies:
      - supports-color

  '@typescript-eslint/utils@8.32.1(eslint@9.26.0(jiti@2.4.2))(typescript@5.8.3)':
    dependencies:
      '@eslint-community/eslint-utils': 4.7.0(eslint@9.26.0(jiti@2.4.2))
      '@typescript-eslint/scope-manager': 8.32.1
      '@typescript-eslint/types': 8.32.1
      '@typescript-eslint/typescript-estree': 8.32.1(typescript@5.8.3)
      eslint: 9.26.0(jiti@2.4.2)
      typescript: 5.8.3
    transitivePeerDependencies:
      - supports-color

  '@typescript-eslint/visitor-keys@8.30.1':
    dependencies:
      '@typescript-eslint/types': 8.30.1
      eslint-visitor-keys: 4.2.0

  '@typescript-eslint/visitor-keys@8.32.1':
    dependencies:
      '@typescript-eslint/types': 8.32.1
      eslint-visitor-keys: 4.2.0

  '@unrs/resolver-binding-darwin-arm64@1.5.0':
    optional: true

  '@unrs/resolver-binding-darwin-x64@1.5.0':
    optional: true

  '@unrs/resolver-binding-freebsd-x64@1.5.0':
    optional: true

  '@unrs/resolver-binding-linux-arm-gnueabihf@1.5.0':
    optional: true

  '@unrs/resolver-binding-linux-arm-musleabihf@1.5.0':
    optional: true

  '@unrs/resolver-binding-linux-arm64-gnu@1.5.0':
    optional: true

  '@unrs/resolver-binding-linux-arm64-musl@1.5.0':
    optional: true

  '@unrs/resolver-binding-linux-ppc64-gnu@1.5.0':
    optional: true

  '@unrs/resolver-binding-linux-riscv64-gnu@1.5.0':
    optional: true

  '@unrs/resolver-binding-linux-s390x-gnu@1.5.0':
    optional: true

  '@unrs/resolver-binding-linux-x64-gnu@1.5.0':
    optional: true

  '@unrs/resolver-binding-linux-x64-musl@1.5.0':
    optional: true

  '@unrs/resolver-binding-wasm32-wasi@1.5.0':
    dependencies:
      '@napi-rs/wasm-runtime': 0.2.9
    optional: true

  '@unrs/resolver-binding-win32-arm64-msvc@1.5.0':
    optional: true

  '@unrs/resolver-binding-win32-ia32-msvc@1.5.0':
    optional: true

  '@unrs/resolver-binding-win32-x64-msvc@1.5.0':
    optional: true

  '@vercel/analytics@1.5.0(next@15.3.0(@playwright/test@1.52.0)(react-dom@19.1.0(react@19.1.0))(react@19.1.0))(react@19.1.0)':
    optionalDependencies:
      next: 15.3.0(@playwright/test@1.52.0)(react-dom@19.1.0(react@19.1.0))(react@19.1.0)
      react: 19.1.0

  '@vitejs/plugin-react@4.4.1(vite@6.3.5(@types/node@22.15.18)(jiti@2.4.2)(lightningcss@1.29.2)(yaml@2.7.1))':
    dependencies:
      '@babel/core': 7.26.10
      '@babel/plugin-transform-react-jsx-self': 7.25.9(@babel/core@7.26.10)
      '@babel/plugin-transform-react-jsx-source': 7.25.9(@babel/core@7.26.10)
      '@types/babel__core': 7.20.5
      react-refresh: 0.17.0
      vite: 6.3.5(@types/node@22.15.18)(jiti@2.4.2)(lightningcss@1.29.2)(yaml@2.7.1)
    transitivePeerDependencies:
      - supports-color

  '@vitest/expect@3.1.3':
    dependencies:
      '@vitest/spy': 3.1.3
      '@vitest/utils': 3.1.3
      chai: 5.2.0
      tinyrainbow: 2.0.0

  '@vitest/mocker@3.1.3(vite@6.3.5(@types/node@22.15.18)(jiti@2.4.2)(lightningcss@1.29.2)(yaml@2.7.1))':
    dependencies:
      '@vitest/spy': 3.1.3
      estree-walker: 3.0.3
      magic-string: 0.30.17
    optionalDependencies:
      vite: 6.3.5(@types/node@22.15.18)(jiti@2.4.2)(lightningcss@1.29.2)(yaml@2.7.1)

  '@vitest/pretty-format@3.1.3':
    dependencies:
      tinyrainbow: 2.0.0

  '@vitest/runner@3.1.3':
    dependencies:
      '@vitest/utils': 3.1.3
      pathe: 2.0.3

  '@vitest/snapshot@3.1.3':
    dependencies:
      '@vitest/pretty-format': 3.1.3
      magic-string: 0.30.17
      pathe: 2.0.3

  '@vitest/spy@3.1.3':
    dependencies:
      tinyspy: 3.0.2

  '@vitest/utils@3.1.3':
    dependencies:
      '@vitest/pretty-format': 3.1.3
      loupe: 3.1.3
      tinyrainbow: 2.0.0

  '@xmldom/xmldom@0.8.10': {}

  abbrev@1.1.1: {}

  accepts@2.0.0:
    dependencies:
      mime-types: 3.0.1
      negotiator: 1.0.0

  acorn-jsx@5.3.2(acorn@8.14.1):
    dependencies:
      acorn: 8.14.1

  acorn-walk@8.3.4:
    dependencies:
      acorn: 8.14.1

  acorn@8.14.1: {}

  agent-base@6.0.2:
    dependencies:
      debug: 4.4.1
    transitivePeerDependencies:
      - supports-color

  agent-base@7.1.3: {}

  agentkeepalive@4.6.0:
    dependencies:
      humanize-ms: 1.2.1

  aggregate-error@3.1.0:
    dependencies:
      clean-stack: 2.2.0
      indent-string: 4.0.0

  ajv-keywords@3.5.2(ajv@6.12.6):
    dependencies:
      ajv: 6.12.6

  ajv@6.12.6:
    dependencies:
      fast-deep-equal: 3.1.3
      fast-json-stable-stringify: 2.1.0
      json-schema-traverse: 0.4.1
      uri-js: 4.4.1

  ansi-escapes@4.3.2:
    dependencies:
      type-fest: 0.21.3

  ansi-regex@5.0.1: {}

  ansi-regex@6.1.0: {}

  ansi-styles@4.3.0:
    dependencies:
      color-convert: 2.0.1

  ansi-styles@5.2.0: {}

  ansi-styles@6.2.1: {}

  any-promise@1.3.0: {}

  anymatch@3.1.3:
    dependencies:
      normalize-path: 3.0.0
      picomatch: 2.3.1

  app-builder-bin@5.0.0-alpha.12: {}

  app-builder-lib@26.0.12(dmg-builder@26.0.12)(electron-builder-squirrel-windows@26.0.12):
    dependencies:
      '@develar/schema-utils': 2.6.5
      '@electron/asar': 3.2.18
      '@electron/fuses': 1.8.0
      '@electron/notarize': 2.5.0
      '@electron/osx-sign': 1.3.1
      '@electron/rebuild': 3.7.0
      '@electron/universal': 2.0.1
      '@malept/flatpak-bundler': 0.4.0
      '@types/fs-extra': 9.0.13
      async-exit-hook: 2.0.1
      builder-util: 26.0.11
      builder-util-runtime: 9.3.1
      chromium-pickle-js: 0.2.0
      config-file-ts: 0.2.8-rc1
      debug: 4.4.0
      dmg-builder: 26.0.12(electron-builder-squirrel-windows@26.0.12)
      dotenv: 16.5.0
      dotenv-expand: 11.0.7
      ejs: 3.1.10
      electron-builder-squirrel-windows: 26.0.12(dmg-builder@26.0.12)
      electron-publish: 26.0.11
      fs-extra: 10.1.0
      hosted-git-info: 4.1.0
      is-ci: 3.0.1
      isbinaryfile: 5.0.4
      js-yaml: 4.1.0
      json5: 2.2.3
      lazy-val: 1.0.5
      minimatch: 10.0.1
      plist: 3.1.0
      resedit: 1.7.2
      semver: 7.7.1
      tar: 6.2.1
      temp-file: 3.4.0
      tiny-async-pool: 1.3.0
    transitivePeerDependencies:
      - bluebird
      - supports-color

  arg@4.1.3: {}

  arg@5.0.2: {}

  argparse@1.0.10:
    dependencies:
      sprintf-js: 1.0.3

  argparse@2.0.1: {}

  aria-hidden@1.2.4:
    dependencies:
      tslib: 2.8.1

  aria-query@5.3.2: {}

  array-buffer-byte-length@1.0.2:
    dependencies:
      call-bound: 1.0.4
      is-array-buffer: 3.0.5

  array-includes@3.1.8:
    dependencies:
      call-bind: 1.0.8
      define-properties: 1.2.1
      es-abstract: 1.23.9
      es-object-atoms: 1.1.1
      get-intrinsic: 1.3.0
      is-string: 1.1.1

  array.prototype.findlast@1.2.5:
    dependencies:
      call-bind: 1.0.8
      define-properties: 1.2.1
      es-abstract: 1.23.9
      es-errors: 1.3.0
      es-object-atoms: 1.1.1
      es-shim-unscopables: 1.1.0

  array.prototype.findlastindex@1.2.6:
    dependencies:
      call-bind: 1.0.8
      call-bound: 1.0.4
      define-properties: 1.2.1
      es-abstract: 1.23.9
      es-errors: 1.3.0
      es-object-atoms: 1.1.1
      es-shim-unscopables: 1.1.0

  array.prototype.flat@1.3.3:
    dependencies:
      call-bind: 1.0.8
      define-properties: 1.2.1
      es-abstract: 1.23.9
      es-shim-unscopables: 1.1.0

  array.prototype.flatmap@1.3.3:
    dependencies:
      call-bind: 1.0.8
      define-properties: 1.2.1
      es-abstract: 1.23.9
      es-shim-unscopables: 1.1.0

  array.prototype.tosorted@1.1.4:
    dependencies:
      call-bind: 1.0.8
      define-properties: 1.2.1
      es-abstract: 1.23.9
      es-errors: 1.3.0
      es-shim-unscopables: 1.1.0

  arraybuffer.prototype.slice@1.0.4:
    dependencies:
      array-buffer-byte-length: 1.0.2
      call-bind: 1.0.8
      define-properties: 1.2.1
      es-abstract: 1.23.9
      es-errors: 1.3.0
      get-intrinsic: 1.3.0
      is-array-buffer: 3.0.5

  assert-plus@1.0.0:
    optional: true

  assertion-error@2.0.1: {}

  ast-types-flow@0.0.8: {}

  astral-regex@2.0.0:
    optional: true

  async-exit-hook@2.0.1: {}

  async-function@1.0.0: {}

  async@3.2.6: {}

  asynckit@0.4.0: {}

  at-least-node@1.0.0: {}

  autoprefixer@10.4.21(postcss@8.5.3):
    dependencies:
      browserslist: 4.24.4
      caniuse-lite: 1.0.30001714
      fraction.js: 4.3.7
      normalize-range: 0.1.2
      picocolors: 1.1.1
      postcss: 8.5.3
      postcss-value-parser: 4.2.0

  available-typed-arrays@1.0.7:
    dependencies:
      possible-typed-array-names: 1.1.0

  axe-core@4.10.3: {}

  axobject-query@4.1.0: {}

  babel-jest@29.7.0(@babel/core@7.26.10):
    dependencies:
      '@babel/core': 7.26.10
      '@jest/transform': 29.7.0
      '@types/babel__core': 7.20.5
      babel-plugin-istanbul: 6.1.1
      babel-preset-jest: 29.6.3(@babel/core@7.26.10)
      chalk: 4.1.2
      graceful-fs: 4.2.11
      slash: 3.0.0
    transitivePeerDependencies:
      - supports-color

  babel-plugin-istanbul@6.1.1:
    dependencies:
      '@babel/helper-plugin-utils': 7.26.5
      '@istanbuljs/load-nyc-config': 1.1.0
      '@istanbuljs/schema': 0.1.3
      istanbul-lib-instrument: 5.2.1
      test-exclude: 6.0.0
    transitivePeerDependencies:
      - supports-color

  babel-plugin-jest-hoist@29.6.3:
    dependencies:
      '@babel/template': 7.27.0
      '@babel/types': 7.27.0
      '@types/babel__core': 7.20.5
      '@types/babel__traverse': 7.20.7

  babel-preset-current-node-syntax@1.1.0(@babel/core@7.26.10):
    dependencies:
      '@babel/core': 7.26.10
      '@babel/plugin-syntax-async-generators': 7.8.4(@babel/core@7.26.10)
      '@babel/plugin-syntax-bigint': 7.8.3(@babel/core@7.26.10)
      '@babel/plugin-syntax-class-properties': 7.12.13(@babel/core@7.26.10)
      '@babel/plugin-syntax-class-static-block': 7.14.5(@babel/core@7.26.10)
      '@babel/plugin-syntax-import-attributes': 7.26.0(@babel/core@7.26.10)
      '@babel/plugin-syntax-import-meta': 7.10.4(@babel/core@7.26.10)
      '@babel/plugin-syntax-json-strings': 7.8.3(@babel/core@7.26.10)
      '@babel/plugin-syntax-logical-assignment-operators': 7.10.4(@babel/core@7.26.10)
      '@babel/plugin-syntax-nullish-coalescing-operator': 7.8.3(@babel/core@7.26.10)
      '@babel/plugin-syntax-numeric-separator': 7.10.4(@babel/core@7.26.10)
      '@babel/plugin-syntax-object-rest-spread': 7.8.3(@babel/core@7.26.10)
      '@babel/plugin-syntax-optional-catch-binding': 7.8.3(@babel/core@7.26.10)
      '@babel/plugin-syntax-optional-chaining': 7.8.3(@babel/core@7.26.10)
      '@babel/plugin-syntax-private-property-in-object': 7.14.5(@babel/core@7.26.10)
      '@babel/plugin-syntax-top-level-await': 7.14.5(@babel/core@7.26.10)

  babel-preset-jest@29.6.3(@babel/core@7.26.10):
    dependencies:
      '@babel/core': 7.26.10
      babel-plugin-jest-hoist: 29.6.3
      babel-preset-current-node-syntax: 1.1.0(@babel/core@7.26.10)

  balanced-match@1.0.2: {}

  base64-js@1.5.1: {}

  binary-extensions@2.3.0: {}

  bl@4.1.0:
    dependencies:
      buffer: 5.7.1
      inherits: 2.0.4
      readable-stream: 3.6.2

  body-parser@2.2.0:
    dependencies:
      bytes: 3.1.2
      content-type: 1.0.5
      debug: 4.4.1
      http-errors: 2.0.0
      iconv-lite: 0.6.3
      on-finished: 2.4.1
      qs: 6.14.0
      raw-body: 3.0.0
      type-is: 2.0.1
    transitivePeerDependencies:
      - supports-color

  boolean@3.2.0:
    optional: true

  brace-expansion@1.1.11:
    dependencies:
      balanced-match: 1.0.2
      concat-map: 0.0.1

  brace-expansion@2.0.1:
    dependencies:
      balanced-match: 1.0.2

  braces@3.0.3:
    dependencies:
      fill-range: 7.1.1

  browserslist@4.24.4:
    dependencies:
      caniuse-lite: 1.0.30001714
      electron-to-chromium: 1.5.137
      node-releases: 2.0.19
      update-browserslist-db: 1.1.3(browserslist@4.24.4)

  bs-logger@0.2.6:
    dependencies:
      fast-json-stable-stringify: 2.1.0

  bser@2.1.1:
    dependencies:
      node-int64: 0.4.0

  buffer-crc32@0.2.13: {}

  buffer-from@1.1.2: {}

  buffer@5.7.1:
    dependencies:
      base64-js: 1.5.1
      ieee754: 1.2.1

  builder-util-runtime@9.3.1:
    dependencies:
      debug: 4.4.0
      sax: 1.4.1
    transitivePeerDependencies:
      - supports-color

  builder-util@26.0.11:
    dependencies:
      7zip-bin: 5.2.0
      '@types/debug': 4.1.12
      app-builder-bin: 5.0.0-alpha.12
      builder-util-runtime: 9.3.1
      chalk: 4.1.2
      cross-spawn: 7.0.6
      debug: 4.4.0
      fs-extra: 10.1.0
      http-proxy-agent: 7.0.2
      https-proxy-agent: 7.0.6
      is-ci: 3.0.1
      js-yaml: 4.1.0
      sanitize-filename: 1.6.3
      source-map-support: 0.5.21
      stat-mode: 1.0.0
      temp-file: 3.4.0
      tiny-async-pool: 1.3.0
    transitivePeerDependencies:
      - supports-color

  busboy@1.6.0:
    dependencies:
      streamsearch: 1.1.0

  bytes@3.1.2: {}

  cac@6.7.14: {}

  cacache@16.1.3:
    dependencies:
      '@npmcli/fs': 2.1.2
      '@npmcli/move-file': 2.0.1
      chownr: 2.0.0
      fs-minipass: 2.1.0
      glob: 8.1.0
      infer-owner: 1.0.4
      lru-cache: 7.18.3
      minipass: 3.3.6
      minipass-collect: 1.0.2
      minipass-flush: 1.0.5
      minipass-pipeline: 1.2.4
      mkdirp: 1.0.4
      p-map: 4.0.0
      promise-inflight: 1.0.1
      rimraf: 3.0.2
      ssri: 9.0.1
      tar: 6.2.1
      unique-filename: 2.0.1
    transitivePeerDependencies:
      - bluebird

  cacheable-lookup@5.0.4: {}

  cacheable-request@7.0.4:
    dependencies:
      clone-response: 1.0.3
      get-stream: 5.2.0
      http-cache-semantics: 4.1.1
      keyv: 4.5.4
      lowercase-keys: 2.0.0
      normalize-url: 6.1.0
      responselike: 2.0.1

  call-bind-apply-helpers@1.0.2:
    dependencies:
      es-errors: 1.3.0
      function-bind: 1.1.2

  call-bind@1.0.8:
    dependencies:
      call-bind-apply-helpers: 1.0.2
      es-define-property: 1.0.1
      get-intrinsic: 1.3.0
      set-function-length: 1.2.2

  call-bound@1.0.4:
    dependencies:
      call-bind-apply-helpers: 1.0.2
      get-intrinsic: 1.3.0

  callsites@3.1.0: {}

  camelcase-css@2.0.1: {}

  camelcase@5.3.1: {}

  camelcase@6.3.0: {}

  caniuse-lite@1.0.30001714: {}

  chai@5.2.0:
    dependencies:
      assertion-error: 2.0.1
      check-error: 2.1.1
      deep-eql: 5.0.2
      loupe: 3.1.3
      pathval: 2.0.0

  chalk@4.1.2:
    dependencies:
      ansi-styles: 4.3.0
      supports-color: 7.2.0

  char-regex@1.0.2: {}

  check-error@2.1.1: {}

  chokidar@3.6.0:
    dependencies:
      anymatch: 3.1.3
      braces: 3.0.3
      glob-parent: 5.1.2
      is-binary-path: 2.1.0
      is-glob: 4.0.3
      normalize-path: 3.0.0
      readdirp: 3.6.0
    optionalDependencies:
      fsevents: 2.3.3

  chownr@2.0.0: {}

  chownr@3.0.0: {}

  chromium-pickle-js@0.2.0: {}

  ci-info@3.9.0: {}

  cjs-module-lexer@1.4.3: {}

  class-variance-authority@0.7.1:
    dependencies:
      clsx: 2.1.1

  clean-stack@2.2.0: {}

  cli-cursor@3.1.0:
    dependencies:
      restore-cursor: 3.1.0

  cli-spinners@2.9.2: {}

  cli-truncate@2.1.0:
    dependencies:
      slice-ansi: 3.0.0
      string-width: 4.2.3
    optional: true

  client-only@0.0.1: {}

  cliui@6.0.0:
    dependencies:
      string-width: 4.2.3
      strip-ansi: 6.0.1
      wrap-ansi: 6.2.0

  cliui@8.0.1:
    dependencies:
      string-width: 4.2.3
      strip-ansi: 6.0.1
      wrap-ansi: 7.0.0

  clone-response@1.0.3:
    dependencies:
      mimic-response: 1.0.1

  clone@1.0.4: {}

  clsx@2.1.1: {}

  co@4.6.0: {}

  collect-v8-coverage@1.0.2: {}

  color-convert@2.0.1:
    dependencies:
      color-name: 1.1.4

  color-name@1.1.4: {}

  color-string@1.9.1:
    dependencies:
      color-name: 1.1.4
      simple-swizzle: 0.2.2
    optional: true

  color@4.2.3:
    dependencies:
      color-convert: 2.0.1
      color-string: 1.9.1
    optional: true

  combined-stream@1.0.8:
    dependencies:
      delayed-stream: 1.0.0

  commander@4.1.1: {}

  commander@5.1.0: {}

  commander@9.5.0:
    optional: true

  compare-version@0.1.2: {}

  concat-map@0.0.1: {}

  config-file-ts@0.2.8-rc1:
    dependencies:
      glob: 10.4.5
      typescript: 5.8.3

  content-disposition@1.0.0:
    dependencies:
      safe-buffer: 5.2.1

  content-type@1.0.5: {}

  convert-source-map@2.0.0: {}

  cookie-signature@1.2.2: {}

  cookie@0.7.2: {}

  core-util-is@1.0.2:
    optional: true

  cors@2.8.5:
    dependencies:
      object-assign: 4.1.1
      vary: 1.1.2

  crc@3.8.0:
    dependencies:
      buffer: 5.7.1
    optional: true

  create-jest@29.7.0(@types/node@20.17.47)(ts-node@10.9.2(@types/node@20.17.47)(typescript@5.8.3)):
    dependencies:
      '@jest/types': 29.6.3
      chalk: 4.1.2
      exit: 0.1.2
      graceful-fs: 4.2.11
      jest-config: 29.7.0(@types/node@20.17.47)(ts-node@10.9.2(@types/node@20.17.47)(typescript@5.8.3))
      jest-util: 29.7.0
      prompts: 2.4.2
    transitivePeerDependencies:
      - '@types/node'
      - babel-plugin-macros
      - supports-color
      - ts-node

  create-require@1.1.1: {}

  cross-dirname@0.1.0:
    optional: true

  cross-spawn@7.0.6:
    dependencies:
      path-key: 3.1.1
      shebang-command: 2.0.0
      which: 2.0.2

  cssesc@3.0.0: {}

  cssstyle@4.4.0:
    dependencies:
      '@asamuzakjp/css-color': 3.2.0
      rrweb-cssom: 0.8.0
    optional: true

  csstype@3.1.3: {}

  damerau-levenshtein@1.0.8: {}

  data-urls@5.0.0:
    dependencies:
      whatwg-mimetype: 4.0.0
      whatwg-url: 14.2.0
    optional: true

  data-view-buffer@1.0.2:
    dependencies:
      call-bound: 1.0.4
      es-errors: 1.3.0
      is-data-view: 1.0.2

  data-view-byte-length@1.0.2:
    dependencies:
      call-bound: 1.0.4
      es-errors: 1.3.0
      is-data-view: 1.0.2

  data-view-byte-offset@1.0.1:
    dependencies:
      call-bound: 1.0.4
      es-errors: 1.3.0
      is-data-view: 1.0.2

  debug@3.2.7:
    dependencies:
      ms: 2.1.3

  debug@4.4.0:
    dependencies:
      ms: 2.1.3

  debug@4.4.1:
    dependencies:
      ms: 2.1.3

<<<<<<< HEAD
  decimal.js@10.5.0:
    optional: true
=======
  decamelize@1.2.0: {}
>>>>>>> 831370df

  decompress-response@6.0.0:
    dependencies:
      mimic-response: 3.1.0

  dedent@1.5.3: {}

  deep-eql@5.0.2: {}

  deep-is@0.1.4: {}

  deepmerge@4.3.1: {}

  defaults@1.0.4:
    dependencies:
      clone: 1.0.4

  defer-to-connect@2.0.1: {}

  define-data-property@1.1.4:
    dependencies:
      es-define-property: 1.0.1
      es-errors: 1.3.0
      gopd: 1.2.0

  define-properties@1.2.1:
    dependencies:
      define-data-property: 1.1.4
      has-property-descriptors: 1.0.2
      object-keys: 1.1.1

  delayed-stream@1.0.0: {}

  depd@2.0.0: {}

<<<<<<< HEAD
=======
  detect-libc@2.0.3:
    optional: true

>>>>>>> 831370df
  detect-libc@2.0.4: {}

  detect-newline@3.1.0: {}

  detect-node-es@1.1.0: {}

  detect-node@2.1.0:
    optional: true

  didyoumean@1.2.2: {}

  diff-sequences@29.6.3: {}

  diff@4.0.2: {}

  dijkstrajs@1.0.3: {}

  dir-compare@4.2.0:
    dependencies:
      minimatch: 3.1.2
      p-limit: 3.1.0

  dlv@1.1.3: {}

  dmg-builder@26.0.12(electron-builder-squirrel-windows@26.0.12):
    dependencies:
      app-builder-lib: 26.0.12(dmg-builder@26.0.12)(electron-builder-squirrel-windows@26.0.12)
      builder-util: 26.0.11
      builder-util-runtime: 9.3.1
      fs-extra: 10.1.0
      iconv-lite: 0.6.3
      js-yaml: 4.1.0
    optionalDependencies:
      dmg-license: 1.0.11
    transitivePeerDependencies:
      - bluebird
      - electron-builder-squirrel-windows
      - supports-color

  dmg-license@1.0.11:
    dependencies:
      '@types/plist': 3.0.5
      '@types/verror': 1.10.11
      ajv: 6.12.6
      crc: 3.8.0
      iconv-corefoundation: 1.1.7
      plist: 3.1.0
      smart-buffer: 4.2.0
      verror: 1.10.1
    optional: true

  doctrine@2.1.0:
    dependencies:
      esutils: 2.0.3

  dom-serializer@2.0.0:
    dependencies:
      domelementtype: 2.3.0
      domhandler: 5.0.3
      entities: 4.5.0

  domelementtype@2.3.0: {}

  domhandler@5.0.3:
    dependencies:
      domelementtype: 2.3.0

  domutils@3.2.2:
    dependencies:
      dom-serializer: 2.0.0
      domelementtype: 2.3.0
      domhandler: 5.0.3

  dotenv-expand@11.0.7:
    dependencies:
      dotenv: 16.5.0

  dotenv@16.5.0: {}

  dunder-proto@1.0.1:
    dependencies:
      call-bind-apply-helpers: 1.0.2
      es-errors: 1.3.0
      gopd: 1.2.0

  eastasianwidth@0.2.0: {}

  ee-first@1.1.1: {}

  ejs@3.1.10:
    dependencies:
      jake: 10.9.2

  electron-builder-squirrel-windows@26.0.12(dmg-builder@26.0.12):
    dependencies:
      app-builder-lib: 26.0.12(dmg-builder@26.0.12)(electron-builder-squirrel-windows@26.0.12)
      builder-util: 26.0.11
      electron-winstaller: 5.4.0
    transitivePeerDependencies:
      - bluebird
      - dmg-builder
      - supports-color

  electron-builder@26.0.12(electron-builder-squirrel-windows@26.0.12):
    dependencies:
      app-builder-lib: 26.0.12(dmg-builder@26.0.12)(electron-builder-squirrel-windows@26.0.12)
      builder-util: 26.0.11
      builder-util-runtime: 9.3.1
      chalk: 4.1.2
      dmg-builder: 26.0.12(electron-builder-squirrel-windows@26.0.12)
      fs-extra: 10.1.0
      is-ci: 3.0.1
      lazy-val: 1.0.5
      simple-update-notifier: 2.0.0
      yargs: 17.7.2
    transitivePeerDependencies:
      - bluebird
      - electron-builder-squirrel-windows
      - supports-color

  electron-publish@26.0.11:
    dependencies:
      '@types/fs-extra': 9.0.13
      builder-util: 26.0.11
      builder-util-runtime: 9.3.1
      chalk: 4.1.2
      form-data: 4.0.2
      fs-extra: 10.1.0
      lazy-val: 1.0.5
      mime: 2.6.0
    transitivePeerDependencies:
      - supports-color

  electron-to-chromium@1.5.137: {}

  electron-updater@6.6.2:
    dependencies:
      builder-util-runtime: 9.3.1
      fs-extra: 10.1.0
      js-yaml: 4.1.0
      lazy-val: 1.0.5
      lodash.escaperegexp: 4.1.2
      lodash.isequal: 4.5.0
      semver: 7.7.1
      tiny-typed-emitter: 2.1.0
    transitivePeerDependencies:
      - supports-color

  electron-winstaller@5.4.0:
    dependencies:
      '@electron/asar': 3.4.1
      debug: 4.4.1
      fs-extra: 7.0.1
      lodash: 4.17.21
      temp: 0.9.4
    optionalDependencies:
      '@electron/windows-sign': 1.2.2
    transitivePeerDependencies:
      - supports-color

  electron@35.4.0:
    dependencies:
      '@electron/get': 2.0.3
      '@types/node': 22.15.18
      extract-zip: 2.0.1
    transitivePeerDependencies:
      - supports-color

  emittery@0.13.1: {}

  emoji-regex@8.0.0: {}

  emoji-regex@9.2.2: {}

  encodeurl@2.0.0: {}

  encoding@0.1.13:
    dependencies:
      iconv-lite: 0.6.3
    optional: true

  end-of-stream@1.4.4:
    dependencies:
      once: 1.4.0

  enhanced-resolve@5.18.1:
    dependencies:
      graceful-fs: 4.2.11
      tapable: 2.2.1

  entities@4.5.0: {}

  entities@6.0.1:
    optional: true

  env-paths@2.2.1: {}

  err-code@2.0.3: {}

  error-ex@1.3.2:
    dependencies:
      is-arrayish: 0.2.1

  es-abstract@1.23.9:
    dependencies:
      array-buffer-byte-length: 1.0.2
      arraybuffer.prototype.slice: 1.0.4
      available-typed-arrays: 1.0.7
      call-bind: 1.0.8
      call-bound: 1.0.4
      data-view-buffer: 1.0.2
      data-view-byte-length: 1.0.2
      data-view-byte-offset: 1.0.1
      es-define-property: 1.0.1
      es-errors: 1.3.0
      es-object-atoms: 1.1.1
      es-set-tostringtag: 2.1.0
      es-to-primitive: 1.3.0
      function.prototype.name: 1.1.8
      get-intrinsic: 1.3.0
      get-proto: 1.0.1
      get-symbol-description: 1.1.0
      globalthis: 1.0.4
      gopd: 1.2.0
      has-property-descriptors: 1.0.2
      has-proto: 1.2.0
      has-symbols: 1.1.0
      hasown: 2.0.2
      internal-slot: 1.1.0
      is-array-buffer: 3.0.5
      is-callable: 1.2.7
      is-data-view: 1.0.2
      is-regex: 1.2.1
      is-shared-array-buffer: 1.0.4
      is-string: 1.1.1
      is-typed-array: 1.1.15
      is-weakref: 1.1.1
      math-intrinsics: 1.1.0
      object-inspect: 1.13.4
      object-keys: 1.1.1
      object.assign: 4.1.7
      own-keys: 1.0.1
      regexp.prototype.flags: 1.5.4
      safe-array-concat: 1.1.3
      safe-push-apply: 1.0.0
      safe-regex-test: 1.1.0
      set-proto: 1.0.0
      string.prototype.trim: 1.2.10
      string.prototype.trimend: 1.0.9
      string.prototype.trimstart: 1.0.8
      typed-array-buffer: 1.0.3
      typed-array-byte-length: 1.0.3
      typed-array-byte-offset: 1.0.4
      typed-array-length: 1.0.7
      unbox-primitive: 1.1.0
      which-typed-array: 1.1.19

  es-define-property@1.0.1: {}

  es-errors@1.3.0: {}

  es-iterator-helpers@1.2.1:
    dependencies:
      call-bind: 1.0.8
      call-bound: 1.0.4
      define-properties: 1.2.1
      es-abstract: 1.23.9
      es-errors: 1.3.0
      es-set-tostringtag: 2.1.0
      function-bind: 1.1.2
      get-intrinsic: 1.3.0
      globalthis: 1.0.4
      gopd: 1.2.0
      has-property-descriptors: 1.0.2
      has-proto: 1.2.0
      has-symbols: 1.1.0
      internal-slot: 1.1.0
      iterator.prototype: 1.1.5
      safe-array-concat: 1.1.3

  es-module-lexer@1.7.0: {}

  es-object-atoms@1.1.1:
    dependencies:
      es-errors: 1.3.0

  es-set-tostringtag@2.1.0:
    dependencies:
      es-errors: 1.3.0
      get-intrinsic: 1.3.0
      has-tostringtag: 1.0.2
      hasown: 2.0.2

  es-shim-unscopables@1.1.0:
    dependencies:
      hasown: 2.0.2

  es-to-primitive@1.3.0:
    dependencies:
      is-callable: 1.2.7
      is-date-object: 1.1.0
      is-symbol: 1.1.1

  es6-error@4.1.1:
    optional: true

  esbuild@0.25.2:
    optionalDependencies:
      '@esbuild/aix-ppc64': 0.25.2
      '@esbuild/android-arm': 0.25.2
      '@esbuild/android-arm64': 0.25.2
      '@esbuild/android-x64': 0.25.2
      '@esbuild/darwin-arm64': 0.25.2
      '@esbuild/darwin-x64': 0.25.2
      '@esbuild/freebsd-arm64': 0.25.2
      '@esbuild/freebsd-x64': 0.25.2
      '@esbuild/linux-arm': 0.25.2
      '@esbuild/linux-arm64': 0.25.2
      '@esbuild/linux-ia32': 0.25.2
      '@esbuild/linux-loong64': 0.25.2
      '@esbuild/linux-mips64el': 0.25.2
      '@esbuild/linux-ppc64': 0.25.2
      '@esbuild/linux-riscv64': 0.25.2
      '@esbuild/linux-s390x': 0.25.2
      '@esbuild/linux-x64': 0.25.2
      '@esbuild/netbsd-arm64': 0.25.2
      '@esbuild/netbsd-x64': 0.25.2
      '@esbuild/openbsd-arm64': 0.25.2
      '@esbuild/openbsd-x64': 0.25.2
      '@esbuild/sunos-x64': 0.25.2
      '@esbuild/win32-arm64': 0.25.2
      '@esbuild/win32-ia32': 0.25.2
      '@esbuild/win32-x64': 0.25.2

  escalade@3.2.0: {}

  escape-html@1.0.3: {}

  escape-string-regexp@2.0.0: {}

  escape-string-regexp@4.0.0: {}

  eslint-config-next@15.3.0(eslint@9.26.0(jiti@2.4.2))(typescript@5.8.3):
    dependencies:
      '@next/eslint-plugin-next': 15.3.0
      '@rushstack/eslint-patch': 1.11.0
      '@typescript-eslint/eslint-plugin': 8.30.1(@typescript-eslint/parser@8.30.1(eslint@9.26.0(jiti@2.4.2))(typescript@5.8.3))(eslint@9.26.0(jiti@2.4.2))(typescript@5.8.3)
      '@typescript-eslint/parser': 8.30.1(eslint@9.26.0(jiti@2.4.2))(typescript@5.8.3)
      eslint: 9.26.0(jiti@2.4.2)
      eslint-import-resolver-node: 0.3.9
      eslint-import-resolver-typescript: 3.10.0(eslint-plugin-import@2.31.0)(eslint@9.26.0(jiti@2.4.2))
      eslint-plugin-import: 2.31.0(@typescript-eslint/parser@8.30.1(eslint@9.26.0(jiti@2.4.2))(typescript@5.8.3))(eslint-import-resolver-typescript@3.10.0)(eslint@9.26.0(jiti@2.4.2))
      eslint-plugin-jsx-a11y: 6.10.2(eslint@9.26.0(jiti@2.4.2))
      eslint-plugin-react: 7.37.5(eslint@9.26.0(jiti@2.4.2))
      eslint-plugin-react-hooks: 5.2.0(eslint@9.26.0(jiti@2.4.2))
    optionalDependencies:
      typescript: 5.8.3
    transitivePeerDependencies:
      - eslint-import-resolver-webpack
      - eslint-plugin-import-x
      - supports-color

  eslint-import-resolver-node@0.3.9:
    dependencies:
      debug: 3.2.7
      is-core-module: 2.16.1
      resolve: 1.22.10
    transitivePeerDependencies:
      - supports-color

  eslint-import-resolver-typescript@3.10.0(eslint-plugin-import@2.31.0)(eslint@9.26.0(jiti@2.4.2)):
    dependencies:
      '@nolyfill/is-core-module': 1.0.39
      debug: 4.4.0
      eslint: 9.26.0(jiti@2.4.2)
      get-tsconfig: 4.10.0
      is-bun-module: 2.0.0
      stable-hash: 0.0.5
      tinyglobby: 0.2.12
      unrs-resolver: 1.5.0
    optionalDependencies:
      eslint-plugin-import: 2.31.0(@typescript-eslint/parser@8.30.1(eslint@9.26.0(jiti@2.4.2))(typescript@5.8.3))(eslint-import-resolver-typescript@3.10.0)(eslint@9.26.0(jiti@2.4.2))
    transitivePeerDependencies:
      - supports-color

  eslint-module-utils@2.12.0(@typescript-eslint/parser@8.30.1(eslint@9.26.0(jiti@2.4.2))(typescript@5.8.3))(eslint-import-resolver-node@0.3.9)(eslint-import-resolver-typescript@3.10.0)(eslint@9.26.0(jiti@2.4.2)):
    dependencies:
      debug: 3.2.7
    optionalDependencies:
      '@typescript-eslint/parser': 8.30.1(eslint@9.26.0(jiti@2.4.2))(typescript@5.8.3)
      eslint: 9.26.0(jiti@2.4.2)
      eslint-import-resolver-node: 0.3.9
      eslint-import-resolver-typescript: 3.10.0(eslint-plugin-import@2.31.0)(eslint@9.26.0(jiti@2.4.2))
    transitivePeerDependencies:
      - supports-color

  eslint-plugin-import@2.31.0(@typescript-eslint/parser@8.30.1(eslint@9.26.0(jiti@2.4.2))(typescript@5.8.3))(eslint-import-resolver-typescript@3.10.0)(eslint@9.26.0(jiti@2.4.2)):
    dependencies:
      '@rtsao/scc': 1.1.0
      array-includes: 3.1.8
      array.prototype.findlastindex: 1.2.6
      array.prototype.flat: 1.3.3
      array.prototype.flatmap: 1.3.3
      debug: 3.2.7
      doctrine: 2.1.0
      eslint: 9.26.0(jiti@2.4.2)
      eslint-import-resolver-node: 0.3.9
      eslint-module-utils: 2.12.0(@typescript-eslint/parser@8.30.1(eslint@9.26.0(jiti@2.4.2))(typescript@5.8.3))(eslint-import-resolver-node@0.3.9)(eslint-import-resolver-typescript@3.10.0)(eslint@9.26.0(jiti@2.4.2))
      hasown: 2.0.2
      is-core-module: 2.16.1
      is-glob: 4.0.3
      minimatch: 3.1.2
      object.fromentries: 2.0.8
      object.groupby: 1.0.3
      object.values: 1.2.1
      semver: 6.3.1
      string.prototype.trimend: 1.0.9
      tsconfig-paths: 3.15.0
    optionalDependencies:
      '@typescript-eslint/parser': 8.30.1(eslint@9.26.0(jiti@2.4.2))(typescript@5.8.3)
    transitivePeerDependencies:
      - eslint-import-resolver-typescript
      - eslint-import-resolver-webpack
      - supports-color

  eslint-plugin-jsx-a11y@6.10.2(eslint@9.26.0(jiti@2.4.2)):
    dependencies:
      aria-query: 5.3.2
      array-includes: 3.1.8
      array.prototype.flatmap: 1.3.3
      ast-types-flow: 0.0.8
      axe-core: 4.10.3
      axobject-query: 4.1.0
      damerau-levenshtein: 1.0.8
      emoji-regex: 9.2.2
      eslint: 9.26.0(jiti@2.4.2)
      hasown: 2.0.2
      jsx-ast-utils: 3.3.5
      language-tags: 1.0.9
      minimatch: 3.1.2
      object.fromentries: 2.0.8
      safe-regex-test: 1.1.0
      string.prototype.includes: 2.0.1

  eslint-plugin-react-hooks@5.2.0(eslint@9.26.0(jiti@2.4.2)):
    dependencies:
      eslint: 9.26.0(jiti@2.4.2)

  eslint-plugin-react@7.37.5(eslint@9.26.0(jiti@2.4.2)):
    dependencies:
      array-includes: 3.1.8
      array.prototype.findlast: 1.2.5
      array.prototype.flatmap: 1.3.3
      array.prototype.tosorted: 1.1.4
      doctrine: 2.1.0
      es-iterator-helpers: 1.2.1
      eslint: 9.26.0(jiti@2.4.2)
      estraverse: 5.3.0
      hasown: 2.0.2
      jsx-ast-utils: 3.3.5
      minimatch: 3.1.2
      object.entries: 1.1.9
      object.fromentries: 2.0.8
      object.values: 1.2.1
      prop-types: 15.8.1
      resolve: 2.0.0-next.5
      semver: 6.3.1
      string.prototype.matchall: 4.0.12
      string.prototype.repeat: 1.0.0

  eslint-scope@8.3.0:
    dependencies:
      esrecurse: 4.3.0
      estraverse: 5.3.0

  eslint-visitor-keys@3.4.3: {}

  eslint-visitor-keys@4.2.0: {}

  eslint@9.26.0(jiti@2.4.2):
    dependencies:
      '@eslint-community/eslint-utils': 4.6.0(eslint@9.26.0(jiti@2.4.2))
      '@eslint-community/regexpp': 4.12.1
      '@eslint/config-array': 0.20.0
      '@eslint/config-helpers': 0.2.1
      '@eslint/core': 0.13.0
      '@eslint/eslintrc': 3.3.1
      '@eslint/js': 9.26.0
      '@eslint/plugin-kit': 0.2.8
      '@humanfs/node': 0.16.6
      '@humanwhocodes/module-importer': 1.0.1
      '@humanwhocodes/retry': 0.4.2
      '@modelcontextprotocol/sdk': 1.11.2
      '@types/estree': 1.0.7
      '@types/json-schema': 7.0.15
      ajv: 6.12.6
      chalk: 4.1.2
      cross-spawn: 7.0.6
      debug: 4.4.0
      escape-string-regexp: 4.0.0
      eslint-scope: 8.3.0
      eslint-visitor-keys: 4.2.0
      espree: 10.3.0
      esquery: 1.6.0
      esutils: 2.0.3
      fast-deep-equal: 3.1.3
      file-entry-cache: 8.0.0
      find-up: 5.0.0
      glob-parent: 6.0.2
      ignore: 5.3.2
      imurmurhash: 0.1.4
      is-glob: 4.0.3
      json-stable-stringify-without-jsonify: 1.0.1
      lodash.merge: 4.6.2
      minimatch: 3.1.2
      natural-compare: 1.4.0
      optionator: 0.9.4
      zod: 3.24.4
    optionalDependencies:
      jiti: 2.4.2
    transitivePeerDependencies:
      - supports-color

  espree@10.3.0:
    dependencies:
      acorn: 8.14.1
      acorn-jsx: 5.3.2(acorn@8.14.1)
      eslint-visitor-keys: 4.2.0

  esprima@4.0.1: {}

  esquery@1.6.0:
    dependencies:
      estraverse: 5.3.0

  esrecurse@4.3.0:
    dependencies:
      estraverse: 5.3.0

  estraverse@5.3.0: {}

  estree-walker@3.0.3:
    dependencies:
      '@types/estree': 1.0.7

  esutils@2.0.3: {}

  etag@1.8.1: {}

  eventsource-parser@3.0.2: {}

  eventsource@3.0.7:
    dependencies:
      eventsource-parser: 3.0.2

  execa@5.1.1:
    dependencies:
      cross-spawn: 7.0.6
      get-stream: 6.0.1
      human-signals: 2.1.0
      is-stream: 2.0.1
      merge-stream: 2.0.0
      npm-run-path: 4.0.1
      onetime: 5.1.2
      signal-exit: 3.0.7
      strip-final-newline: 2.0.0

  exit@0.1.2: {}

  expect-type@1.2.1: {}

  expect@29.7.0:
    dependencies:
      '@jest/expect-utils': 29.7.0
      jest-get-type: 29.6.3
      jest-matcher-utils: 29.7.0
      jest-message-util: 29.7.0
      jest-util: 29.7.0

  exponential-backoff@3.1.2: {}

  express-rate-limit@7.5.0(express@5.1.0):
    dependencies:
      express: 5.1.0

  express@5.1.0:
    dependencies:
      accepts: 2.0.0
      body-parser: 2.2.0
      content-disposition: 1.0.0
      content-type: 1.0.5
      cookie: 0.7.2
      cookie-signature: 1.2.2
      debug: 4.4.0
      encodeurl: 2.0.0
      escape-html: 1.0.3
      etag: 1.8.1
      finalhandler: 2.1.0
      fresh: 2.0.0
      http-errors: 2.0.0
      merge-descriptors: 2.0.0
      mime-types: 3.0.1
      on-finished: 2.4.1
      once: 1.4.0
      parseurl: 1.3.3
      proxy-addr: 2.0.7
      qs: 6.14.0
      range-parser: 1.2.1
      router: 2.2.0
      send: 1.2.0
      serve-static: 2.2.0
      statuses: 2.0.1
      type-is: 2.0.1
      vary: 1.1.2
    transitivePeerDependencies:
      - supports-color

  extract-zip@2.0.1:
    dependencies:
      debug: 4.4.0
      get-stream: 5.2.0
      yauzl: 2.10.0
    optionalDependencies:
      '@types/yauzl': 2.10.3
    transitivePeerDependencies:
      - supports-color

  extsprintf@1.4.1:
    optional: true

  fast-deep-equal@3.1.3: {}

  fast-glob@3.3.1:
    dependencies:
      '@nodelib/fs.stat': 2.0.5
      '@nodelib/fs.walk': 1.2.8
      glob-parent: 5.1.2
      merge2: 1.4.1
      micromatch: 4.0.8

  fast-glob@3.3.3:
    dependencies:
      '@nodelib/fs.stat': 2.0.5
      '@nodelib/fs.walk': 1.2.8
      glob-parent: 5.1.2
      merge2: 1.4.1
      micromatch: 4.0.8

  fast-json-stable-stringify@2.1.0: {}

  fast-levenshtein@2.0.6: {}

  fastq@1.19.1:
    dependencies:
      reusify: 1.1.0

  fb-watchman@2.0.2:
    dependencies:
      bser: 2.1.1

  fd-slicer@1.1.0:
    dependencies:
      pend: 1.2.0

  fdir@6.4.4(picomatch@4.0.2):
    optionalDependencies:
      picomatch: 4.0.2

  file-entry-cache@8.0.0:
    dependencies:
      flat-cache: 4.0.1

  filelist@1.0.4:
    dependencies:
      minimatch: 5.1.6

  fill-range@7.1.1:
    dependencies:
      to-regex-range: 5.0.1

  finalhandler@2.1.0:
    dependencies:
      debug: 4.4.1
      encodeurl: 2.0.0
      escape-html: 1.0.3
      on-finished: 2.4.1
      parseurl: 1.3.3
      statuses: 2.0.1
    transitivePeerDependencies:
      - supports-color

  find-up@4.1.0:
    dependencies:
      locate-path: 5.0.0
      path-exists: 4.0.0

  find-up@5.0.0:
    dependencies:
      locate-path: 6.0.0
      path-exists: 4.0.0

  flat-cache@4.0.1:
    dependencies:
      flatted: 3.3.3
      keyv: 4.5.4

  flatted@3.3.3: {}

  for-each@0.3.5:
    dependencies:
      is-callable: 1.2.7

  foreground-child@3.3.1:
    dependencies:
      cross-spawn: 7.0.6
      signal-exit: 4.1.0

  form-data@4.0.2:
    dependencies:
      asynckit: 0.4.0
      combined-stream: 1.0.8
      es-set-tostringtag: 2.1.0
      mime-types: 2.1.35

  forwarded@0.2.0: {}

  fraction.js@4.3.7: {}

  fresh@2.0.0: {}

  fs-extra@10.1.0:
    dependencies:
      graceful-fs: 4.2.11
      jsonfile: 6.1.0
      universalify: 2.0.1

  fs-extra@11.3.0:
    dependencies:
      graceful-fs: 4.2.11
      jsonfile: 6.1.0
      universalify: 2.0.1

  fs-extra@7.0.1:
    dependencies:
      graceful-fs: 4.2.11
      jsonfile: 4.0.0
      universalify: 0.1.2

  fs-extra@8.1.0:
    dependencies:
      graceful-fs: 4.2.11
      jsonfile: 4.0.0
      universalify: 0.1.2

  fs-extra@9.1.0:
    dependencies:
      at-least-node: 1.0.0
      graceful-fs: 4.2.11
      jsonfile: 6.1.0
      universalify: 2.0.1

  fs-minipass@2.1.0:
    dependencies:
      minipass: 3.3.6

  fs.realpath@1.0.0: {}

  fsevents@2.3.2:
    optional: true

  fsevents@2.3.3:
    optional: true

  function-bind@1.1.2: {}

  function.prototype.name@1.1.8:
    dependencies:
      call-bind: 1.0.8
      call-bound: 1.0.4
      define-properties: 1.2.1
      functions-have-names: 1.2.3
      hasown: 2.0.2
      is-callable: 1.2.7

  functions-have-names@1.2.3: {}

  gensync@1.0.0-beta.2: {}

  get-caller-file@2.0.5: {}

  get-intrinsic@1.3.0:
    dependencies:
      call-bind-apply-helpers: 1.0.2
      es-define-property: 1.0.1
      es-errors: 1.3.0
      es-object-atoms: 1.1.1
      function-bind: 1.1.2
      get-proto: 1.0.1
      gopd: 1.2.0
      has-symbols: 1.1.0
      hasown: 2.0.2
      math-intrinsics: 1.1.0

  get-nonce@1.0.1: {}

  get-package-type@0.1.0: {}

  get-proto@1.0.1:
    dependencies:
      dunder-proto: 1.0.1
      es-object-atoms: 1.1.1

  get-stream@5.2.0:
    dependencies:
      pump: 3.0.2

  get-stream@6.0.1: {}

  get-symbol-description@1.1.0:
    dependencies:
      call-bound: 1.0.4
      es-errors: 1.3.0
      get-intrinsic: 1.3.0

  get-tsconfig@4.10.0:
    dependencies:
      resolve-pkg-maps: 1.0.0

  glob-parent@5.1.2:
    dependencies:
      is-glob: 4.0.3

  glob-parent@6.0.2:
    dependencies:
      is-glob: 4.0.3

  glob@10.4.5:
    dependencies:
      foreground-child: 3.3.1
      jackspeak: 3.4.3
      minimatch: 9.0.5
      minipass: 7.1.2
      package-json-from-dist: 1.0.1
      path-scurry: 1.11.1

  glob@7.2.3:
    dependencies:
      fs.realpath: 1.0.0
      inflight: 1.0.6
      inherits: 2.0.4
      minimatch: 3.1.2
      once: 1.4.0
      path-is-absolute: 1.0.1

  glob@8.1.0:
    dependencies:
      fs.realpath: 1.0.0
      inflight: 1.0.6
      inherits: 2.0.4
      minimatch: 5.1.6
      once: 1.4.0

  global-agent@3.0.0:
    dependencies:
      boolean: 3.2.0
      es6-error: 4.1.1
      matcher: 3.0.0
      roarr: 2.15.4
      semver: 7.7.2
      serialize-error: 7.0.1
    optional: true

  globals@11.12.0: {}

  globals@14.0.0: {}

  globalthis@1.0.4:
    dependencies:
      define-properties: 1.2.1
      gopd: 1.2.0

  gopd@1.2.0: {}

  got@11.8.6:
    dependencies:
      '@sindresorhus/is': 4.6.0
      '@szmarczak/http-timer': 4.0.6
      '@types/cacheable-request': 6.0.3
      '@types/responselike': 1.0.3
      cacheable-lookup: 5.0.4
      cacheable-request: 7.0.4
      decompress-response: 6.0.0
      http2-wrapper: 1.0.3
      lowercase-keys: 2.0.0
      p-cancelable: 2.1.1
      responselike: 2.0.1

  graceful-fs@4.2.11: {}

  graphemer@1.4.0: {}

  has-bigints@1.1.0: {}

  has-flag@4.0.0: {}

  has-property-descriptors@1.0.2:
    dependencies:
      es-define-property: 1.0.1

  has-proto@1.2.0:
    dependencies:
      dunder-proto: 1.0.1

  has-symbols@1.1.0: {}

  has-tostringtag@1.0.2:
    dependencies:
      has-symbols: 1.1.0

  hasown@2.0.2:
    dependencies:
      function-bind: 1.1.2

  hosted-git-info@4.1.0:
    dependencies:
      lru-cache: 6.0.0

  html-encoding-sniffer@4.0.0:
    dependencies:
      whatwg-encoding: 3.1.1
    optional: true

  html-escaper@2.0.2: {}

  html-to-text@9.0.5:
    dependencies:
      '@selderee/plugin-htmlparser2': 0.11.0
      deepmerge: 4.3.1
      dom-serializer: 2.0.0
      htmlparser2: 8.0.2
      selderee: 0.11.0

  htmlparser2@8.0.2:
    dependencies:
      domelementtype: 2.3.0
      domhandler: 5.0.3
      domutils: 3.2.2
      entities: 4.5.0

  http-cache-semantics@4.1.1: {}

  http-cache-semantics@4.2.0: {}

  http-errors@2.0.0:
    dependencies:
      depd: 2.0.0
      inherits: 2.0.4
      setprototypeof: 1.2.0
      statuses: 2.0.1
      toidentifier: 1.0.1

  http-proxy-agent@5.0.0:
    dependencies:
      '@tootallnate/once': 2.0.0
      agent-base: 6.0.2
      debug: 4.4.1
    transitivePeerDependencies:
      - supports-color

  http-proxy-agent@7.0.2:
    dependencies:
      agent-base: 7.1.3
      debug: 4.4.0
    transitivePeerDependencies:
      - supports-color

  http2-wrapper@1.0.3:
    dependencies:
      quick-lru: 5.1.1
      resolve-alpn: 1.2.1

  https-proxy-agent@5.0.1:
    dependencies:
      agent-base: 6.0.2
      debug: 4.4.1
    transitivePeerDependencies:
      - supports-color

  https-proxy-agent@7.0.6:
    dependencies:
      agent-base: 7.1.3
      debug: 4.4.0
    transitivePeerDependencies:
      - supports-color

  human-signals@2.1.0: {}

  humanize-ms@1.2.1:
    dependencies:
      ms: 2.1.3

  iconv-corefoundation@1.1.7:
    dependencies:
      cli-truncate: 2.1.0
      node-addon-api: 1.7.2
    optional: true

  iconv-lite@0.6.3:
    dependencies:
      safer-buffer: 2.1.2

  ieee754@1.2.1: {}

  ignore@5.3.2: {}

  ignore@7.0.4: {}

  import-fresh@3.3.1:
    dependencies:
      parent-module: 1.0.1
      resolve-from: 4.0.0

  import-local@3.2.0:
    dependencies:
      pkg-dir: 4.2.0
      resolve-cwd: 3.0.0

  imurmurhash@0.1.4: {}

  indent-string@4.0.0: {}

  infer-owner@1.0.4: {}

  inflight@1.0.6:
    dependencies:
      once: 1.4.0
      wrappy: 1.0.2

  inherits@2.0.4: {}

  internal-slot@1.1.0:
    dependencies:
      es-errors: 1.3.0
      hasown: 2.0.2
      side-channel: 1.1.0

  ip-address@9.0.5:
    dependencies:
      jsbn: 1.1.0
      sprintf-js: 1.1.3

  ipaddr.js@1.9.1: {}

  is-array-buffer@3.0.5:
    dependencies:
      call-bind: 1.0.8
      call-bound: 1.0.4
      get-intrinsic: 1.3.0

  is-arrayish@0.2.1: {}

  is-arrayish@0.3.2:
    optional: true

  is-async-function@2.1.1:
    dependencies:
      async-function: 1.0.0
      call-bound: 1.0.4
      get-proto: 1.0.1
      has-tostringtag: 1.0.2
      safe-regex-test: 1.1.0

  is-bigint@1.1.0:
    dependencies:
      has-bigints: 1.1.0

  is-binary-path@2.1.0:
    dependencies:
      binary-extensions: 2.3.0

  is-boolean-object@1.2.2:
    dependencies:
      call-bound: 1.0.4
      has-tostringtag: 1.0.2

  is-bun-module@2.0.0:
    dependencies:
      semver: 7.7.2

  is-callable@1.2.7: {}

  is-ci@3.0.1:
    dependencies:
      ci-info: 3.9.0

  is-core-module@2.16.1:
    dependencies:
      hasown: 2.0.2

  is-data-view@1.0.2:
    dependencies:
      call-bound: 1.0.4
      get-intrinsic: 1.3.0
      is-typed-array: 1.1.15

  is-date-object@1.1.0:
    dependencies:
      call-bound: 1.0.4
      has-tostringtag: 1.0.2

  is-extglob@2.1.1: {}

  is-finalizationregistry@1.1.1:
    dependencies:
      call-bound: 1.0.4

  is-fullwidth-code-point@3.0.0: {}

  is-generator-fn@2.1.0: {}

  is-generator-function@1.1.0:
    dependencies:
      call-bound: 1.0.4
      get-proto: 1.0.1
      has-tostringtag: 1.0.2
      safe-regex-test: 1.1.0

  is-glob@4.0.3:
    dependencies:
      is-extglob: 2.1.1

  is-interactive@1.0.0: {}

  is-lambda@1.0.1: {}

  is-map@2.0.3: {}

  is-number-object@1.1.1:
    dependencies:
      call-bound: 1.0.4
      has-tostringtag: 1.0.2

  is-number@7.0.0: {}

  is-potential-custom-element-name@1.0.1:
    optional: true

  is-promise@4.0.0: {}

  is-regex@1.2.1:
    dependencies:
      call-bound: 1.0.4
      gopd: 1.2.0
      has-tostringtag: 1.0.2
      hasown: 2.0.2

  is-set@2.0.3: {}

  is-shared-array-buffer@1.0.4:
    dependencies:
      call-bound: 1.0.4

  is-stream@2.0.1: {}

  is-string@1.1.1:
    dependencies:
      call-bound: 1.0.4
      has-tostringtag: 1.0.2

  is-symbol@1.1.1:
    dependencies:
      call-bound: 1.0.4
      has-symbols: 1.1.0
      safe-regex-test: 1.1.0

  is-typed-array@1.1.15:
    dependencies:
      which-typed-array: 1.1.19

  is-unicode-supported@0.1.0: {}

  is-weakmap@2.0.2: {}

  is-weakref@1.1.1:
    dependencies:
      call-bound: 1.0.4

  is-weakset@2.0.4:
    dependencies:
      call-bound: 1.0.4
      get-intrinsic: 1.3.0

  isarray@2.0.5: {}

  isbinaryfile@4.0.10: {}

  isbinaryfile@5.0.4: {}

  isexe@2.0.0: {}

  istanbul-lib-coverage@3.2.2: {}

  istanbul-lib-instrument@5.2.1:
    dependencies:
      '@babel/core': 7.26.10
      '@babel/parser': 7.27.0
      '@istanbuljs/schema': 0.1.3
      istanbul-lib-coverage: 3.2.2
      semver: 6.3.1
    transitivePeerDependencies:
      - supports-color

  istanbul-lib-instrument@6.0.3:
    dependencies:
      '@babel/core': 7.26.10
      '@babel/parser': 7.27.0
      '@istanbuljs/schema': 0.1.3
      istanbul-lib-coverage: 3.2.2
      semver: 7.7.2
    transitivePeerDependencies:
      - supports-color

  istanbul-lib-report@3.0.1:
    dependencies:
      istanbul-lib-coverage: 3.2.2
      make-dir: 4.0.0
      supports-color: 7.2.0

  istanbul-lib-source-maps@4.0.1:
    dependencies:
      debug: 4.4.1
      istanbul-lib-coverage: 3.2.2
      source-map: 0.6.1
    transitivePeerDependencies:
      - supports-color

  istanbul-reports@3.1.7:
    dependencies:
      html-escaper: 2.0.2
      istanbul-lib-report: 3.0.1

  iterator.prototype@1.1.5:
    dependencies:
      define-data-property: 1.1.4
      es-object-atoms: 1.1.1
      get-intrinsic: 1.3.0
      get-proto: 1.0.1
      has-symbols: 1.1.0
      set-function-name: 2.0.2

  jackspeak@3.4.3:
    dependencies:
      '@isaacs/cliui': 8.0.2
    optionalDependencies:
      '@pkgjs/parseargs': 0.11.0

  jake@10.9.2:
    dependencies:
      async: 3.2.6
      chalk: 4.1.2
      filelist: 1.0.4
      minimatch: 3.1.2

  jest-changed-files@29.7.0:
    dependencies:
      execa: 5.1.1
      jest-util: 29.7.0
      p-limit: 3.1.0

  jest-circus@29.7.0:
    dependencies:
      '@jest/environment': 29.7.0
      '@jest/expect': 29.7.0
      '@jest/test-result': 29.7.0
      '@jest/types': 29.6.3
      '@types/node': 20.17.47
      chalk: 4.1.2
      co: 4.6.0
      dedent: 1.5.3
      is-generator-fn: 2.1.0
      jest-each: 29.7.0
      jest-matcher-utils: 29.7.0
      jest-message-util: 29.7.0
      jest-runtime: 29.7.0
      jest-snapshot: 29.7.0
      jest-util: 29.7.0
      p-limit: 3.1.0
      pretty-format: 29.7.0
      pure-rand: 6.1.0
      slash: 3.0.0
      stack-utils: 2.0.6
    transitivePeerDependencies:
      - babel-plugin-macros
      - supports-color

  jest-cli@29.7.0(@types/node@20.17.47)(ts-node@10.9.2(@types/node@20.17.47)(typescript@5.8.3)):
    dependencies:
      '@jest/core': 29.7.0(ts-node@10.9.2(@types/node@20.17.47)(typescript@5.8.3))
      '@jest/test-result': 29.7.0
      '@jest/types': 29.6.3
      chalk: 4.1.2
      create-jest: 29.7.0(@types/node@20.17.47)(ts-node@10.9.2(@types/node@20.17.47)(typescript@5.8.3))
      exit: 0.1.2
      import-local: 3.2.0
      jest-config: 29.7.0(@types/node@20.17.47)(ts-node@10.9.2(@types/node@20.17.47)(typescript@5.8.3))
      jest-util: 29.7.0
      jest-validate: 29.7.0
      yargs: 17.7.2
    transitivePeerDependencies:
      - '@types/node'
      - babel-plugin-macros
      - supports-color
      - ts-node

  jest-config@29.7.0(@types/node@20.17.47)(ts-node@10.9.2(@types/node@20.17.47)(typescript@5.8.3)):
    dependencies:
      '@babel/core': 7.26.10
      '@jest/test-sequencer': 29.7.0
      '@jest/types': 29.6.3
      babel-jest: 29.7.0(@babel/core@7.26.10)
      chalk: 4.1.2
      ci-info: 3.9.0
      deepmerge: 4.3.1
      glob: 7.2.3
      graceful-fs: 4.2.11
      jest-circus: 29.7.0
      jest-environment-node: 29.7.0
      jest-get-type: 29.6.3
      jest-regex-util: 29.6.3
      jest-resolve: 29.7.0
      jest-runner: 29.7.0
      jest-util: 29.7.0
      jest-validate: 29.7.0
      micromatch: 4.0.8
      parse-json: 5.2.0
      pretty-format: 29.7.0
      slash: 3.0.0
      strip-json-comments: 3.1.1
    optionalDependencies:
      '@types/node': 20.17.47
      ts-node: 10.9.2(@types/node@20.17.47)(typescript@5.8.3)
    transitivePeerDependencies:
      - babel-plugin-macros
      - supports-color

  jest-diff@29.7.0:
    dependencies:
      chalk: 4.1.2
      diff-sequences: 29.6.3
      jest-get-type: 29.6.3
      pretty-format: 29.7.0

  jest-docblock@29.7.0:
    dependencies:
      detect-newline: 3.1.0

  jest-each@29.7.0:
    dependencies:
      '@jest/types': 29.6.3
      chalk: 4.1.2
      jest-get-type: 29.6.3
      jest-util: 29.7.0
      pretty-format: 29.7.0

  jest-environment-node@29.7.0:
    dependencies:
      '@jest/environment': 29.7.0
      '@jest/fake-timers': 29.7.0
      '@jest/types': 29.6.3
      '@types/node': 20.17.47
      jest-mock: 29.7.0
      jest-util: 29.7.0

  jest-get-type@29.6.3: {}

  jest-haste-map@29.7.0:
    dependencies:
      '@jest/types': 29.6.3
      '@types/graceful-fs': 4.1.9
      '@types/node': 20.17.47
      anymatch: 3.1.3
      fb-watchman: 2.0.2
      graceful-fs: 4.2.11
      jest-regex-util: 29.6.3
      jest-util: 29.7.0
      jest-worker: 29.7.0
      micromatch: 4.0.8
      walker: 1.0.8
    optionalDependencies:
      fsevents: 2.3.3

  jest-leak-detector@29.7.0:
    dependencies:
      jest-get-type: 29.6.3
      pretty-format: 29.7.0

  jest-matcher-utils@29.7.0:
    dependencies:
      chalk: 4.1.2
      jest-diff: 29.7.0
      jest-get-type: 29.6.3
      pretty-format: 29.7.0

  jest-message-util@29.7.0:
    dependencies:
      '@babel/code-frame': 7.26.2
      '@jest/types': 29.6.3
      '@types/stack-utils': 2.0.3
      chalk: 4.1.2
      graceful-fs: 4.2.11
      micromatch: 4.0.8
      pretty-format: 29.7.0
      slash: 3.0.0
      stack-utils: 2.0.6

  jest-mock@29.7.0:
    dependencies:
      '@jest/types': 29.6.3
      '@types/node': 20.17.47
      jest-util: 29.7.0

  jest-pnp-resolver@1.2.3(jest-resolve@29.7.0):
    optionalDependencies:
      jest-resolve: 29.7.0

  jest-regex-util@29.6.3: {}

  jest-resolve-dependencies@29.7.0:
    dependencies:
      jest-regex-util: 29.6.3
      jest-snapshot: 29.7.0
    transitivePeerDependencies:
      - supports-color

  jest-resolve@29.7.0:
    dependencies:
      chalk: 4.1.2
      graceful-fs: 4.2.11
      jest-haste-map: 29.7.0
      jest-pnp-resolver: 1.2.3(jest-resolve@29.7.0)
      jest-util: 29.7.0
      jest-validate: 29.7.0
      resolve: 1.22.10
      resolve.exports: 2.0.3
      slash: 3.0.0

  jest-runner@29.7.0:
    dependencies:
      '@jest/console': 29.7.0
      '@jest/environment': 29.7.0
      '@jest/test-result': 29.7.0
      '@jest/transform': 29.7.0
      '@jest/types': 29.6.3
      '@types/node': 20.17.47
      chalk: 4.1.2
      emittery: 0.13.1
      graceful-fs: 4.2.11
      jest-docblock: 29.7.0
      jest-environment-node: 29.7.0
      jest-haste-map: 29.7.0
      jest-leak-detector: 29.7.0
      jest-message-util: 29.7.0
      jest-resolve: 29.7.0
      jest-runtime: 29.7.0
      jest-util: 29.7.0
      jest-watcher: 29.7.0
      jest-worker: 29.7.0
      p-limit: 3.1.0
      source-map-support: 0.5.13
    transitivePeerDependencies:
      - supports-color

  jest-runtime@29.7.0:
    dependencies:
      '@jest/environment': 29.7.0
      '@jest/fake-timers': 29.7.0
      '@jest/globals': 29.7.0
      '@jest/source-map': 29.6.3
      '@jest/test-result': 29.7.0
      '@jest/transform': 29.7.0
      '@jest/types': 29.6.3
      '@types/node': 20.17.47
      chalk: 4.1.2
      cjs-module-lexer: 1.4.3
      collect-v8-coverage: 1.0.2
      glob: 7.2.3
      graceful-fs: 4.2.11
      jest-haste-map: 29.7.0
      jest-message-util: 29.7.0
      jest-mock: 29.7.0
      jest-regex-util: 29.6.3
      jest-resolve: 29.7.0
      jest-snapshot: 29.7.0
      jest-util: 29.7.0
      slash: 3.0.0
      strip-bom: 4.0.0
    transitivePeerDependencies:
      - supports-color

  jest-snapshot@29.7.0:
    dependencies:
      '@babel/core': 7.26.10
      '@babel/generator': 7.27.0
      '@babel/plugin-syntax-jsx': 7.25.9(@babel/core@7.26.10)
      '@babel/plugin-syntax-typescript': 7.25.9(@babel/core@7.26.10)
      '@babel/types': 7.27.0
      '@jest/expect-utils': 29.7.0
      '@jest/transform': 29.7.0
      '@jest/types': 29.6.3
      babel-preset-current-node-syntax: 1.1.0(@babel/core@7.26.10)
      chalk: 4.1.2
      expect: 29.7.0
      graceful-fs: 4.2.11
      jest-diff: 29.7.0
      jest-get-type: 29.6.3
      jest-matcher-utils: 29.7.0
      jest-message-util: 29.7.0
      jest-util: 29.7.0
      natural-compare: 1.4.0
      pretty-format: 29.7.0
      semver: 7.7.2
    transitivePeerDependencies:
      - supports-color

  jest-util@29.7.0:
    dependencies:
      '@jest/types': 29.6.3
      '@types/node': 20.17.47
      chalk: 4.1.2
      ci-info: 3.9.0
      graceful-fs: 4.2.11
      picomatch: 2.3.1

  jest-validate@29.7.0:
    dependencies:
      '@jest/types': 29.6.3
      camelcase: 6.3.0
      chalk: 4.1.2
      jest-get-type: 29.6.3
      leven: 3.1.0
      pretty-format: 29.7.0

  jest-watcher@29.7.0:
    dependencies:
      '@jest/test-result': 29.7.0
      '@jest/types': 29.6.3
      '@types/node': 20.17.47
      ansi-escapes: 4.3.2
      chalk: 4.1.2
      emittery: 0.13.1
      jest-util: 29.7.0
      string-length: 4.0.2

  jest-worker@29.7.0:
    dependencies:
      '@types/node': 20.17.47
      jest-util: 29.7.0
      merge-stream: 2.0.0
      supports-color: 8.1.1

  jest@29.7.0(@types/node@20.17.47)(ts-node@10.9.2(@types/node@20.17.47)(typescript@5.8.3)):
    dependencies:
      '@jest/core': 29.7.0(ts-node@10.9.2(@types/node@20.17.47)(typescript@5.8.3))
      '@jest/types': 29.6.3
      import-local: 3.2.0
      jest-cli: 29.7.0(@types/node@20.17.47)(ts-node@10.9.2(@types/node@20.17.47)(typescript@5.8.3))
    transitivePeerDependencies:
      - '@types/node'
      - babel-plugin-macros
      - supports-color
      - ts-node

  jiti@1.21.7: {}

  jiti@2.4.2: {}

  js-md5@0.8.3: {}

  js-sha1@0.7.0: {}

  js-sha256@0.11.0: {}

  js-sha3@0.9.3: {}

  js-tokens@4.0.0: {}

  js-yaml@3.14.1:
    dependencies:
      argparse: 1.0.10
      esprima: 4.0.1

  js-yaml@4.1.0:
    dependencies:
      argparse: 2.0.1

  jsbn@1.1.0: {}

  jsdom@26.1.0:
    dependencies:
      cssstyle: 4.4.0
      data-urls: 5.0.0
      decimal.js: 10.5.0
      html-encoding-sniffer: 4.0.0
      http-proxy-agent: 7.0.2
      https-proxy-agent: 7.0.6
      is-potential-custom-element-name: 1.0.1
      nwsapi: 2.2.20
      parse5: 7.3.0
      rrweb-cssom: 0.8.0
      saxes: 6.0.0
      symbol-tree: 3.2.4
      tough-cookie: 5.1.2
      w3c-xmlserializer: 5.0.0
      webidl-conversions: 7.0.0
      whatwg-encoding: 3.1.1
      whatwg-mimetype: 4.0.0
      whatwg-url: 14.2.0
      ws: 8.18.2
      xml-name-validator: 5.0.0
    transitivePeerDependencies:
      - bufferutil
      - supports-color
      - utf-8-validate
    optional: true

  jsesc@3.1.0: {}

  json-buffer@3.0.1: {}

  json-parse-even-better-errors@2.3.1: {}

  json-schema-traverse@0.4.1: {}

  json-stable-stringify-without-jsonify@1.0.1: {}

  json-stringify-safe@5.0.1:
    optional: true

  json5@1.0.2:
    dependencies:
      minimist: 1.2.8

  json5@2.2.3: {}

  jsonfile@4.0.0:
    optionalDependencies:
      graceful-fs: 4.2.11

  jsonfile@6.1.0:
    dependencies:
      universalify: 2.0.1
    optionalDependencies:
      graceful-fs: 4.2.11

  jsqr@1.4.0: {}

  jsx-ast-utils@3.3.5:
    dependencies:
      array-includes: 3.1.8
      array.prototype.flat: 1.3.3
      object.assign: 4.1.7
      object.values: 1.2.1

  keyv@4.5.4:
    dependencies:
      json-buffer: 3.0.1

  kleur@3.0.3: {}

  language-subtag-registry@0.3.23: {}

  language-tags@1.0.9:
    dependencies:
      language-subtag-registry: 0.3.23

  lazy-val@1.0.5: {}

  leac@0.6.0: {}

  leven@3.1.0: {}

  levn@0.4.1:
    dependencies:
      prelude-ls: 1.2.1
      type-check: 0.4.0

  lightningcss-darwin-arm64@1.29.2:
    optional: true

  lightningcss-darwin-x64@1.29.2:
    optional: true

  lightningcss-freebsd-x64@1.29.2:
    optional: true

  lightningcss-linux-arm-gnueabihf@1.29.2:
    optional: true

  lightningcss-linux-arm64-gnu@1.29.2:
    optional: true

  lightningcss-linux-arm64-musl@1.29.2:
    optional: true

  lightningcss-linux-x64-gnu@1.29.2:
    optional: true

  lightningcss-linux-x64-musl@1.29.2:
    optional: true

  lightningcss-win32-arm64-msvc@1.29.2:
    optional: true

  lightningcss-win32-x64-msvc@1.29.2:
    optional: true

  lightningcss@1.29.2:
    dependencies:
      detect-libc: 2.0.4
    optionalDependencies:
      lightningcss-darwin-arm64: 1.29.2
      lightningcss-darwin-x64: 1.29.2
      lightningcss-freebsd-x64: 1.29.2
      lightningcss-linux-arm-gnueabihf: 1.29.2
      lightningcss-linux-arm64-gnu: 1.29.2
      lightningcss-linux-arm64-musl: 1.29.2
      lightningcss-linux-x64-gnu: 1.29.2
      lightningcss-linux-x64-musl: 1.29.2
      lightningcss-win32-arm64-msvc: 1.29.2
      lightningcss-win32-x64-msvc: 1.29.2

  lilconfig@3.1.3: {}

  lines-and-columns@1.2.4: {}

  locate-path@5.0.0:
    dependencies:
      p-locate: 4.1.0

  locate-path@6.0.0:
    dependencies:
      p-locate: 5.0.0

  lodash.escaperegexp@4.1.2: {}

  lodash.isequal@4.5.0: {}

  lodash.memoize@4.1.2: {}

  lodash.merge@4.6.2: {}

  lodash@4.17.21: {}

  log-symbols@4.1.0:
    dependencies:
      chalk: 4.1.2
      is-unicode-supported: 0.1.0

  loose-envify@1.4.0:
    dependencies:
      js-tokens: 4.0.0

  loupe@3.1.3: {}

  lowercase-keys@2.0.0: {}

  lru-cache@10.4.3: {}

  lru-cache@5.1.1:
    dependencies:
      yallist: 3.1.1

  lru-cache@6.0.0:
    dependencies:
      yallist: 4.0.0

  lru-cache@7.18.3: {}

  lucide-react@0.510.0(react@18.3.1):
    dependencies:
      react: 18.3.1

  lucide-react@0.510.0(react@19.1.0):
    dependencies:
      react: 19.1.0

  magic-string@0.30.17:
    dependencies:
      '@jridgewell/sourcemap-codec': 1.5.0

  make-dir@4.0.0:
    dependencies:
      semver: 7.7.2

  make-error@1.3.6: {}

  make-fetch-happen@10.2.1:
    dependencies:
      agentkeepalive: 4.6.0
      cacache: 16.1.3
      http-cache-semantics: 4.2.0
      http-proxy-agent: 5.0.0
      https-proxy-agent: 5.0.1
      is-lambda: 1.0.1
      lru-cache: 7.18.3
      minipass: 3.3.6
      minipass-collect: 1.0.2
      minipass-fetch: 2.1.2
      minipass-flush: 1.0.5
      minipass-pipeline: 1.2.4
      negotiator: 0.6.4
      promise-retry: 2.0.1
      socks-proxy-agent: 7.0.0
      ssri: 9.0.1
    transitivePeerDependencies:
      - bluebird
      - supports-color

  makeerror@1.0.12:
    dependencies:
      tmpl: 1.0.5

  matcher@3.0.0:
    dependencies:
      escape-string-regexp: 4.0.0
    optional: true

  math-intrinsics@1.1.0: {}

  media-typer@1.1.0: {}

  merge-descriptors@2.0.0: {}

  merge-stream@2.0.0: {}

  merge2@1.4.1: {}

  micromatch@4.0.8:
    dependencies:
      braces: 3.0.3
      picomatch: 2.3.1

  mime-db@1.52.0: {}

  mime-db@1.54.0: {}

  mime-types@2.1.35:
    dependencies:
      mime-db: 1.52.0

  mime-types@3.0.1:
    dependencies:
      mime-db: 1.54.0

  mime@2.6.0: {}

  mimic-fn@2.1.0: {}

  mimic-response@1.0.1: {}

  mimic-response@3.1.0: {}

  minimatch@10.0.1:
    dependencies:
      brace-expansion: 2.0.1

  minimatch@3.1.2:
    dependencies:
      brace-expansion: 1.1.11

  minimatch@5.1.6:
    dependencies:
      brace-expansion: 2.0.1

  minimatch@9.0.5:
    dependencies:
      brace-expansion: 2.0.1

  minimist@1.2.8: {}

  minipass-collect@1.0.2:
    dependencies:
      minipass: 3.3.6

  minipass-fetch@2.1.2:
    dependencies:
      minipass: 3.3.6
      minipass-sized: 1.0.3
      minizlib: 2.1.2
    optionalDependencies:
      encoding: 0.1.13

  minipass-flush@1.0.5:
    dependencies:
      minipass: 3.3.6

  minipass-pipeline@1.2.4:
    dependencies:
      minipass: 3.3.6

  minipass-sized@1.0.3:
    dependencies:
      minipass: 3.3.6

  minipass@3.3.6:
    dependencies:
      yallist: 4.0.0

  minipass@5.0.0: {}

  minipass@7.1.2: {}

  minizlib@2.1.2:
    dependencies:
      minipass: 3.3.6
      yallist: 4.0.0

  minizlib@3.0.2:
    dependencies:
      minipass: 7.1.2

  mkdirp@0.5.6:
    dependencies:
      minimist: 1.2.8

  mkdirp@1.0.4: {}

  mkdirp@3.0.1: {}

  ms@2.1.3: {}

  mz@2.7.0:
    dependencies:
      any-promise: 1.3.0
      object-assign: 4.1.1
      thenify-all: 1.6.0

  nanoid@3.3.11: {}

  natural-compare@1.4.0: {}

  negotiator@0.6.4: {}

  negotiator@1.0.0: {}

  next@15.3.0(@playwright/test@1.52.0)(react-dom@19.1.0(react@19.1.0))(react@19.1.0):
    dependencies:
      '@next/env': 15.3.0
      '@swc/counter': 0.1.3
      '@swc/helpers': 0.5.15
      busboy: 1.6.0
      caniuse-lite: 1.0.30001714
      postcss: 8.4.31
      react: 19.1.0
      react-dom: 19.1.0(react@19.1.0)
      styled-jsx: 5.1.6(react@19.1.0)
    optionalDependencies:
      '@next/swc-darwin-arm64': 15.3.0
      '@next/swc-darwin-x64': 15.3.0
      '@next/swc-linux-arm64-gnu': 15.3.0
      '@next/swc-linux-arm64-musl': 15.3.0
      '@next/swc-linux-x64-gnu': 15.3.0
      '@next/swc-linux-x64-musl': 15.3.0
      '@next/swc-win32-arm64-msvc': 15.3.0
      '@next/swc-win32-x64-msvc': 15.3.0
      '@playwright/test': 1.52.0
      sharp: 0.34.1
    transitivePeerDependencies:
      - '@babel/core'
      - babel-plugin-macros

  node-abi@3.74.0:
    dependencies:
      semver: 7.7.2

  node-addon-api@1.7.2:
    optional: true

  node-api-version@0.2.1:
    dependencies:
      semver: 7.7.2

  node-int64@0.4.0: {}

  node-releases@2.0.19: {}

  nopt@6.0.0:
    dependencies:
      abbrev: 1.1.1

  normalize-path@3.0.0: {}

  normalize-range@0.1.2: {}

  normalize-url@6.1.0: {}

  npm-run-path@4.0.1:
    dependencies:
      path-key: 3.1.1

  nwsapi@2.2.20:
    optional: true

  object-assign@4.1.1: {}

  object-hash@3.0.0: {}

  object-inspect@1.13.4: {}

  object-keys@1.1.1: {}

  object.assign@4.1.7:
    dependencies:
      call-bind: 1.0.8
      call-bound: 1.0.4
      define-properties: 1.2.1
      es-object-atoms: 1.1.1
      has-symbols: 1.1.0
      object-keys: 1.1.1

  object.entries@1.1.9:
    dependencies:
      call-bind: 1.0.8
      call-bound: 1.0.4
      define-properties: 1.2.1
      es-object-atoms: 1.1.1

  object.fromentries@2.0.8:
    dependencies:
      call-bind: 1.0.8
      define-properties: 1.2.1
      es-abstract: 1.23.9
      es-object-atoms: 1.1.1

  object.groupby@1.0.3:
    dependencies:
      call-bind: 1.0.8
      define-properties: 1.2.1
      es-abstract: 1.23.9

  object.values@1.2.1:
    dependencies:
      call-bind: 1.0.8
      call-bound: 1.0.4
      define-properties: 1.2.1
      es-object-atoms: 1.1.1

  on-finished@2.4.1:
    dependencies:
      ee-first: 1.1.1

  once@1.4.0:
    dependencies:
      wrappy: 1.0.2

  onetime@5.1.2:
    dependencies:
      mimic-fn: 2.1.0

  optionator@0.9.4:
    dependencies:
      deep-is: 0.1.4
      fast-levenshtein: 2.0.6
      levn: 0.4.1
      prelude-ls: 1.2.1
      type-check: 0.4.0
      word-wrap: 1.2.5

  ora@5.4.1:
    dependencies:
      bl: 4.1.0
      chalk: 4.1.2
      cli-cursor: 3.1.0
      cli-spinners: 2.9.2
      is-interactive: 1.0.0
      is-unicode-supported: 0.1.0
      log-symbols: 4.1.0
      strip-ansi: 6.0.1
      wcwidth: 1.0.1

  own-keys@1.0.1:
    dependencies:
      get-intrinsic: 1.3.0
      object-keys: 1.1.1
      safe-push-apply: 1.0.0

  p-cancelable@2.1.1: {}

  p-limit@2.3.0:
    dependencies:
      p-try: 2.2.0

  p-limit@3.1.0:
    dependencies:
      yocto-queue: 0.1.0

  p-locate@4.1.0:
    dependencies:
      p-limit: 2.3.0

  p-locate@5.0.0:
    dependencies:
      p-limit: 3.1.0

  p-map@4.0.0:
    dependencies:
      aggregate-error: 3.1.0

  p-try@2.2.0: {}

  package-json-from-dist@1.0.1: {}

  parent-module@1.0.1:
    dependencies:
      callsites: 3.1.0

  parse-json@5.2.0:
    dependencies:
      '@babel/code-frame': 7.26.2
      error-ex: 1.3.2
      json-parse-even-better-errors: 2.3.1
      lines-and-columns: 1.2.4

  parse5@7.3.0:
    dependencies:
      entities: 6.0.1
    optional: true

  parseley@0.12.1:
    dependencies:
      leac: 0.6.0
      peberminta: 0.9.0

  parseurl@1.3.3: {}

  path-exists@4.0.0: {}

  path-is-absolute@1.0.1: {}

  path-key@3.1.1: {}

  path-parse@1.0.7: {}

  path-scurry@1.11.1:
    dependencies:
      lru-cache: 10.4.3
      minipass: 7.1.2

  path-to-regexp@8.2.0: {}

  pathe@2.0.3: {}

  pathval@2.0.0: {}

  pe-library@0.4.1: {}

  peberminta@0.9.0: {}

  pend@1.2.0: {}

  picocolors@1.1.1: {}

  picomatch@2.3.1: {}

  picomatch@4.0.2: {}

  pify@2.3.0: {}

  pirates@4.0.7: {}

  pkce-challenge@5.0.0: {}

  pkg-dir@4.2.0:
    dependencies:
      find-up: 4.1.0

  playwright-core@1.52.0: {}

  playwright@1.52.0:
    dependencies:
      playwright-core: 1.52.0
    optionalDependencies:
      fsevents: 2.3.2

  plist@3.1.0:
    dependencies:
      '@xmldom/xmldom': 0.8.10
      base64-js: 1.5.1
      xmlbuilder: 15.1.1

  pngjs@5.0.0: {}

  possible-typed-array-names@1.1.0: {}

  postcss-import@15.1.0(postcss@8.5.3):
    dependencies:
      postcss: 8.5.3
      postcss-value-parser: 4.2.0
      read-cache: 1.0.0
      resolve: 1.22.10

  postcss-import@16.1.0(postcss@8.5.3):
    dependencies:
      postcss: 8.5.3
      postcss-value-parser: 4.2.0
      read-cache: 1.0.0
      resolve: 1.22.10

  postcss-js@4.0.1(postcss@8.5.3):
    dependencies:
      camelcase-css: 2.0.1
      postcss: 8.5.3

  postcss-load-config@4.0.2(postcss@8.5.3)(ts-node@10.9.2(@types/node@22.15.18)(typescript@5.8.3)):
    dependencies:
      lilconfig: 3.1.3
      yaml: 2.7.1
    optionalDependencies:
      postcss: 8.5.3
      ts-node: 10.9.2(@types/node@22.15.18)(typescript@5.8.3)

  postcss-nested@6.2.0(postcss@8.5.3):
    dependencies:
      postcss: 8.5.3
      postcss-selector-parser: 6.1.2

  postcss-selector-parser@6.1.2:
    dependencies:
      cssesc: 3.0.0
      util-deprecate: 1.0.2

  postcss-value-parser@4.2.0: {}

  postcss@8.4.31:
    dependencies:
      nanoid: 3.3.11
      picocolors: 1.1.1
      source-map-js: 1.2.1

  postcss@8.5.3:
    dependencies:
      nanoid: 3.3.11
      picocolors: 1.1.1
      source-map-js: 1.2.1

  postject@1.0.0-alpha.6:
    dependencies:
      commander: 9.5.0
    optional: true

  prelude-ls@1.2.1: {}

  prettier@3.5.3: {}

  pretty-format@29.7.0:
    dependencies:
      '@jest/schemas': 29.6.3
      ansi-styles: 5.2.0
      react-is: 18.3.1

  proc-log@2.0.1: {}

  progress@2.0.3: {}

  promise-inflight@1.0.1: {}

  promise-retry@2.0.1:
    dependencies:
      err-code: 2.0.3
      retry: 0.12.0

  prompts@2.4.2:
    dependencies:
      kleur: 3.0.3
      sisteransi: 1.0.5

  prop-types@15.8.1:
    dependencies:
      loose-envify: 1.4.0
      object-assign: 4.1.1
      react-is: 16.13.1

  proxy-addr@2.0.7:
    dependencies:
      forwarded: 0.2.0
      ipaddr.js: 1.9.1

  pump@3.0.2:
    dependencies:
      end-of-stream: 1.4.4
      once: 1.4.0

  punycode@2.3.1: {}

  pure-rand@6.1.0: {}

  qrcode@1.5.4:
    dependencies:
      dijkstrajs: 1.0.3
      pngjs: 5.0.0
      yargs: 15.4.1

  qs@6.14.0:
    dependencies:
      side-channel: 1.1.0

  queue-microtask@1.2.3: {}

  quick-lru@5.1.1: {}

  range-parser@1.2.1: {}

  raw-body@3.0.0:
    dependencies:
      bytes: 3.1.2
      http-errors: 2.0.0
      iconv-lite: 0.6.3
      unpipe: 1.0.0

  react-dom@18.3.1(react@18.3.1):
    dependencies:
      loose-envify: 1.4.0
      react: 18.3.1
      scheduler: 0.23.2

  react-dom@19.1.0(react@19.1.0):
    dependencies:
      react: 19.1.0
      scheduler: 0.26.0

  react-hook-form@7.56.3(react@19.1.0):
    dependencies:
      react: 19.1.0

  react-icons@5.5.0(react@19.1.0):
    dependencies:
      react: 19.1.0

  react-is@16.13.1: {}

  react-is@18.3.1: {}

  react-refresh@0.17.0: {}

  react-remove-scroll-bar@2.3.8(@types/react@19.1.4)(react@19.1.0):
    dependencies:
      react: 19.1.0
      react-style-singleton: 2.2.3(@types/react@19.1.4)(react@19.1.0)
      tslib: 2.8.1
    optionalDependencies:
      '@types/react': 19.1.4

  react-remove-scroll@2.6.3(@types/react@19.1.4)(react@19.1.0):
    dependencies:
      react: 19.1.0
      react-remove-scroll-bar: 2.3.8(@types/react@19.1.4)(react@19.1.0)
      react-style-singleton: 2.2.3(@types/react@19.1.4)(react@19.1.0)
      tslib: 2.8.1
      use-callback-ref: 1.3.3(@types/react@19.1.4)(react@19.1.0)
      use-sidecar: 1.1.3(@types/react@19.1.4)(react@19.1.0)
    optionalDependencies:
      '@types/react': 19.1.4

  react-style-singleton@2.2.3(@types/react@19.1.4)(react@19.1.0):
    dependencies:
      get-nonce: 1.0.1
      react: 19.1.0
      tslib: 2.8.1
    optionalDependencies:
      '@types/react': 19.1.4

  react@18.3.1:
    dependencies:
      loose-envify: 1.4.0

  react@19.1.0: {}

  read-binary-file-arch@1.0.6:
    dependencies:
      debug: 4.4.1
    transitivePeerDependencies:
      - supports-color

  read-cache@1.0.0:
    dependencies:
      pify: 2.3.0

  readable-stream@3.6.2:
    dependencies:
      inherits: 2.0.4
      string_decoder: 1.3.0
      util-deprecate: 1.0.2

  readdirp@3.6.0:
    dependencies:
      picomatch: 2.3.1

  reflect.getprototypeof@1.0.10:
    dependencies:
      call-bind: 1.0.8
      define-properties: 1.2.1
      es-abstract: 1.23.9
      es-errors: 1.3.0
      es-object-atoms: 1.1.1
      get-intrinsic: 1.3.0
      get-proto: 1.0.1
      which-builtin-type: 1.2.1

  regexp.prototype.flags@1.5.4:
    dependencies:
      call-bind: 1.0.8
      define-properties: 1.2.1
      es-errors: 1.3.0
      get-proto: 1.0.1
      gopd: 1.2.0
      set-function-name: 2.0.2

  require-directory@2.1.1: {}

  require-main-filename@2.0.0: {}

  resedit@1.7.2:
    dependencies:
      pe-library: 0.4.1

  resolve-alpn@1.2.1: {}

  resolve-cwd@3.0.0:
    dependencies:
      resolve-from: 5.0.0

  resolve-from@4.0.0: {}

  resolve-from@5.0.0: {}

  resolve-pkg-maps@1.0.0: {}

  resolve.exports@2.0.3: {}

  resolve@1.22.10:
    dependencies:
      is-core-module: 2.16.1
      path-parse: 1.0.7
      supports-preserve-symlinks-flag: 1.0.0

  resolve@2.0.0-next.5:
    dependencies:
      is-core-module: 2.16.1
      path-parse: 1.0.7
      supports-preserve-symlinks-flag: 1.0.0

  responselike@2.0.1:
    dependencies:
      lowercase-keys: 2.0.0

  restore-cursor@3.1.0:
    dependencies:
      onetime: 5.1.2
      signal-exit: 3.0.7

  retry@0.12.0: {}

  reusify@1.1.0: {}

  rimraf@2.6.3:
    dependencies:
      glob: 7.2.3

  rimraf@3.0.2:
    dependencies:
      glob: 7.2.3

  roarr@2.15.4:
    dependencies:
      boolean: 3.2.0
      detect-node: 2.1.0
      globalthis: 1.0.4
      json-stringify-safe: 5.0.1
      semver-compare: 1.0.0
      sprintf-js: 1.1.3
    optional: true

  rollup@4.40.0:
    dependencies:
      '@types/estree': 1.0.7
    optionalDependencies:
      '@rollup/rollup-android-arm-eabi': 4.40.0
      '@rollup/rollup-android-arm64': 4.40.0
      '@rollup/rollup-darwin-arm64': 4.40.0
      '@rollup/rollup-darwin-x64': 4.40.0
      '@rollup/rollup-freebsd-arm64': 4.40.0
      '@rollup/rollup-freebsd-x64': 4.40.0
      '@rollup/rollup-linux-arm-gnueabihf': 4.40.0
      '@rollup/rollup-linux-arm-musleabihf': 4.40.0
      '@rollup/rollup-linux-arm64-gnu': 4.40.0
      '@rollup/rollup-linux-arm64-musl': 4.40.0
      '@rollup/rollup-linux-loongarch64-gnu': 4.40.0
      '@rollup/rollup-linux-powerpc64le-gnu': 4.40.0
      '@rollup/rollup-linux-riscv64-gnu': 4.40.0
      '@rollup/rollup-linux-riscv64-musl': 4.40.0
      '@rollup/rollup-linux-s390x-gnu': 4.40.0
      '@rollup/rollup-linux-x64-gnu': 4.40.0
      '@rollup/rollup-linux-x64-musl': 4.40.0
      '@rollup/rollup-win32-arm64-msvc': 4.40.0
      '@rollup/rollup-win32-ia32-msvc': 4.40.0
      '@rollup/rollup-win32-x64-msvc': 4.40.0
      fsevents: 2.3.3

  router@2.2.0:
    dependencies:
      debug: 4.4.1
      depd: 2.0.0
      is-promise: 4.0.0
      parseurl: 1.3.3
      path-to-regexp: 8.2.0
    transitivePeerDependencies:
      - supports-color

  rrweb-cssom@0.8.0:
    optional: true

  run-parallel@1.2.0:
    dependencies:
      queue-microtask: 1.2.3

  safe-array-concat@1.1.3:
    dependencies:
      call-bind: 1.0.8
      call-bound: 1.0.4
      get-intrinsic: 1.3.0
      has-symbols: 1.1.0
      isarray: 2.0.5

  safe-buffer@5.2.1: {}

  safe-push-apply@1.0.0:
    dependencies:
      es-errors: 1.3.0
      isarray: 2.0.5

  safe-regex-test@1.1.0:
    dependencies:
      call-bound: 1.0.4
      es-errors: 1.3.0
      is-regex: 1.2.1

  safer-buffer@2.1.2: {}

  sanitize-filename@1.6.3:
    dependencies:
      truncate-utf8-bytes: 1.0.2

  sax@1.4.1: {}

  saxes@6.0.0:
    dependencies:
      xmlchars: 2.2.0
    optional: true

  scheduler@0.23.2:
    dependencies:
      loose-envify: 1.4.0

  scheduler@0.26.0: {}

  selderee@0.11.0:
    dependencies:
      parseley: 0.12.1

  semver-compare@1.0.0:
    optional: true

  semver@5.7.2: {}

  semver@6.3.1: {}

  semver@7.7.1: {}

  semver@7.7.2: {}

  send@1.2.0:
    dependencies:
      debug: 4.4.1
      encodeurl: 2.0.0
      escape-html: 1.0.3
      etag: 1.8.1
      fresh: 2.0.0
      http-errors: 2.0.0
      mime-types: 3.0.1
      ms: 2.1.3
      on-finished: 2.4.1
      range-parser: 1.2.1
      statuses: 2.0.1
    transitivePeerDependencies:
      - supports-color

  serialize-error@7.0.1:
    dependencies:
      type-fest: 0.13.1
    optional: true

  serve-static@2.2.0:
    dependencies:
      encodeurl: 2.0.0
      escape-html: 1.0.3
      parseurl: 1.3.3
      send: 1.2.0
    transitivePeerDependencies:
      - supports-color

  set-blocking@2.0.0: {}

  set-function-length@1.2.2:
    dependencies:
      define-data-property: 1.1.4
      es-errors: 1.3.0
      function-bind: 1.1.2
      get-intrinsic: 1.3.0
      gopd: 1.2.0
      has-property-descriptors: 1.0.2

  set-function-name@2.0.2:
    dependencies:
      define-data-property: 1.1.4
      es-errors: 1.3.0
      functions-have-names: 1.2.3
      has-property-descriptors: 1.0.2

  set-proto@1.0.0:
    dependencies:
      dunder-proto: 1.0.1
      es-errors: 1.3.0
      es-object-atoms: 1.1.1

  setprototypeof@1.2.0: {}

  sharp@0.34.1:
    dependencies:
      color: 4.2.3
      detect-libc: 2.0.4
      semver: 7.7.2
    optionalDependencies:
      '@img/sharp-darwin-arm64': 0.34.1
      '@img/sharp-darwin-x64': 0.34.1
      '@img/sharp-libvips-darwin-arm64': 1.1.0
      '@img/sharp-libvips-darwin-x64': 1.1.0
      '@img/sharp-libvips-linux-arm': 1.1.0
      '@img/sharp-libvips-linux-arm64': 1.1.0
      '@img/sharp-libvips-linux-ppc64': 1.1.0
      '@img/sharp-libvips-linux-s390x': 1.1.0
      '@img/sharp-libvips-linux-x64': 1.1.0
      '@img/sharp-libvips-linuxmusl-arm64': 1.1.0
      '@img/sharp-libvips-linuxmusl-x64': 1.1.0
      '@img/sharp-linux-arm': 0.34.1
      '@img/sharp-linux-arm64': 0.34.1
      '@img/sharp-linux-s390x': 0.34.1
      '@img/sharp-linux-x64': 0.34.1
      '@img/sharp-linuxmusl-arm64': 0.34.1
      '@img/sharp-linuxmusl-x64': 0.34.1
      '@img/sharp-wasm32': 0.34.1
      '@img/sharp-win32-ia32': 0.34.1
      '@img/sharp-win32-x64': 0.34.1
    optional: true

  shebang-command@2.0.0:
    dependencies:
      shebang-regex: 3.0.0

  shebang-regex@3.0.0: {}

  side-channel-list@1.0.0:
    dependencies:
      es-errors: 1.3.0
      object-inspect: 1.13.4

  side-channel-map@1.0.1:
    dependencies:
      call-bound: 1.0.4
      es-errors: 1.3.0
      get-intrinsic: 1.3.0
      object-inspect: 1.13.4

  side-channel-weakmap@1.0.2:
    dependencies:
      call-bound: 1.0.4
      es-errors: 1.3.0
      get-intrinsic: 1.3.0
      object-inspect: 1.13.4
      side-channel-map: 1.0.1

  side-channel@1.1.0:
    dependencies:
      es-errors: 1.3.0
      object-inspect: 1.13.4
      side-channel-list: 1.0.0
      side-channel-map: 1.0.1
      side-channel-weakmap: 1.0.2

  siginfo@2.0.0: {}

  signal-exit@3.0.7: {}

  signal-exit@4.1.0: {}

  simple-swizzle@0.2.2:
    dependencies:
      is-arrayish: 0.3.2
    optional: true

  simple-update-notifier@2.0.0:
    dependencies:
      semver: 7.7.1

  sisteransi@1.0.5: {}

  slash@3.0.0: {}

  slice-ansi@3.0.0:
    dependencies:
      ansi-styles: 4.3.0
      astral-regex: 2.0.0
      is-fullwidth-code-point: 3.0.0
    optional: true

  smart-buffer@4.2.0: {}

  socks-proxy-agent@7.0.0:
    dependencies:
      agent-base: 6.0.2
      debug: 4.4.1
      socks: 2.8.4
    transitivePeerDependencies:
      - supports-color

  socks@2.8.4:
    dependencies:
      ip-address: 9.0.5
      smart-buffer: 4.2.0

  source-map-js@1.2.1: {}

  source-map-support@0.5.13:
    dependencies:
      buffer-from: 1.1.2
      source-map: 0.6.1

  source-map-support@0.5.21:
    dependencies:
      buffer-from: 1.1.2
      source-map: 0.6.1

  source-map@0.6.1: {}

  sprintf-js@1.0.3: {}

  sprintf-js@1.1.3: {}

  ssri@9.0.1:
    dependencies:
      minipass: 3.3.6

  stable-hash@0.0.5: {}

  stack-utils@2.0.6:
    dependencies:
      escape-string-regexp: 2.0.0

  stackback@0.0.2: {}

  stat-mode@1.0.0: {}

  statuses@2.0.1: {}

  std-env@3.9.0: {}

  streamsearch@1.1.0: {}

  string-length@4.0.2:
    dependencies:
      char-regex: 1.0.2
      strip-ansi: 6.0.1

  string-width@4.2.3:
    dependencies:
      emoji-regex: 8.0.0
      is-fullwidth-code-point: 3.0.0
      strip-ansi: 6.0.1

  string-width@5.1.2:
    dependencies:
      eastasianwidth: 0.2.0
      emoji-regex: 9.2.2
      strip-ansi: 7.1.0

  string.prototype.includes@2.0.1:
    dependencies:
      call-bind: 1.0.8
      define-properties: 1.2.1
      es-abstract: 1.23.9

  string.prototype.matchall@4.0.12:
    dependencies:
      call-bind: 1.0.8
      call-bound: 1.0.4
      define-properties: 1.2.1
      es-abstract: 1.23.9
      es-errors: 1.3.0
      es-object-atoms: 1.1.1
      get-intrinsic: 1.3.0
      gopd: 1.2.0
      has-symbols: 1.1.0
      internal-slot: 1.1.0
      regexp.prototype.flags: 1.5.4
      set-function-name: 2.0.2
      side-channel: 1.1.0

  string.prototype.repeat@1.0.0:
    dependencies:
      define-properties: 1.2.1
      es-abstract: 1.23.9

  string.prototype.trim@1.2.10:
    dependencies:
      call-bind: 1.0.8
      call-bound: 1.0.4
      define-data-property: 1.1.4
      define-properties: 1.2.1
      es-abstract: 1.23.9
      es-object-atoms: 1.1.1
      has-property-descriptors: 1.0.2

  string.prototype.trimend@1.0.9:
    dependencies:
      call-bind: 1.0.8
      call-bound: 1.0.4
      define-properties: 1.2.1
      es-object-atoms: 1.1.1

  string.prototype.trimstart@1.0.8:
    dependencies:
      call-bind: 1.0.8
      define-properties: 1.2.1
      es-object-atoms: 1.1.1

  string_decoder@1.3.0:
    dependencies:
      safe-buffer: 5.2.1

  strip-ansi@6.0.1:
    dependencies:
      ansi-regex: 5.0.1

  strip-ansi@7.1.0:
    dependencies:
      ansi-regex: 6.1.0

  strip-bom@3.0.0: {}

  strip-bom@4.0.0: {}

  strip-final-newline@2.0.0: {}

  strip-json-comments@3.1.1: {}

  styled-jsx@5.1.6(react@19.1.0):
    dependencies:
      client-only: 0.0.1
      react: 19.1.0

  sucrase@3.35.0:
    dependencies:
      '@jridgewell/gen-mapping': 0.3.8
      commander: 4.1.1
      glob: 10.4.5
      lines-and-columns: 1.2.4
      mz: 2.7.0
      pirates: 4.0.7
      ts-interface-checker: 0.1.13

  sumchecker@3.0.1:
    dependencies:
      debug: 4.4.0
    transitivePeerDependencies:
      - supports-color

  supports-color@7.2.0:
    dependencies:
      has-flag: 4.0.0

  supports-color@8.1.1:
    dependencies:
      has-flag: 4.0.0

  supports-preserve-symlinks-flag@1.0.0: {}

  symbol-tree@3.2.4:
    optional: true

  tailwind-merge@3.3.0: {}

  tailwindcss@3.4.17(ts-node@10.9.2(@types/node@22.15.18)(typescript@5.8.3)):
    dependencies:
      '@alloc/quick-lru': 5.2.0
      arg: 5.0.2
      chokidar: 3.6.0
      didyoumean: 1.2.2
      dlv: 1.1.3
      fast-glob: 3.3.3
      glob-parent: 6.0.2
      is-glob: 4.0.3
      jiti: 1.21.7
      lilconfig: 3.1.3
      micromatch: 4.0.8
      normalize-path: 3.0.0
      object-hash: 3.0.0
      picocolors: 1.1.1
      postcss: 8.5.3
      postcss-import: 15.1.0(postcss@8.5.3)
      postcss-js: 4.0.1(postcss@8.5.3)
      postcss-load-config: 4.0.2(postcss@8.5.3)(ts-node@10.9.2(@types/node@22.15.18)(typescript@5.8.3))
      postcss-nested: 6.2.0(postcss@8.5.3)
      postcss-selector-parser: 6.1.2
      resolve: 1.22.10
      sucrase: 3.35.0
    transitivePeerDependencies:
      - ts-node

  tailwindcss@4.1.6: {}

  tapable@2.2.1: {}

  tar@6.2.1:
    dependencies:
      chownr: 2.0.0
      fs-minipass: 2.1.0
      minipass: 5.0.0
      minizlib: 2.1.2
      mkdirp: 1.0.4
      yallist: 4.0.0

  tar@7.4.3:
    dependencies:
      '@isaacs/fs-minipass': 4.0.1
      chownr: 3.0.0
      minipass: 7.1.2
      minizlib: 3.0.2
      mkdirp: 3.0.1
      yallist: 5.0.0

  temp-file@3.4.0:
    dependencies:
      async-exit-hook: 2.0.1
      fs-extra: 10.1.0

  temp@0.9.4:
    dependencies:
      mkdirp: 0.5.6
      rimraf: 2.6.3

  test-exclude@6.0.0:
    dependencies:
      '@istanbuljs/schema': 0.1.3
      glob: 7.2.3
      minimatch: 3.1.2

  thenify-all@1.6.0:
    dependencies:
      thenify: 3.3.1

  thenify@3.3.1:
    dependencies:
      any-promise: 1.3.0

  tiny-async-pool@1.3.0:
    dependencies:
      semver: 5.7.2

  tiny-typed-emitter@2.1.0: {}

  tinybench@2.9.0: {}

  tinyexec@0.3.2: {}

  tinyglobby@0.2.12:
    dependencies:
      fdir: 6.4.4(picomatch@4.0.2)
      picomatch: 4.0.2

  tinyglobby@0.2.13:
    dependencies:
      fdir: 6.4.4(picomatch@4.0.2)
      picomatch: 4.0.2

  tinypool@1.0.2: {}

  tinyrainbow@2.0.0: {}

  tinyspy@3.0.2: {}

  tldts-core@6.1.86:
    optional: true

  tldts@6.1.86:
    dependencies:
      tldts-core: 6.1.86
    optional: true

  tmp-promise@3.0.3:
    dependencies:
      tmp: 0.2.3

  tmp@0.2.3: {}

  tmpl@1.0.5: {}

  to-regex-range@5.0.1:
    dependencies:
      is-number: 7.0.0

  toidentifier@1.0.1: {}

  tough-cookie@5.1.2:
    dependencies:
      tldts: 6.1.86
    optional: true

  tr46@5.1.1:
    dependencies:
      punycode: 2.3.1
    optional: true

  truncate-utf8-bytes@1.0.2:
    dependencies:
      utf8-byte-length: 1.0.5

  ts-api-utils@2.1.0(typescript@5.8.3):
    dependencies:
      typescript: 5.8.3

  ts-interface-checker@0.1.13: {}

  ts-jest@29.3.3(@babel/core@7.26.10)(@jest/transform@29.7.0)(@jest/types@29.6.3)(babel-jest@29.7.0(@babel/core@7.26.10))(jest@29.7.0(@types/node@20.17.47)(ts-node@10.9.2(@types/node@20.17.47)(typescript@5.8.3)))(typescript@5.8.3):
    dependencies:
      bs-logger: 0.2.6
      ejs: 3.1.10
      fast-json-stable-stringify: 2.1.0
      jest: 29.7.0(@types/node@20.17.47)(ts-node@10.9.2(@types/node@20.17.47)(typescript@5.8.3))
      jest-util: 29.7.0
      json5: 2.2.3
      lodash.memoize: 4.1.2
      make-error: 1.3.6
      semver: 7.7.2
      type-fest: 4.41.0
      typescript: 5.8.3
      yargs-parser: 21.1.1
    optionalDependencies:
      '@babel/core': 7.26.10
      '@jest/transform': 29.7.0
      '@jest/types': 29.6.3
      babel-jest: 29.7.0(@babel/core@7.26.10)

  ts-node@10.9.2(@types/node@20.17.47)(typescript@5.8.3):
    dependencies:
      '@cspotcode/source-map-support': 0.8.1
      '@tsconfig/node10': 1.0.11
      '@tsconfig/node12': 1.0.11
      '@tsconfig/node14': 1.0.3
      '@tsconfig/node16': 1.0.4
      '@types/node': 20.17.47
      acorn: 8.14.1
      acorn-walk: 8.3.4
      arg: 4.1.3
      create-require: 1.1.1
      diff: 4.0.2
      make-error: 1.3.6
      typescript: 5.8.3
      v8-compile-cache-lib: 3.0.1
      yn: 3.1.1

  ts-node@10.9.2(@types/node@22.15.18)(typescript@5.8.3):
    dependencies:
      '@cspotcode/source-map-support': 0.8.1
      '@tsconfig/node10': 1.0.11
      '@tsconfig/node12': 1.0.11
      '@tsconfig/node14': 1.0.3
      '@tsconfig/node16': 1.0.4
      '@types/node': 22.15.18
      acorn: 8.14.1
      acorn-walk: 8.3.4
      arg: 4.1.3
      create-require: 1.1.1
      diff: 4.0.2
      make-error: 1.3.6
      typescript: 5.8.3
      v8-compile-cache-lib: 3.0.1
      yn: 3.1.1
    optional: true

  tsconfig-paths@3.15.0:
    dependencies:
      '@types/json5': 0.0.29
      json5: 1.0.2
      minimist: 1.2.8
      strip-bom: 3.0.0

  tslib@2.8.1: {}

  tw-animate-css@1.2.9: {}

  type-check@0.4.0:
    dependencies:
      prelude-ls: 1.2.1

  type-detect@4.0.8: {}

  type-fest@0.13.1:
    optional: true

  type-fest@0.21.3: {}

  type-fest@4.41.0: {}

  type-is@2.0.1:
    dependencies:
      content-type: 1.0.5
      media-typer: 1.1.0
      mime-types: 3.0.1

  typed-array-buffer@1.0.3:
    dependencies:
      call-bound: 1.0.4
      es-errors: 1.3.0
      is-typed-array: 1.1.15

  typed-array-byte-length@1.0.3:
    dependencies:
      call-bind: 1.0.8
      for-each: 0.3.5
      gopd: 1.2.0
      has-proto: 1.2.0
      is-typed-array: 1.1.15

  typed-array-byte-offset@1.0.4:
    dependencies:
      available-typed-arrays: 1.0.7
      call-bind: 1.0.8
      for-each: 0.3.5
      gopd: 1.2.0
      has-proto: 1.2.0
      is-typed-array: 1.1.15
      reflect.getprototypeof: 1.0.10

  typed-array-length@1.0.7:
    dependencies:
      call-bind: 1.0.8
      for-each: 0.3.5
      gopd: 1.2.0
      is-typed-array: 1.1.15
      possible-typed-array-names: 1.1.0
      reflect.getprototypeof: 1.0.10

  typescript@5.8.3: {}

  unbox-primitive@1.1.0:
    dependencies:
      call-bound: 1.0.4
      has-bigints: 1.1.0
      has-symbols: 1.1.0
      which-boxed-primitive: 1.1.1

  undici-types@6.19.8: {}

  undici-types@6.21.0: {}

  unique-filename@2.0.1:
    dependencies:
      unique-slug: 3.0.0

  unique-slug@3.0.0:
    dependencies:
      imurmurhash: 0.1.4

  universalify@0.1.2: {}

  universalify@2.0.1: {}

  unpipe@1.0.0: {}

  unrs-resolver@1.5.0:
    optionalDependencies:
      '@unrs/resolver-binding-darwin-arm64': 1.5.0
      '@unrs/resolver-binding-darwin-x64': 1.5.0
      '@unrs/resolver-binding-freebsd-x64': 1.5.0
      '@unrs/resolver-binding-linux-arm-gnueabihf': 1.5.0
      '@unrs/resolver-binding-linux-arm-musleabihf': 1.5.0
      '@unrs/resolver-binding-linux-arm64-gnu': 1.5.0
      '@unrs/resolver-binding-linux-arm64-musl': 1.5.0
      '@unrs/resolver-binding-linux-ppc64-gnu': 1.5.0
      '@unrs/resolver-binding-linux-riscv64-gnu': 1.5.0
      '@unrs/resolver-binding-linux-s390x-gnu': 1.5.0
      '@unrs/resolver-binding-linux-x64-gnu': 1.5.0
      '@unrs/resolver-binding-linux-x64-musl': 1.5.0
      '@unrs/resolver-binding-wasm32-wasi': 1.5.0
      '@unrs/resolver-binding-win32-arm64-msvc': 1.5.0
      '@unrs/resolver-binding-win32-ia32-msvc': 1.5.0
      '@unrs/resolver-binding-win32-x64-msvc': 1.5.0

  update-browserslist-db@1.1.3(browserslist@4.24.4):
    dependencies:
      browserslist: 4.24.4
      escalade: 3.2.0
      picocolors: 1.1.1

  uri-js@4.4.1:
    dependencies:
      punycode: 2.3.1

  use-callback-ref@1.3.3(@types/react@19.1.4)(react@19.1.0):
    dependencies:
      react: 19.1.0
      tslib: 2.8.1
    optionalDependencies:
      '@types/react': 19.1.4

  use-sidecar@1.1.3(@types/react@19.1.4)(react@19.1.0):
    dependencies:
      detect-node-es: 1.1.0
      react: 19.1.0
      tslib: 2.8.1
    optionalDependencies:
      '@types/react': 19.1.4

  utf8-byte-length@1.0.5: {}

  util-deprecate@1.0.2: {}

  uuid@11.1.0: {}

  v8-compile-cache-lib@3.0.1: {}

  v8-to-istanbul@9.3.0:
    dependencies:
      '@jridgewell/trace-mapping': 0.3.25
      '@types/istanbul-lib-coverage': 2.0.6
      convert-source-map: 2.0.0

  vary@1.1.2: {}

  verror@1.10.1:
    dependencies:
      assert-plus: 1.0.0
      core-util-is: 1.0.2
      extsprintf: 1.4.1
    optional: true

  vite-node@3.1.3(@types/node@22.15.18)(jiti@2.4.2)(lightningcss@1.29.2)(yaml@2.7.1):
    dependencies:
      cac: 6.7.14
      debug: 4.4.0
      es-module-lexer: 1.7.0
      pathe: 2.0.3
      vite: 6.3.5(@types/node@22.15.18)(jiti@2.4.2)(lightningcss@1.29.2)(yaml@2.7.1)
    transitivePeerDependencies:
      - '@types/node'
      - jiti
      - less
      - lightningcss
      - sass
      - sass-embedded
      - stylus
      - sugarss
      - supports-color
      - terser
      - tsx
      - yaml

  vite-plugin-electron-renderer@0.14.6: {}

  vite-plugin-electron@0.29.0(vite-plugin-electron-renderer@0.14.6):
    optionalDependencies:
      vite-plugin-electron-renderer: 0.14.6

  vite@6.3.5(@types/node@22.15.18)(jiti@2.4.2)(lightningcss@1.29.2)(yaml@2.7.1):
    dependencies:
      esbuild: 0.25.2
      fdir: 6.4.4(picomatch@4.0.2)
      picomatch: 4.0.2
      postcss: 8.5.3
      rollup: 4.40.0
      tinyglobby: 0.2.13
    optionalDependencies:
      '@types/node': 22.15.18
      fsevents: 2.3.3
      jiti: 2.4.2
      lightningcss: 1.29.2
      yaml: 2.7.1

  vitest@3.1.3(@types/debug@4.1.12)(@types/node@22.15.18)(jiti@2.4.2)(jsdom@26.1.0)(lightningcss@1.29.2)(yaml@2.7.1):
    dependencies:
      '@vitest/expect': 3.1.3
      '@vitest/mocker': 3.1.3(vite@6.3.5(@types/node@22.15.18)(jiti@2.4.2)(lightningcss@1.29.2)(yaml@2.7.1))
      '@vitest/pretty-format': 3.1.3
      '@vitest/runner': 3.1.3
      '@vitest/snapshot': 3.1.3
      '@vitest/spy': 3.1.3
      '@vitest/utils': 3.1.3
      chai: 5.2.0
      debug: 4.4.0
      expect-type: 1.2.1
      magic-string: 0.30.17
      pathe: 2.0.3
      std-env: 3.9.0
      tinybench: 2.9.0
      tinyexec: 0.3.2
      tinyglobby: 0.2.13
      tinypool: 1.0.2
      tinyrainbow: 2.0.0
      vite: 6.3.5(@types/node@22.15.18)(jiti@2.4.2)(lightningcss@1.29.2)(yaml@2.7.1)
      vite-node: 3.1.3(@types/node@22.15.18)(jiti@2.4.2)(lightningcss@1.29.2)(yaml@2.7.1)
      why-is-node-running: 2.3.0
    optionalDependencies:
      '@types/debug': 4.1.12
      '@types/node': 22.15.18
      jsdom: 26.1.0
    transitivePeerDependencies:
      - jiti
      - less
      - lightningcss
      - msw
      - sass
      - sass-embedded
      - stylus
      - sugarss
      - supports-color
      - terser
      - tsx
      - yaml

  w3c-xmlserializer@5.0.0:
    dependencies:
      xml-name-validator: 5.0.0
    optional: true

  walker@1.0.8:
    dependencies:
      makeerror: 1.0.12

  wcwidth@1.0.1:
    dependencies:
      defaults: 1.0.4

  webidl-conversions@7.0.0:
    optional: true

  whatwg-encoding@3.1.1:
    dependencies:
      iconv-lite: 0.6.3
    optional: true

  whatwg-mimetype@4.0.0:
    optional: true

  whatwg-url@14.2.0:
    dependencies:
      tr46: 5.1.1
      webidl-conversions: 7.0.0
    optional: true

  which-boxed-primitive@1.1.1:
    dependencies:
      is-bigint: 1.1.0
      is-boolean-object: 1.2.2
      is-number-object: 1.1.1
      is-string: 1.1.1
      is-symbol: 1.1.1

  which-builtin-type@1.2.1:
    dependencies:
      call-bound: 1.0.4
      function.prototype.name: 1.1.8
      has-tostringtag: 1.0.2
      is-async-function: 2.1.1
      is-date-object: 1.1.0
      is-finalizationregistry: 1.1.1
      is-generator-function: 1.1.0
      is-regex: 1.2.1
      is-weakref: 1.1.1
      isarray: 2.0.5
      which-boxed-primitive: 1.1.1
      which-collection: 1.0.2
      which-typed-array: 1.1.19

  which-collection@1.0.2:
    dependencies:
      is-map: 2.0.3
      is-set: 2.0.3
      is-weakmap: 2.0.2
      is-weakset: 2.0.4

  which-module@2.0.1: {}

  which-typed-array@1.1.19:
    dependencies:
      available-typed-arrays: 1.0.7
      call-bind: 1.0.8
      call-bound: 1.0.4
      for-each: 0.3.5
      get-proto: 1.0.1
      gopd: 1.2.0
      has-tostringtag: 1.0.2

  which@2.0.2:
    dependencies:
      isexe: 2.0.0

  why-is-node-running@2.3.0:
    dependencies:
      siginfo: 2.0.0
      stackback: 0.0.2

  word-wrap@1.2.5: {}

  wrap-ansi@6.2.0:
    dependencies:
      ansi-styles: 4.3.0
      string-width: 4.2.3
      strip-ansi: 6.0.1

  wrap-ansi@7.0.0:
    dependencies:
      ansi-styles: 4.3.0
      string-width: 4.2.3
      strip-ansi: 6.0.1

  wrap-ansi@8.1.0:
    dependencies:
      ansi-styles: 6.2.1
      string-width: 5.1.2
      strip-ansi: 7.1.0

  wrappy@1.0.2: {}

  write-file-atomic@4.0.2:
    dependencies:
      imurmurhash: 0.1.4
      signal-exit: 3.0.7

  ws@8.18.2:
    optional: true

  xml-name-validator@5.0.0:
    optional: true

  xmlbuilder@15.1.1: {}

<<<<<<< HEAD
  xmlchars@2.2.0:
    optional: true
=======
  y18n@4.0.3: {}
>>>>>>> 831370df

  y18n@5.0.8: {}

  yallist@3.1.1: {}

  yallist@4.0.0: {}

  yallist@5.0.0: {}

  yaml@2.7.1: {}

  yargs-parser@18.1.3:
    dependencies:
      camelcase: 5.3.1
      decamelize: 1.2.0

  yargs-parser@21.1.1: {}

  yargs@15.4.1:
    dependencies:
      cliui: 6.0.0
      decamelize: 1.2.0
      find-up: 4.1.0
      get-caller-file: 2.0.5
      require-directory: 2.1.1
      require-main-filename: 2.0.0
      set-blocking: 2.0.0
      string-width: 4.2.3
      which-module: 2.0.1
      y18n: 4.0.3
      yargs-parser: 18.1.3

  yargs@17.7.2:
    dependencies:
      cliui: 8.0.1
      escalade: 3.2.0
      get-caller-file: 2.0.5
      require-directory: 2.1.1
      string-width: 4.2.3
      y18n: 5.0.8
      yargs-parser: 21.1.1

  yauzl@2.10.0:
    dependencies:
      buffer-crc32: 0.2.13
      fd-slicer: 1.1.0

  yn@3.1.1: {}

  yocto-queue@0.1.0: {}

  zod-to-json-schema@3.24.5(zod@3.24.4):
    dependencies:
      zod: 3.24.4

  zod@3.24.4: {}<|MERGE_RESOLUTION|>--- conflicted
+++ resolved
@@ -2693,14 +2693,12 @@
       supports-color:
         optional: true
 
-<<<<<<< HEAD
-  decimal.js@10.5.0:
-    resolution: {integrity: sha512-8vDa8Qxvr/+d94hSh5P3IJwI5t8/c0KsMp+g8bNw9cY2icONa5aPfvKeieW1WlG0WQYwwhJ7mjui2xtiePQSXw==}
-=======
   decamelize@1.2.0:
     resolution: {integrity: sha512-z2S+W9X73hAUUki+N+9Za2lBlun89zigOyGrsax+KUQ6wKW4ZoWpEYBkGhQjwAjjDCkWxhY0VKEhk8wzY7F5cA==}
     engines: {node: '>=0.10.0'}
->>>>>>> 831370df
+
+  decimal.js@10.5.0:
+    resolution: {integrity: sha512-8vDa8Qxvr/+d94hSh5P3IJwI5t8/c0KsMp+g8bNw9cY2icONa5aPfvKeieW1WlG0WQYwwhJ7mjui2xtiePQSXw==}
 
   decompress-response@6.0.0:
     resolution: {integrity: sha512-aW35yZM6Bb/4oJlZncMH2LCoZtJXTRxES17vE3hoRiowU2kWHaJKFkSBDnDR+cm9J+9QhXmREyIfv0pji9ejCQ==}
@@ -5583,13 +5581,11 @@
     resolution: {integrity: sha512-yMqGBqtXyeN1e3TGYvgNgDVZ3j84W4cwkOXQswghol6APgZWaff9lnbvN7MHYJOiXsvGPXtjTYJEiC9J2wv9Eg==}
     engines: {node: '>=8.0'}
 
-<<<<<<< HEAD
   xmlchars@2.2.0:
     resolution: {integrity: sha512-JZnDKK8B0RCDw84FNdDAIpZK+JuJw+s7Lz8nksI7SIuU3UXJJslUthsi+uWBUYOwPFwW7W7PRLRfUKpxjtjFCw==}
-=======
+
   y18n@4.0.3:
     resolution: {integrity: sha512-JKhqTOwSrqNA1NY5lSztJ1GrBiUodLMmIZuLiDaMRJ+itFd+ABVE8XBjOvIWL+rSqNDC74LCSFmlb/U4UZ4hJQ==}
->>>>>>> 831370df
 
   y18n@5.0.8:
     resolution: {integrity: sha512-0pfFzegeDWJHJIAmTLRP2DwHjdF5s7jo9tuztdQxAhINCdvS+3nGINqPd00AphqJR/0LhANUS6/+7SCb98YOfA==}
@@ -8239,12 +8235,10 @@
     dependencies:
       ms: 2.1.3
 
-<<<<<<< HEAD
   decimal.js@10.5.0:
     optional: true
-=======
+
   decamelize@1.2.0: {}
->>>>>>> 831370df
 
   decompress-response@6.0.0:
     dependencies:
@@ -8280,12 +8274,9 @@
 
   depd@2.0.0: {}
 
-<<<<<<< HEAD
-=======
   detect-libc@2.0.3:
     optional: true
 
->>>>>>> 831370df
   detect-libc@2.0.4: {}
 
   detect-newline@3.1.0: {}
@@ -11741,12 +11732,10 @@
 
   xmlbuilder@15.1.1: {}
 
-<<<<<<< HEAD
   xmlchars@2.2.0:
     optional: true
-=======
+
   y18n@4.0.3: {}
->>>>>>> 831370df
 
   y18n@5.0.8: {}
 
