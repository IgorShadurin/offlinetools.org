import { useState, useEffect } from 'react'
import {
  BracketsIcon,
  Hash,
  Link2Icon,
  ClipboardIcon,
  Clock,
  Fingerprint,
  Users,
  RefreshCw,
  ShieldCheck,
  Type,
<<<<<<< HEAD
  Image
=======
  QrCode
>>>>>>> 9ae5e13b
} from 'lucide-react'
import { Sidebar, Tool } from './components/sidebar'
import { JsonFormatter } from './components/json-formatter'
import { ToolPlaceholder } from './components/tool-placeholder'
import { Base64Codec } from './components/base64-codec'
import { UrlEncoder } from './components/url-encoder'
import { UuidGenerator } from './components/uuid-generator'

import { ClipboardDetector } from './components/clipboard-detector'
import { ClipboardDebug } from './components/clipboard-debug'
import { EthereumConverter } from './components/ethereum-converter'
import { UnitConverter } from './components/unit-converter'
import { SpeechLengthEstimator } from './components/speech-length-estimator'
import UpdatesPage from './components/updates-page'
import { PersonGenerator } from './components/person-generator'
import { PasswordStrengthMeter } from './components/password-strength-meter'
import { TextUtility } from './components/text-utility'
<<<<<<< HEAD
import { WatermarkTool } from './components/watermark-tool'
=======
import { QrCodeTool } from './components/qr-code'
>>>>>>> 9ae5e13b

// List of tools
const tools: Tool[] = [
  { id: 'clipboard-detector', name: 'Clipboard Detector', icon: <ClipboardIcon size={16} /> },
  { id: 'json-formatter', name: 'JSON Format/Validate', icon: <BracketsIcon size={16} /> },
  { id: 'base64-string', name: 'Base64 String Encode/Decode', icon: <Hash size={16} /> },
  { id: 'url-encoder', name: 'URL Encoder/Decoder', icon: <Link2Icon size={16} /> },
  { id: 'uuid-generator', name: 'UUID Generator', icon: <Fingerprint size={16} /> },
  { id: 'person-generator', name: 'Person Generator', icon: <Users size={16} /> },
  { id: 'speech-length-estimator', name: 'Speech Length Estimator', icon: <Clock size={16} /> },
  { id: 'ethereum-converter', name: 'Ethereum Converter', icon: <Hash size={16} /> },
  { id: 'unit-converter', name: 'Unit Converter', icon: <Hash size={16} /> },
  { id: 'text-utility', name: 'Text Utility', icon: <Type size={16} /> },
  { id: 'qr-code', name: 'QR Code Tool', icon: <QrCode size={16} /> },
  { id: 'password-strength-meter', name: 'Password Strength Meter', icon: <ShieldCheck size={16} /> },
  { id: 'watermark-tool', name: 'Watermark Tool', icon: <Image size={16} /> },
  { id: 'updates', name: 'Updates', icon: <RefreshCw size={16} /> },
]

/**
 * App component
 * @returns App component
 */
function App() {
  const [selectedTool, setSelectedTool] = useState<string>('clipboard-detector')
  const [isDebugVisible, setIsDebugVisible] = useState<boolean>(false)

  /**
   * Handle selecting a tool from clipboard detector suggestions
   * @param toolId - The ID of the tool to select
   */
  const handleSelectTool = (toolId: string) => {
    if (tools.some(tool => tool.id === toolId)) {
      setSelectedTool(toolId);
    }
  };

  /**
   * Toggle the debug panel visibility
   */
  const toggleDebugPanel = () => {
    setIsDebugVisible(prev => !prev);
  };

  /**
   * Handle keyboard shortcuts and IPC messages
   */
  useEffect(() => {
    const handleKeyDown = (e: KeyboardEvent) => {
      // Toggle debug panel with Ctrl+Shift+D or Cmd+Shift+D
      if ((e.ctrlKey || e.metaKey) && e.shiftKey && e.key === 'd') {
        e.preventDefault();
        toggleDebugPanel();
      }
    };

    // Set up IPC listener for debug toggle
    const setupIpcListener = () => {
      // Check if we're in Electron environment
      if (window.electron?.ipcRenderer) {
        // Listener for toggle debug message
        const removeDebugListener = window.electron.ipcRenderer.on('toggle-debug-panel', () => {
          toggleDebugPanel();
        });

        // Listener for showing the update dialog/page
        const removeShowUpdateListener = window.electron.ipcRenderer.on('show-update-dialog', () => {
          setSelectedTool('updates');
        });
        
        // Clean up listeners when component unmounts
        return () => {
          removeDebugListener?.();
          removeShowUpdateListener?.();
        };
      }
      return undefined;
    };

    // Register keyboard listener
    window.addEventListener('keydown', handleKeyDown);
    
    // Register IPC listeners
    const cleanupIpcListeners = setupIpcListener();

    // Clean up event listeners
    return () => {
      window.removeEventListener('keydown', handleKeyDown);
      if (cleanupIpcListeners) cleanupIpcListeners();
    };
  }, []);

  return (
    <main className="flex h-screen w-full overflow-hidden bg-background">
      <Sidebar 
        tools={tools} 
        selectedTool={selectedTool} 
        onSelectTool={setSelectedTool} 
      />
      
      <div className="flex-1 overflow-auto">
        {selectedTool === 'clipboard-detector' ? (
          <ClipboardDetector className="min-h-full" onSelectTool={handleSelectTool} />
        ) : selectedTool === 'json-formatter' ? (
          <JsonFormatter className="min-h-full" />
        ) : selectedTool === 'base64-string' ? (
          <Base64Codec className="min-h-full" />
        ) : selectedTool === 'url-encoder' ? (
          <UrlEncoder className="min-h-full" />
        ) : selectedTool === 'uuid-generator' ? (
          <UuidGenerator className="min-h-full" />
        ) : selectedTool === 'person-generator' ? (
          <PersonGenerator className="min-h-full" />
        ) : selectedTool === 'speech-length-estimator' ? (
          <SpeechLengthEstimator className="min-h-full" />
        ) : selectedTool === 'ethereum-converter' ? (
          <EthereumConverter className="min-h-full" />
        ) : selectedTool === 'unit-converter' ? (
          <UnitConverter className="min-h-full" />
        ) : selectedTool === 'text-utility' ? (
          <TextUtility className="min-h-full" />
        ) : selectedTool === 'qr-code' ? (
          <QrCodeTool className="min-h-full" />
        ) : selectedTool === 'password-strength-meter' ? (
          <PasswordStrengthMeter className="min-h-full" />
        ) : selectedTool === 'watermark-tool' ? (
          <WatermarkTool className="min-h-full" />
        ) : selectedTool === 'updates' ? (
          <UpdatesPage className="min-h-full" />
        ) : (
          <ToolPlaceholder 
            title={tools.find(t => t.id === selectedTool)?.name || ''}
            className="min-h-full"
          />
        )}
      </div>
      

      
      {/* Debug panel - toggle with Ctrl+Shift+D or Cmd+Shift+D or from menu */}
      <ClipboardDebug isVisible={isDebugVisible} />
    </main>
  )
}

export default App<|MERGE_RESOLUTION|>--- conflicted
+++ resolved
@@ -10,11 +10,8 @@
   RefreshCw,
   ShieldCheck,
   Type,
-<<<<<<< HEAD
+  QrCode,
   Image
-=======
-  QrCode
->>>>>>> 9ae5e13b
 } from 'lucide-react'
 import { Sidebar, Tool } from './components/sidebar'
 import { JsonFormatter } from './components/json-formatter'
@@ -32,11 +29,8 @@
 import { PersonGenerator } from './components/person-generator'
 import { PasswordStrengthMeter } from './components/password-strength-meter'
 import { TextUtility } from './components/text-utility'
-<<<<<<< HEAD
 import { WatermarkTool } from './components/watermark-tool'
-=======
 import { QrCodeTool } from './components/qr-code'
->>>>>>> 9ae5e13b
 
 // List of tools
 const tools: Tool[] = [
