--- conflicted
+++ resolved
@@ -14,11 +14,8 @@
   TEXT_HASH_GENERATOR = 'text-hash-generator',
   URL_ENCODER = 'url-encoder',
   FILE_GENERATOR = 'file-generator',
-<<<<<<< HEAD
-  UUID_GENERATOR = 'uuid-generator'
-=======
+  UUID_GENERATOR = 'uuid-generator',
   SPEECH_LENGTH_ESTIMATOR = 'speech-length-estimator'
->>>>>>> 6fcf2744
 }
 
 /**
@@ -43,11 +40,8 @@
     Tool.TEXT_HASH_GENERATOR,
     Tool.URL_ENCODER,
     Tool.FILE_GENERATOR,
-<<<<<<< HEAD
-    Tool.UUID_GENERATOR
-=======
+    Tool.UUID_GENERATOR,
     Tool.SPEECH_LENGTH_ESTIMATOR
->>>>>>> 6fcf2744
   ],
   'photo': [
     Tool.BINARY_BASE64_CODEC,
@@ -194,7 +188,7 @@
     if (isLikelyUuid(content)) {
       prioritizedTools.push(Tool.UUID_GENERATOR);
     }
-    
+
     // Add the other general tools that weren't specifically matched
     compatibleTools.forEach(tool => {
       // Don't duplicate specialized tools that were already matched
@@ -221,8 +215,4 @@
   }
 
   return compatibleTools;
-<<<<<<< HEAD
-}      
-=======
-}  
->>>>>>> 6fcf2744
+} 