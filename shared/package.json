--- conflicted
+++ resolved
@@ -9,11 +9,8 @@
     "types:check": "tsc --noEmit"
   },
   "dependencies": {
-<<<<<<< HEAD
     "generate-password": "^1.7.1",
-=======
     "html-to-text": "^9.0.5",
->>>>>>> 72d7a9c1
     "js-md5": "^0.8.3",
     "js-sha1": "^0.7.0",
     "js-sha256": "^0.11.0",
@@ -21,11 +18,8 @@
     "uuid": "^11.1.0"
   },
   "devDependencies": {
-<<<<<<< HEAD
     "@types/generate-password": "^1.5.3",
-=======
     "@types/html-to-text": "^9.0.4",
->>>>>>> 72d7a9c1
     "@types/jest": "^29.5.12",
     "@types/node": "^20",
     "@types/uuid": "^10.0.0",
