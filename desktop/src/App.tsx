--- conflicted
+++ resolved
@@ -33,12 +33,9 @@
 import { WatermarkTool } from './components/watermark-tool'
 import { QrCodeTool } from './components/qr-code'
 import { ImageResizer } from './components/image-resizer'
-<<<<<<< HEAD
 import { TimezoneConverter } from './components/timezone-converter'
-=======
 import { Steganography } from './components/steganography'
 import { DataEncryptor } from './components/data-encryptor'
->>>>>>> 22344bb2
 
 // List of tools
 const tools: Tool[] = [
@@ -172,15 +169,12 @@
           <WatermarkTool className="min-h-full" />
         ) : selectedTool === 'image-resizer' ? (
           <ImageResizer className="min-h-full" />
-<<<<<<< HEAD
         ) : selectedTool === 'timezone-converter' ? (
           <TimezoneConverter className="min-h-full" />
-=======
         ) : selectedTool === 'steganography' ? (
           <Steganography className="min-h-full" />
         ) : selectedTool === 'data-encryptor' ? (
           <DataEncryptor className="min-h-full" />
->>>>>>> 22344bb2
         ) : selectedTool === 'updates' ? (
           <UpdatesPage className="min-h-full" />
         ) : (
