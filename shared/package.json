--- conflicted
+++ resolved
@@ -19,11 +19,8 @@
   "devDependencies": {
     "@types/html-to-text": "^9.0.4",
     "@types/jest": "^29.5.12",
-<<<<<<< HEAD
     "@types/node": "^20",
-=======
     "@types/uuid": "^10.0.0",
->>>>>>> 9a32feac
     "@typescript-eslint/eslint-plugin": "^8.30.1",
     "@typescript-eslint/parser": "^8.30.1",
     "eslint": "^9",
