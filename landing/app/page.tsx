--- conflicted
+++ resolved
@@ -24,17 +24,10 @@
   FaShieldAlt, 
   FaHashtag, 
   FaFileAlt, 
-<<<<<<< HEAD
   FaUser,
   FaFingerprint,
   FaClock,
   FaSlash,
-=======
-  FaUser, 
-  FaFingerprint, 
-  FaClock, 
-  FaSlash, 
->>>>>>> 831370df
   FaRulerCombined,
   FaImage
 } from 'react-icons/fa';
