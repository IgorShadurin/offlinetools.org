--- conflicted
+++ resolved
@@ -92,12 +92,9 @@
 export * from './ethereum-converter/clipboard-registration';
 export * from './text-utility/clipboard-registration';
 export * from './watermark-tool/clipboard-registration';
-<<<<<<< HEAD
 export * from './timezone-converter/clipboard-registration';
-=======
 export * from './data-encryptor/clipboard-registration';
 export * from './steganography/clipboard-registration';
->>>>>>> 22344bb2
 
 // Export Unit Converter
 export * from './unit-converter';
@@ -123,13 +120,11 @@
 // Export QR Code
 export * from './qr-code';
 
-<<<<<<< HEAD
-// Export Timezone Converter
-export * from './timezone-converter';
-=======
 // Export Data Encryptor
 export * from './data-encryptor';
 
 // Export Steganography
 export * from './steganography';
->>>>>>> 22344bb2
+
+// Export Timezone Converter
+export * from './timezone-converter';