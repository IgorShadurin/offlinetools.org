--- conflicted
+++ resolved
@@ -92,11 +92,8 @@
 export * from './ethereum-converter/clipboard-registration';
 export * from './text-utility/clipboard-registration';
 export * from './watermark-tool/clipboard-registration';
-<<<<<<< HEAD
 export * from './data-encryptor/clipboard-registration';
-=======
 export * from './steganography/clipboard-registration';
->>>>>>> 57588532
 
 // Export Unit Converter
 export * from './unit-converter';
@@ -122,10 +119,8 @@
 // Export QR Code
 export * from './qr-code';
 
-<<<<<<< HEAD
 // Export Data Encryptor
 export * from './data-encryptor';
-=======
+
 // Export Steganography
-export * from './steganography';
->>>>>>> 57588532
+export * from './steganography';