import Link from "next/link";
import React from "react";

/**
 * Online tools data with titles and URLs
 */
export const onlineTools = [
  {
    title: "Ethereum Unit Converter",
    path: "/tools/ethereum-converter",
    description: "Convert between Ethereum units including Wei, Gwei, Ether, Finney, and Szabo with precision.",
  },
  {
    title: "JSON Formatter",
    path: "/tools/json-formatter",
    description: "Format and beautify your JSON with customizable indentation options.",
  },
  {
    title: "HTML Text Extractor",
    path: "/tools/html-text-extractor",
    description: "Extract plain text from HTML content with customizable options for handling links, images, and formatting.",
  },
  {
    title: "Base64 Encoder/Decoder",
    path: "/tools/base64-codec",
    description: "Convert text to Base64 or decode Base64 to plaintext with URL-safe option.",
  },
  {
    title: "Binary Base64 Encoder/Decoder",
    path: "/tools/binary-base64-codec",
    description: "Convert binary files to Base64 or decode Base64 to binary files.",
  },
  {
    title: "URL Encoder/Decoder",
    path: "/tools/url-encoder",
    description: "Encode text for use in URLs or decode URL-encoded text.",
  },
  {
    title: "QR Code Tool",
    path: "/tools/qr-code",
    description: "Generate QR codes or decode them from uploaded images.",
  },
  {
    title: "File & Text Hash Compare",
    path: "/tools/file-hash-compare",
    description: "Compare hashes of files or text strings using different algorithms.",
  },
  {
    title: "Text Hash Generator",
    path: "/tools/text-hash-generator",
    description:
      "Generate cryptographic hashes from text using various algorithms including SHA-256, SHA-3, and RIPEMD-160.",
  },
  {
    title: "File Generator",
    path: "/tools/file-generator",
    description: "Generate files with specific size and format with random data, zeros, or custom patterns.",
  },
  {
    title: "Image Resizer",
    path: "/tools/image-resizer",
    description: "Resize images to custom dimensions directly in your browser.",
  },
  {
    title: "Person Generator",
    path: "/tools/person-generator",
    description: "Create fake person data with chosen fields in multiple formats.",
  },
  {
    title: "UUID Generator",
    path: "/tools/uuid-generator",
    description: "Generate universally unique identifiers (UUIDs) in various formats (v1, v4, v5, v6, v7).",
  },
  {
    title: "Speech Length Estimator",
    path: "/tools/speech-length-estimator",
    description: "Calculate how long it will take to speak a text with adjustable speed settings.",
  },
  {
    title: "Text to Slug",
    path: "/tools/text-to-slug",
    description: "Convert text to URL-friendly slugs with customizable separators and character handling.",
  },
  {
    title: "Unit Converter",
    path: "/tools/unit-converter",
    description: "Convert between units of length, weight, temperature, volume, area, energy, and power with precision.",
  },
  {
    title: "Password Strength Meter",
    path: "/tools/password-strength-meter",
    description: "Analyze password strength and get security recommendations based on OWASP industry standards.",
  },
  {
    title: "Text Utility",
    path: "/tools/text-utility",
    description: "Transform text with line break conversion, case conversion, and line sorting utilities.",
  },
  {
<<<<<<< HEAD
    title: "Markdown Editor",
    path: "/tools/markdown-editor",
    description: "Edit and preview Markdown text in real-time. Load and save .md files.",
=======
    title: "Watermark Tool",
    path: "/tools/watermark-tool",
    description: "Add watermarks to images with customizable positioning and batch processing support.",
>>>>>>> f72b8898
  },
];

/**
 * A flexible grid component for displaying online tools
 */
export function OnlineToolsGrid() {
  return (
    <div className="border-t border-b py-8 bg-gray-50 dark:bg-gray-900/50">
      <div className="container mx-auto px-4">
        <div className="pb-6">
          <h2 className="text-2xl font-bold mb-2">Online Tools</h2>
          <p className="text-muted-foreground">Free web-based developer utilities you can use right in your browser</p>
        </div>
        <div className="grid grid-cols-2 sm:grid-cols-3 md:grid-cols-4 lg:grid-cols-6 gap-4">
          {onlineTools.map((tool, index) => (
            <Link
              key={index}
              href={tool.path}
              className="px-3 py-2 bg-white dark:bg-gray-800 rounded-md hover:shadow-md transition-shadow border text-center"
            >
              {tool.title}
            </Link>
          ))}
        </div>
      </div>
    </div>
  );
}<|MERGE_RESOLUTION|>--- conflicted
+++ resolved
@@ -97,15 +97,14 @@
     description: "Transform text with line break conversion, case conversion, and line sorting utilities.",
   },
   {
-<<<<<<< HEAD
     title: "Markdown Editor",
     path: "/tools/markdown-editor",
     description: "Edit and preview Markdown text in real-time. Load and save .md files.",
-=======
+  },
+  {
     title: "Watermark Tool",
     path: "/tools/watermark-tool",
     description: "Add watermarks to images with customizable positioning and batch processing support.",
->>>>>>> f72b8898
   },
 ];
 
