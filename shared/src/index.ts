--- conflicted
+++ resolved
@@ -76,9 +76,6 @@
 
 // Export Ethereum Converter
 export * from './ethereum-converter';
-<<<<<<< HEAD
-=======
 
 // Export Unit Converter
->>>>>>> f3c5775c
 export * from './unit-converter';