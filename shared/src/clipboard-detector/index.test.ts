--- conflicted
+++ resolved
@@ -36,19 +36,16 @@
       };
       const result = detectClipboardTools(options);
       
-      expect(result).toHaveLength(8);
-      expect(result).toContain(Tool.BASE64_CODEC);
-      expect(result).toContain(Tool.BINARY_BASE64_CODEC);
-      expect(result).toContain(Tool.FILE_HASH_COMPARE);
-      expect(result).toContain(Tool.JSON_FORMATTER);
-      expect(result).toContain(Tool.TEXT_HASH_GENERATOR);
-      expect(result).toContain(Tool.URL_ENCODER);
-      expect(result).toContain(Tool.FILE_GENERATOR);
-<<<<<<< HEAD
+      expect(result).toHaveLength(9);
+      expect(result).toContain(Tool.BASE64_CODEC);
+      expect(result).toContain(Tool.BINARY_BASE64_CODEC);
+      expect(result).toContain(Tool.FILE_HASH_COMPARE);
+      expect(result).toContain(Tool.JSON_FORMATTER);
+      expect(result).toContain(Tool.TEXT_HASH_GENERATOR);
+      expect(result).toContain(Tool.URL_ENCODER);
+      expect(result).toContain(Tool.FILE_GENERATOR);
       expect(result).toContain(Tool.UUID_GENERATOR);
-=======
       expect(result).toContain(Tool.SPEECH_LENGTH_ESTIMATOR);
->>>>>>> 6fcf2744
     });
     
     // Test empty string content
@@ -59,19 +56,16 @@
       };
       const result = detectClipboardTools(options);
       
-      expect(result).toHaveLength(8);
-      expect(result).toContain(Tool.BASE64_CODEC);
-      expect(result).toContain(Tool.BINARY_BASE64_CODEC);
-      expect(result).toContain(Tool.FILE_HASH_COMPARE);
-      expect(result).toContain(Tool.JSON_FORMATTER);
-      expect(result).toContain(Tool.TEXT_HASH_GENERATOR);
-      expect(result).toContain(Tool.URL_ENCODER);
-      expect(result).toContain(Tool.FILE_GENERATOR);
-<<<<<<< HEAD
+      expect(result).toHaveLength(9);
+      expect(result).toContain(Tool.BASE64_CODEC);
+      expect(result).toContain(Tool.BINARY_BASE64_CODEC);
+      expect(result).toContain(Tool.FILE_HASH_COMPARE);
+      expect(result).toContain(Tool.JSON_FORMATTER);
+      expect(result).toContain(Tool.TEXT_HASH_GENERATOR);
+      expect(result).toContain(Tool.URL_ENCODER);
+      expect(result).toContain(Tool.FILE_GENERATOR);
       expect(result).toContain(Tool.UUID_GENERATOR);
-=======
       expect(result).toContain(Tool.SPEECH_LENGTH_ESTIMATOR);
->>>>>>> 6fcf2744
     });
     
     // Test JSON content
@@ -223,18 +217,18 @@
       };
       const result = detectClipboardTools(options);
       
-      expect(result).toHaveLength(8);
-      expect(result).toContain(Tool.BASE64_CODEC);
-      expect(result).toContain(Tool.BINARY_BASE64_CODEC);
-      expect(result).toContain(Tool.FILE_HASH_COMPARE);
-      expect(result).toContain(Tool.JSON_FORMATTER);
-      expect(result).toContain(Tool.TEXT_HASH_GENERATOR);
-      expect(result).toContain(Tool.URL_ENCODER);
-      expect(result).toContain(Tool.FILE_GENERATOR);
-<<<<<<< HEAD
+      expect(result).toHaveLength(9);
+      expect(result).toContain(Tool.BASE64_CODEC);
+      expect(result).toContain(Tool.BINARY_BASE64_CODEC);
+      expect(result).toContain(Tool.FILE_HASH_COMPARE);
+      expect(result).toContain(Tool.JSON_FORMATTER);
+      expect(result).toContain(Tool.TEXT_HASH_GENERATOR);
+      expect(result).toContain(Tool.URL_ENCODER);
+      expect(result).toContain(Tool.FILE_GENERATOR);
       expect(result).toContain(Tool.UUID_GENERATOR);
-    });
-    
+      expect(result).toContain(Tool.SPEECH_LENGTH_ESTIMATOR);
+    });
+
     describe('UUID detection', () => {
       it('should detect v4 UUID', () => {
         const options = {
@@ -244,7 +238,7 @@
         const result = detectClipboardTools(options);
         expect(result).toContain(Tool.UUID_GENERATOR);
       });
-      
+
       it('should detect v1 UUID', () => {
         const options = {
           type: 'string' as ClipboardType,
@@ -253,7 +247,7 @@
         const result = detectClipboardTools(options);
         expect(result).toContain(Tool.UUID_GENERATOR);
       });
-      
+
       it('should not detect invalid UUID', () => {
         const options = {
           type: 'string' as ClipboardType,
@@ -264,10 +258,4 @@
       });
     });
   });
-});   
-=======
-      expect(result).toContain(Tool.SPEECH_LENGTH_ESTIMATOR);
-    });
-  });
-});     
->>>>>>> 6fcf2744
+}); 