--- conflicted
+++ resolved
@@ -114,12 +114,9 @@
 
 // Export Password Strength Meter
 export * from './password-strength-meter';
-<<<<<<< HEAD
+// Export QR Code
+export * from './qr-code';
 
 // Export Markdown Editor
 export * from './markdown-editor';
-export * from './markdown-editor/clipboard-registration';
-=======
-// Export QR Code
-export * from './qr-code';
->>>>>>> f72b8898
+export * from './markdown-editor/clipboard-registration';