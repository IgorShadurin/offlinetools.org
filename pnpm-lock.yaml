--- conflicted
+++ resolved
@@ -201,15 +201,9 @@
 
   shared:
     dependencies:
-<<<<<<< HEAD
-      generate-password:
-        specifier: ^1.7.1
-        version: 1.7.1
-=======
       html-to-text:
         specifier: ^9.0.5
         version: 9.0.5
->>>>>>> 72d7a9c1
       js-md5:
         specifier: ^0.8.3
         version: 0.8.3
@@ -226,15 +220,9 @@
         specifier: ^11.1.0
         version: 11.1.0
     devDependencies:
-<<<<<<< HEAD
-      '@types/generate-password':
-        specifier: ^1.5.3
-        version: 1.5.3
-=======
       '@types/html-to-text':
         specifier: ^9.0.4
         version: 9.0.4
->>>>>>> 72d7a9c1
       '@types/jest':
         specifier: ^29.5.12
         version: 29.5.14
@@ -1775,10 +1763,6 @@
   '@types/fs-extra@9.0.13':
     resolution: {integrity: sha512-nEnwB++1u5lVDM2UI4c1+5R+FYaKfaAzS4OococimjVm3nQw3TuzH5UNsocrcTBbhnerblyHj4A49qXbIiZdpA==}
 
-  '@types/generate-password@1.5.3':
-    resolution: {integrity: sha512-Ws51x9+fPN9y9x7GkPPDizi897euWcKBljGq298Z8336vFhXIy1uVekgvRSpM1LZHNXwZYuDHLtBWHaY+0C8Dw==}
-    deprecated: This is a stub types definition. generate-password provides its own type definitions, so you do not need this installed.
-
   '@types/graceful-fs@4.1.9':
     resolution: {integrity: sha512-olP3sd1qOEe5dXTSaFvQG+02VdRXcdytWLAZsAq1PecU8uqQAhkrnbli7DagjtXKW/Bl7YJbUsa8MPcuc8LHEQ==}
 
@@ -3192,9 +3176,6 @@
 
   functions-have-names@1.2.3:
     resolution: {integrity: sha512-xckBUXyTIqT97tq2x2AMb+g163b5JFysYk0x4qxNFwbfQkmNZoiRHb6sPzI9/QV33WeuvVYBUIiD4NzNIyqaRQ==}
-
-  generate-password@1.7.1:
-    resolution: {integrity: sha512-9bVYY+16m7W7GczRBDqXE+VVuCX+bWNrfYKC/2p2JkZukFb2sKxT6E3zZ3mJGz7GMe5iRK0A/WawSL3jQfJuNQ==}
 
   gensync@1.0.0-beta.2:
     resolution: {integrity: sha512-3hN7NaskYvMDLQY55gnW3NQ+mesEAepTqlg+VEbj7zzqEMBVNhzcGYYeqFo/TlYz6eQiFcp1HcsCZO+nGgS8zg==}
@@ -6989,10 +6970,6 @@
   '@types/fs-extra@9.0.13':
     dependencies:
       '@types/node': 20.17.47
-
-  '@types/generate-password@1.5.3':
-    dependencies:
-      generate-password: 1.7.1
 
   '@types/graceful-fs@4.1.9':
     dependencies:
@@ -8802,8 +8779,6 @@
 
   functions-have-names@1.2.3: {}
 
-  generate-password@1.7.1: {}
-
   gensync@1.0.0-beta.2: {}
 
   get-caller-file@2.0.5: {}
