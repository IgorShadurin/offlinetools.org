--- conflicted
+++ resolved
@@ -102,15 +102,14 @@
     description: "Add watermarks to images with customizable positioning and batch processing support.",
   },
   {
-<<<<<<< HEAD
     title: "Data Encryptor",
     path: "/tools/data-encryptor",
     description: "Encrypt and decrypt text or files using password-based AES-256 encryption with secure key derivation.",
-=======
+  },
+  {
     title: "Steganography Tool",
     path: "/tools/steganography",
     description: "Hide any text securely within images using advanced steganography techniques.",
->>>>>>> 57588532
   },
 ];
 
