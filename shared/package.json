{
  "name": "shared",
  "version": "1.0.0",
  "main": "src/index.ts",
  "types": "src/index.ts",
  "scripts": {
    "test": "jest --config jest.config.ts",
    "lint": "eslint --config eslint.config.ts src --ext .ts,.tsx",
    "types:check": "tsc --noEmit"
  },
  "dependencies": {
    "@faker-js/faker": "^9.8.0",
    "html-to-text": "^9.0.5",
    "js-md5": "^0.8.3",
    "js-sha1": "^0.7.0",
    "js-sha256": "^0.11.0",
    "js-sha3": "^0.9.3",
    "dompurify": "^3.0.0",
    "js-yaml": "^4.1.0",
<<<<<<< HEAD
    "marked": "^13.0.2",
=======
    "jsqr": "^1.4.0",
    "qrcode": "^1.5.4",
>>>>>>> f72b8898
    "uuid": "^11.1.0"
  },
  "devDependencies": {
    "@types/html-to-text": "^9.0.4",
    "@types/jest": "^29.5.12",
    "@types/js-yaml": "^4.0.9",
    "@types/node": "^20",
    "@types/qrcode": "^1.5.5",
    "@types/uuid": "^10.0.0",
    "@typescript-eslint/eslint-plugin": "^8.30.1",
    "@typescript-eslint/parser": "^8.30.1",
    "eslint": "^9",
    "jest": "^29.7.0",
    "jest-environment-jsdom": "^30.0.0",
    "ts-jest": "^29.1.2",
    "ts-node": "^10.9.2",
    "typescript": "^5"
  }
}<|MERGE_RESOLUTION|>--- conflicted
+++ resolved
@@ -17,12 +17,9 @@
     "js-sha3": "^0.9.3",
     "dompurify": "^3.0.0",
     "js-yaml": "^4.1.0",
-<<<<<<< HEAD
     "marked": "^13.0.2",
-=======
     "jsqr": "^1.4.0",
     "qrcode": "^1.5.4",
->>>>>>> f72b8898
     "uuid": "^11.1.0"
   },
   "devDependencies": {
