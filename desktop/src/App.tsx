--- conflicted
+++ resolved
@@ -10,12 +10,8 @@
   RefreshCw,
   ShieldCheck,
   Type,
-<<<<<<< HEAD
-  QrCode
-=======
   QrCode,
   Image
->>>>>>> 1fc65d1b
 } from 'lucide-react'
 import { Sidebar, Tool } from './components/sidebar'
 import { JsonFormatter } from './components/json-formatter'
@@ -33,10 +29,7 @@
 import { PersonGenerator } from './components/person-generator'
 import { PasswordStrengthMeter } from './components/password-strength-meter'
 import { TextUtility } from './components/text-utility'
-<<<<<<< HEAD
-=======
 import { WatermarkTool } from './components/watermark-tool'
->>>>>>> 1fc65d1b
 import { QrCodeTool } from './components/qr-code'
 
 // List of tools
