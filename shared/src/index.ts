import { sha256 } from 'js-sha256'

/**
 * Sample function that adds two numbers
 * @param a - First number
 * @param b - Second number
 * @returns The sum of a and b
 */
export function test1(a: number, b: number): number {
    return a + b;
}

/**
 * Sample function that creates a SHA-256 hash
 * @returns The SHA-256 hash of a message
 */
export function test2(): string {
    return sha256('Message to hash');
}

// Export JSON formatter
export * from './json-formatter';

// Export Base64 codec
export * from './base64-codec';

// Export Binary Base64 codec
export * from './binary-base64-codec';

// Export URL encoder/decoder
export * from './url-encoder';

// Export File Hash Compare
export * from './file-hash-compare';

// Export Clipboard Detector
export * from './clipboard-detector';

// Export File Generator
export * from './file-generator';

// Export Text Hash Generator with renamed exports to avoid conflicts
import {
  HashAlgorithm as TextHashAlgorithm,
  DEFAULT_HASH_OPTIONS as TEXT_HASH_DEFAULT_OPTIONS,
  HASH_ALGORITHM_GROUPS,
  generateHash,
  generateAllHashes,
  verifyTextHash,
  textToFileHashFormat,
  type HashGeneratorOptions,
} from './text-hash-generator';

export {
  TextHashAlgorithm,
  TEXT_HASH_DEFAULT_OPTIONS,
  HASH_ALGORITHM_GROUPS,
  generateHash,
  generateAllHashes,
  verifyTextHash,
  textToFileHashFormat,
  type HashGeneratorOptions,
};

<<<<<<< HEAD
// Export UUID Generator
export * from './uuid-generator';
=======
// Export Speech Length Estimator
export * from './speech-length-estimator';
>>>>>>> 6fcf2744
<|MERGE_RESOLUTION|>--- conflicted
+++ resolved
@@ -62,10 +62,9 @@
   type HashGeneratorOptions,
 };
 
-<<<<<<< HEAD
 // Export UUID Generator
 export * from './uuid-generator';
-=======
+
+
 // Export Speech Length Estimator
-export * from './speech-length-estimator';
->>>>>>> 6fcf2744
+export * from './speech-length-estimator';